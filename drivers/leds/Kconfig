--- conflicted
+++ resolved
@@ -509,14 +509,13 @@
 	  This option enabled support for the LEDs on the ARM Versatile
 	  and RealView boards. Say Y to enabled these.
 
-<<<<<<< HEAD
 config LEDS_PM8XXX_PWM
 	tristate "LED support for the Qualcomm PM8XXX PWM LEDs"
 	depends on LEDS_CLASS
 	depends on REGMAP
 	help
 	  This option enables support for the Qualcomm PM8XXX PWM LEDs.
-=======
+
 config LEDS_PM8XXX_WLED
 	tristate "LED support for the Qualcomm PM8xxx WLED block"
 	depends on LEDS_CLASS
@@ -524,7 +523,6 @@
 	help
 	  This option enables support for the 'White' LED
 	  on Qualcomm PM8xxx PMICs.
->>>>>>> 4100be90
 
 comment "LED Triggers"
 source "drivers/leds/trigger/Kconfig"
