/*
 * Copyright (C) 2005 - 2015 Emulex
 * All rights reserved.
 *
 * This program is free software; you can redistribute it and/or
 * modify it under the terms of the GNU General Public License version 2
 * as published by the Free Software Foundation.  The full GNU General
 * Public License is included in this distribution in the file called COPYING.
 *
 * Contact Information:
 * linux-drivers@emulex.com
 *
 * Emulex
 * 3333 Susan Street
 * Costa Mesa, CA 92626
 */

#include <linux/prefetch.h>
#include <linux/module.h>
#include "be.h"
#include "be_cmds.h"
#include <asm/div64.h>
#include <linux/aer.h>
#include <linux/if_bridge.h>
#include <net/busy_poll.h>
#include <net/vxlan.h>

MODULE_VERSION(DRV_VER);
MODULE_DESCRIPTION(DRV_DESC " " DRV_VER);
MODULE_AUTHOR("Emulex Corporation");
MODULE_LICENSE("GPL");

/* num_vfs module param is obsolete.
 * Use sysfs method to enable/disable VFs.
 */
static unsigned int num_vfs;
module_param(num_vfs, uint, S_IRUGO);
MODULE_PARM_DESC(num_vfs, "Number of PCI VFs to initialize");

static ushort rx_frag_size = 2048;
module_param(rx_frag_size, ushort, S_IRUGO);
MODULE_PARM_DESC(rx_frag_size, "Size of a fragment that holds rcvd data.");

static const struct pci_device_id be_dev_ids[] = {
	{ PCI_DEVICE(BE_VENDOR_ID, BE_DEVICE_ID1) },
	{ PCI_DEVICE(BE_VENDOR_ID, BE_DEVICE_ID2) },
	{ PCI_DEVICE(BE_VENDOR_ID, OC_DEVICE_ID1) },
	{ PCI_DEVICE(BE_VENDOR_ID, OC_DEVICE_ID2) },
	{ PCI_DEVICE(EMULEX_VENDOR_ID, OC_DEVICE_ID3)},
	{ PCI_DEVICE(EMULEX_VENDOR_ID, OC_DEVICE_ID4)},
	{ PCI_DEVICE(EMULEX_VENDOR_ID, OC_DEVICE_ID5)},
	{ PCI_DEVICE(EMULEX_VENDOR_ID, OC_DEVICE_ID6)},
	{ 0 }
};
MODULE_DEVICE_TABLE(pci, be_dev_ids);
/* UE Status Low CSR */
static const char * const ue_status_low_desc[] = {
	"CEV",
	"CTX",
	"DBUF",
	"ERX",
	"Host",
	"MPU",
	"NDMA",
	"PTC ",
	"RDMA ",
	"RXF ",
	"RXIPS ",
	"RXULP0 ",
	"RXULP1 ",
	"RXULP2 ",
	"TIM ",
	"TPOST ",
	"TPRE ",
	"TXIPS ",
	"TXULP0 ",
	"TXULP1 ",
	"UC ",
	"WDMA ",
	"TXULP2 ",
	"HOST1 ",
	"P0_OB_LINK ",
	"P1_OB_LINK ",
	"HOST_GPIO ",
	"MBOX ",
	"ERX2 ",
	"SPARE ",
	"JTAG ",
	"MPU_INTPEND "
};

/* UE Status High CSR */
static const char * const ue_status_hi_desc[] = {
	"LPCMEMHOST",
	"MGMT_MAC",
	"PCS0ONLINE",
	"MPU_IRAM",
	"PCS1ONLINE",
	"PCTL0",
	"PCTL1",
	"PMEM",
	"RR",
	"TXPB",
	"RXPP",
	"XAUI",
	"TXP",
	"ARM",
	"IPC",
	"HOST2",
	"HOST3",
	"HOST4",
	"HOST5",
	"HOST6",
	"HOST7",
	"ECRC",
	"Poison TLP",
	"NETC",
	"PERIPH",
	"LLTXULP",
	"D2P",
	"RCON",
	"LDMA",
	"LLTXP",
	"LLTXPB",
	"Unknown"
};

static void be_queue_free(struct be_adapter *adapter, struct be_queue_info *q)
{
	struct be_dma_mem *mem = &q->dma_mem;

	if (mem->va) {
		dma_free_coherent(&adapter->pdev->dev, mem->size, mem->va,
				  mem->dma);
		mem->va = NULL;
	}
}

static int be_queue_alloc(struct be_adapter *adapter, struct be_queue_info *q,
			  u16 len, u16 entry_size)
{
	struct be_dma_mem *mem = &q->dma_mem;

	memset(q, 0, sizeof(*q));
	q->len = len;
	q->entry_size = entry_size;
	mem->size = len * entry_size;
	mem->va = dma_zalloc_coherent(&adapter->pdev->dev, mem->size, &mem->dma,
				      GFP_KERNEL);
	if (!mem->va)
		return -ENOMEM;
	return 0;
}

static void be_reg_intr_set(struct be_adapter *adapter, bool enable)
{
	u32 reg, enabled;

	pci_read_config_dword(adapter->pdev, PCICFG_MEMBAR_CTRL_INT_CTRL_OFFSET,
			      &reg);
	enabled = reg & MEMBAR_CTRL_INT_CTRL_HOSTINTR_MASK;

	if (!enabled && enable)
		reg |= MEMBAR_CTRL_INT_CTRL_HOSTINTR_MASK;
	else if (enabled && !enable)
		reg &= ~MEMBAR_CTRL_INT_CTRL_HOSTINTR_MASK;
	else
		return;

	pci_write_config_dword(adapter->pdev,
			       PCICFG_MEMBAR_CTRL_INT_CTRL_OFFSET, reg);
}

static void be_intr_set(struct be_adapter *adapter, bool enable)
{
	int status = 0;

	/* On lancer interrupts can't be controlled via this register */
	if (lancer_chip(adapter))
		return;

	if (be_check_error(adapter, BE_ERROR_EEH))
		return;

	status = be_cmd_intr_set(adapter, enable);
	if (status)
		be_reg_intr_set(adapter, enable);
}

static void be_rxq_notify(struct be_adapter *adapter, u16 qid, u16 posted)
{
	u32 val = 0;

	if (be_check_error(adapter, BE_ERROR_HW))
		return;

	val |= qid & DB_RQ_RING_ID_MASK;
	val |= posted << DB_RQ_NUM_POSTED_SHIFT;

	wmb();
	iowrite32(val, adapter->db + DB_RQ_OFFSET);
}

static void be_txq_notify(struct be_adapter *adapter, struct be_tx_obj *txo,
			  u16 posted)
{
	u32 val = 0;

	if (be_check_error(adapter, BE_ERROR_HW))
		return;

	val |= txo->q.id & DB_TXULP_RING_ID_MASK;
	val |= (posted & DB_TXULP_NUM_POSTED_MASK) << DB_TXULP_NUM_POSTED_SHIFT;

	wmb();
	iowrite32(val, adapter->db + txo->db_offset);
}

static void be_eq_notify(struct be_adapter *adapter, u16 qid,
			 bool arm, bool clear_int, u16 num_popped,
			 u32 eq_delay_mult_enc)
{
	u32 val = 0;

	val |= qid & DB_EQ_RING_ID_MASK;
	val |= ((qid & DB_EQ_RING_ID_EXT_MASK) << DB_EQ_RING_ID_EXT_MASK_SHIFT);

	if (be_check_error(adapter, BE_ERROR_HW))
		return;

	if (arm)
		val |= 1 << DB_EQ_REARM_SHIFT;
	if (clear_int)
		val |= 1 << DB_EQ_CLR_SHIFT;
	val |= 1 << DB_EQ_EVNT_SHIFT;
	val |= num_popped << DB_EQ_NUM_POPPED_SHIFT;
	val |= eq_delay_mult_enc << DB_EQ_R2I_DLY_SHIFT;
	iowrite32(val, adapter->db + DB_EQ_OFFSET);
}

void be_cq_notify(struct be_adapter *adapter, u16 qid, bool arm, u16 num_popped)
{
	u32 val = 0;

	val |= qid & DB_CQ_RING_ID_MASK;
	val |= ((qid & DB_CQ_RING_ID_EXT_MASK) <<
			DB_CQ_RING_ID_EXT_MASK_SHIFT);

	if (be_check_error(adapter, BE_ERROR_HW))
		return;

	if (arm)
		val |= 1 << DB_CQ_REARM_SHIFT;
	val |= num_popped << DB_CQ_NUM_POPPED_SHIFT;
	iowrite32(val, adapter->db + DB_CQ_OFFSET);
}

static int be_mac_addr_set(struct net_device *netdev, void *p)
{
	struct be_adapter *adapter = netdev_priv(netdev);
	struct device *dev = &adapter->pdev->dev;
	struct sockaddr *addr = p;
	int status;
	u8 mac[ETH_ALEN];
	u32 old_pmac_id = adapter->pmac_id[0], curr_pmac_id = 0;

	if (!is_valid_ether_addr(addr->sa_data))
		return -EADDRNOTAVAIL;

	/* Proceed further only if, User provided MAC is different
	 * from active MAC
	 */
	if (ether_addr_equal(addr->sa_data, netdev->dev_addr))
		return 0;

	/* if device is not running, copy MAC to netdev->dev_addr */
	if (!netif_running(netdev))
		goto done;

	/* The PMAC_ADD cmd may fail if the VF doesn't have FILTMGMT
	 * privilege or if PF did not provision the new MAC address.
	 * On BE3, this cmd will always fail if the VF doesn't have the
	 * FILTMGMT privilege. This failure is OK, only if the PF programmed
	 * the MAC for the VF.
	 */
	status = be_cmd_pmac_add(adapter, (u8 *)addr->sa_data,
				 adapter->if_handle, &adapter->pmac_id[0], 0);
	if (!status) {
		curr_pmac_id = adapter->pmac_id[0];

		/* Delete the old programmed MAC. This call may fail if the
		 * old MAC was already deleted by the PF driver.
		 */
		if (adapter->pmac_id[0] != old_pmac_id)
			be_cmd_pmac_del(adapter, adapter->if_handle,
					old_pmac_id, 0);
	}

	/* Decide if the new MAC is successfully activated only after
	 * querying the FW
	 */
	status = be_cmd_get_active_mac(adapter, curr_pmac_id, mac,
				       adapter->if_handle, true, 0);
	if (status)
		goto err;

	/* The MAC change did not happen, either due to lack of privilege
	 * or PF didn't pre-provision.
	 */
	if (!ether_addr_equal(addr->sa_data, mac)) {
		status = -EPERM;
		goto err;
	}
done:
	ether_addr_copy(netdev->dev_addr, addr->sa_data);
	dev_info(dev, "MAC address changed to %pM\n", addr->sa_data);
	return 0;
err:
	dev_warn(dev, "MAC address change to %pM failed\n", addr->sa_data);
	return status;
}

/* BE2 supports only v0 cmd */
static void *hw_stats_from_cmd(struct be_adapter *adapter)
{
	if (BE2_chip(adapter)) {
		struct be_cmd_resp_get_stats_v0 *cmd = adapter->stats_cmd.va;

		return &cmd->hw_stats;
	} else if (BE3_chip(adapter)) {
		struct be_cmd_resp_get_stats_v1 *cmd = adapter->stats_cmd.va;

		return &cmd->hw_stats;
	} else {
		struct be_cmd_resp_get_stats_v2 *cmd = adapter->stats_cmd.va;

		return &cmd->hw_stats;
	}
}

/* BE2 supports only v0 cmd */
static void *be_erx_stats_from_cmd(struct be_adapter *adapter)
{
	if (BE2_chip(adapter)) {
		struct be_hw_stats_v0 *hw_stats = hw_stats_from_cmd(adapter);

		return &hw_stats->erx;
	} else if (BE3_chip(adapter)) {
		struct be_hw_stats_v1 *hw_stats = hw_stats_from_cmd(adapter);

		return &hw_stats->erx;
	} else {
		struct be_hw_stats_v2 *hw_stats = hw_stats_from_cmd(adapter);

		return &hw_stats->erx;
	}
}

static void populate_be_v0_stats(struct be_adapter *adapter)
{
	struct be_hw_stats_v0 *hw_stats = hw_stats_from_cmd(adapter);
	struct be_pmem_stats *pmem_sts = &hw_stats->pmem;
	struct be_rxf_stats_v0 *rxf_stats = &hw_stats->rxf;
	struct be_port_rxf_stats_v0 *port_stats =
					&rxf_stats->port[adapter->port_num];
	struct be_drv_stats *drvs = &adapter->drv_stats;

	be_dws_le_to_cpu(hw_stats, sizeof(*hw_stats));
	drvs->rx_pause_frames = port_stats->rx_pause_frames;
	drvs->rx_crc_errors = port_stats->rx_crc_errors;
	drvs->rx_control_frames = port_stats->rx_control_frames;
	drvs->rx_in_range_errors = port_stats->rx_in_range_errors;
	drvs->rx_frame_too_long = port_stats->rx_frame_too_long;
	drvs->rx_dropped_runt = port_stats->rx_dropped_runt;
	drvs->rx_ip_checksum_errs = port_stats->rx_ip_checksum_errs;
	drvs->rx_tcp_checksum_errs = port_stats->rx_tcp_checksum_errs;
	drvs->rx_udp_checksum_errs = port_stats->rx_udp_checksum_errs;
	drvs->rxpp_fifo_overflow_drop = port_stats->rx_fifo_overflow;
	drvs->rx_dropped_tcp_length = port_stats->rx_dropped_tcp_length;
	drvs->rx_dropped_too_small = port_stats->rx_dropped_too_small;
	drvs->rx_dropped_too_short = port_stats->rx_dropped_too_short;
	drvs->rx_out_range_errors = port_stats->rx_out_range_errors;
	drvs->rx_input_fifo_overflow_drop = port_stats->rx_input_fifo_overflow;
	drvs->rx_dropped_header_too_small =
		port_stats->rx_dropped_header_too_small;
	drvs->rx_address_filtered =
					port_stats->rx_address_filtered +
					port_stats->rx_vlan_filtered;
	drvs->rx_alignment_symbol_errors =
		port_stats->rx_alignment_symbol_errors;

	drvs->tx_pauseframes = port_stats->tx_pauseframes;
	drvs->tx_controlframes = port_stats->tx_controlframes;

	if (adapter->port_num)
		drvs->jabber_events = rxf_stats->port1_jabber_events;
	else
		drvs->jabber_events = rxf_stats->port0_jabber_events;
	drvs->rx_drops_no_pbuf = rxf_stats->rx_drops_no_pbuf;
	drvs->rx_drops_no_erx_descr = rxf_stats->rx_drops_no_erx_descr;
	drvs->forwarded_packets = rxf_stats->forwarded_packets;
	drvs->rx_drops_mtu = rxf_stats->rx_drops_mtu;
	drvs->rx_drops_no_tpre_descr = rxf_stats->rx_drops_no_tpre_descr;
	drvs->rx_drops_too_many_frags = rxf_stats->rx_drops_too_many_frags;
	adapter->drv_stats.eth_red_drops = pmem_sts->eth_red_drops;
}

static void populate_be_v1_stats(struct be_adapter *adapter)
{
	struct be_hw_stats_v1 *hw_stats = hw_stats_from_cmd(adapter);
	struct be_pmem_stats *pmem_sts = &hw_stats->pmem;
	struct be_rxf_stats_v1 *rxf_stats = &hw_stats->rxf;
	struct be_port_rxf_stats_v1 *port_stats =
					&rxf_stats->port[adapter->port_num];
	struct be_drv_stats *drvs = &adapter->drv_stats;

	be_dws_le_to_cpu(hw_stats, sizeof(*hw_stats));
	drvs->pmem_fifo_overflow_drop = port_stats->pmem_fifo_overflow_drop;
	drvs->rx_priority_pause_frames = port_stats->rx_priority_pause_frames;
	drvs->rx_pause_frames = port_stats->rx_pause_frames;
	drvs->rx_crc_errors = port_stats->rx_crc_errors;
	drvs->rx_control_frames = port_stats->rx_control_frames;
	drvs->rx_in_range_errors = port_stats->rx_in_range_errors;
	drvs->rx_frame_too_long = port_stats->rx_frame_too_long;
	drvs->rx_dropped_runt = port_stats->rx_dropped_runt;
	drvs->rx_ip_checksum_errs = port_stats->rx_ip_checksum_errs;
	drvs->rx_tcp_checksum_errs = port_stats->rx_tcp_checksum_errs;
	drvs->rx_udp_checksum_errs = port_stats->rx_udp_checksum_errs;
	drvs->rx_dropped_tcp_length = port_stats->rx_dropped_tcp_length;
	drvs->rx_dropped_too_small = port_stats->rx_dropped_too_small;
	drvs->rx_dropped_too_short = port_stats->rx_dropped_too_short;
	drvs->rx_out_range_errors = port_stats->rx_out_range_errors;
	drvs->rx_dropped_header_too_small =
		port_stats->rx_dropped_header_too_small;
	drvs->rx_input_fifo_overflow_drop =
		port_stats->rx_input_fifo_overflow_drop;
	drvs->rx_address_filtered = port_stats->rx_address_filtered;
	drvs->rx_alignment_symbol_errors =
		port_stats->rx_alignment_symbol_errors;
	drvs->rxpp_fifo_overflow_drop = port_stats->rxpp_fifo_overflow_drop;
	drvs->tx_pauseframes = port_stats->tx_pauseframes;
	drvs->tx_controlframes = port_stats->tx_controlframes;
	drvs->tx_priority_pauseframes = port_stats->tx_priority_pauseframes;
	drvs->jabber_events = port_stats->jabber_events;
	drvs->rx_drops_no_pbuf = rxf_stats->rx_drops_no_pbuf;
	drvs->rx_drops_no_erx_descr = rxf_stats->rx_drops_no_erx_descr;
	drvs->forwarded_packets = rxf_stats->forwarded_packets;
	drvs->rx_drops_mtu = rxf_stats->rx_drops_mtu;
	drvs->rx_drops_no_tpre_descr = rxf_stats->rx_drops_no_tpre_descr;
	drvs->rx_drops_too_many_frags = rxf_stats->rx_drops_too_many_frags;
	adapter->drv_stats.eth_red_drops = pmem_sts->eth_red_drops;
}

static void populate_be_v2_stats(struct be_adapter *adapter)
{
	struct be_hw_stats_v2 *hw_stats = hw_stats_from_cmd(adapter);
	struct be_pmem_stats *pmem_sts = &hw_stats->pmem;
	struct be_rxf_stats_v2 *rxf_stats = &hw_stats->rxf;
	struct be_port_rxf_stats_v2 *port_stats =
					&rxf_stats->port[adapter->port_num];
	struct be_drv_stats *drvs = &adapter->drv_stats;

	be_dws_le_to_cpu(hw_stats, sizeof(*hw_stats));
	drvs->pmem_fifo_overflow_drop = port_stats->pmem_fifo_overflow_drop;
	drvs->rx_priority_pause_frames = port_stats->rx_priority_pause_frames;
	drvs->rx_pause_frames = port_stats->rx_pause_frames;
	drvs->rx_crc_errors = port_stats->rx_crc_errors;
	drvs->rx_control_frames = port_stats->rx_control_frames;
	drvs->rx_in_range_errors = port_stats->rx_in_range_errors;
	drvs->rx_frame_too_long = port_stats->rx_frame_too_long;
	drvs->rx_dropped_runt = port_stats->rx_dropped_runt;
	drvs->rx_ip_checksum_errs = port_stats->rx_ip_checksum_errs;
	drvs->rx_tcp_checksum_errs = port_stats->rx_tcp_checksum_errs;
	drvs->rx_udp_checksum_errs = port_stats->rx_udp_checksum_errs;
	drvs->rx_dropped_tcp_length = port_stats->rx_dropped_tcp_length;
	drvs->rx_dropped_too_small = port_stats->rx_dropped_too_small;
	drvs->rx_dropped_too_short = port_stats->rx_dropped_too_short;
	drvs->rx_out_range_errors = port_stats->rx_out_range_errors;
	drvs->rx_dropped_header_too_small =
		port_stats->rx_dropped_header_too_small;
	drvs->rx_input_fifo_overflow_drop =
		port_stats->rx_input_fifo_overflow_drop;
	drvs->rx_address_filtered = port_stats->rx_address_filtered;
	drvs->rx_alignment_symbol_errors =
		port_stats->rx_alignment_symbol_errors;
	drvs->rxpp_fifo_overflow_drop = port_stats->rxpp_fifo_overflow_drop;
	drvs->tx_pauseframes = port_stats->tx_pauseframes;
	drvs->tx_controlframes = port_stats->tx_controlframes;
	drvs->tx_priority_pauseframes = port_stats->tx_priority_pauseframes;
	drvs->jabber_events = port_stats->jabber_events;
	drvs->rx_drops_no_pbuf = rxf_stats->rx_drops_no_pbuf;
	drvs->rx_drops_no_erx_descr = rxf_stats->rx_drops_no_erx_descr;
	drvs->forwarded_packets = rxf_stats->forwarded_packets;
	drvs->rx_drops_mtu = rxf_stats->rx_drops_mtu;
	drvs->rx_drops_no_tpre_descr = rxf_stats->rx_drops_no_tpre_descr;
	drvs->rx_drops_too_many_frags = rxf_stats->rx_drops_too_many_frags;
	adapter->drv_stats.eth_red_drops = pmem_sts->eth_red_drops;
	if (be_roce_supported(adapter)) {
		drvs->rx_roce_bytes_lsd = port_stats->roce_bytes_received_lsd;
		drvs->rx_roce_bytes_msd = port_stats->roce_bytes_received_msd;
		drvs->rx_roce_frames = port_stats->roce_frames_received;
		drvs->roce_drops_crc = port_stats->roce_drops_crc;
		drvs->roce_drops_payload_len =
			port_stats->roce_drops_payload_len;
	}
}

static void populate_lancer_stats(struct be_adapter *adapter)
{
	struct be_drv_stats *drvs = &adapter->drv_stats;
	struct lancer_pport_stats *pport_stats = pport_stats_from_cmd(adapter);

	be_dws_le_to_cpu(pport_stats, sizeof(*pport_stats));
	drvs->rx_pause_frames = pport_stats->rx_pause_frames_lo;
	drvs->rx_crc_errors = pport_stats->rx_crc_errors_lo;
	drvs->rx_control_frames = pport_stats->rx_control_frames_lo;
	drvs->rx_in_range_errors = pport_stats->rx_in_range_errors;
	drvs->rx_frame_too_long = pport_stats->rx_frames_too_long_lo;
	drvs->rx_dropped_runt = pport_stats->rx_dropped_runt;
	drvs->rx_ip_checksum_errs = pport_stats->rx_ip_checksum_errors;
	drvs->rx_tcp_checksum_errs = pport_stats->rx_tcp_checksum_errors;
	drvs->rx_udp_checksum_errs = pport_stats->rx_udp_checksum_errors;
	drvs->rx_dropped_tcp_length =
				pport_stats->rx_dropped_invalid_tcp_length;
	drvs->rx_dropped_too_small = pport_stats->rx_dropped_too_small;
	drvs->rx_dropped_too_short = pport_stats->rx_dropped_too_short;
	drvs->rx_out_range_errors = pport_stats->rx_out_of_range_errors;
	drvs->rx_dropped_header_too_small =
				pport_stats->rx_dropped_header_too_small;
	drvs->rx_input_fifo_overflow_drop = pport_stats->rx_fifo_overflow;
	drvs->rx_address_filtered =
					pport_stats->rx_address_filtered +
					pport_stats->rx_vlan_filtered;
	drvs->rx_alignment_symbol_errors = pport_stats->rx_symbol_errors_lo;
	drvs->rxpp_fifo_overflow_drop = pport_stats->rx_fifo_overflow;
	drvs->tx_pauseframes = pport_stats->tx_pause_frames_lo;
	drvs->tx_controlframes = pport_stats->tx_control_frames_lo;
	drvs->jabber_events = pport_stats->rx_jabbers;
	drvs->forwarded_packets = pport_stats->num_forwards_lo;
	drvs->rx_drops_mtu = pport_stats->rx_drops_mtu_lo;
	drvs->rx_drops_too_many_frags =
				pport_stats->rx_drops_too_many_frags_lo;
}

static void accumulate_16bit_val(u32 *acc, u16 val)
{
#define lo(x)			(x & 0xFFFF)
#define hi(x)			(x & 0xFFFF0000)
	bool wrapped = val < lo(*acc);
	u32 newacc = hi(*acc) + val;

	if (wrapped)
		newacc += 65536;
	ACCESS_ONCE(*acc) = newacc;
}

static void populate_erx_stats(struct be_adapter *adapter,
			       struct be_rx_obj *rxo, u32 erx_stat)
{
	if (!BEx_chip(adapter))
		rx_stats(rxo)->rx_drops_no_frags = erx_stat;
	else
		/* below erx HW counter can actually wrap around after
		 * 65535. Driver accumulates a 32-bit value
		 */
		accumulate_16bit_val(&rx_stats(rxo)->rx_drops_no_frags,
				     (u16)erx_stat);
}

void be_parse_stats(struct be_adapter *adapter)
{
	struct be_erx_stats_v2 *erx = be_erx_stats_from_cmd(adapter);
	struct be_rx_obj *rxo;
	int i;
	u32 erx_stat;

	if (lancer_chip(adapter)) {
		populate_lancer_stats(adapter);
	} else {
		if (BE2_chip(adapter))
			populate_be_v0_stats(adapter);
		else if (BE3_chip(adapter))
			/* for BE3 */
			populate_be_v1_stats(adapter);
		else
			populate_be_v2_stats(adapter);

		/* erx_v2 is longer than v0, v1. use v2 for v0, v1 access */
		for_all_rx_queues(adapter, rxo, i) {
			erx_stat = erx->rx_drops_no_fragments[rxo->q.id];
			populate_erx_stats(adapter, rxo, erx_stat);
		}
	}
}

static struct rtnl_link_stats64 *be_get_stats64(struct net_device *netdev,
						struct rtnl_link_stats64 *stats)
{
	struct be_adapter *adapter = netdev_priv(netdev);
	struct be_drv_stats *drvs = &adapter->drv_stats;
	struct be_rx_obj *rxo;
	struct be_tx_obj *txo;
	u64 pkts, bytes;
	unsigned int start;
	int i;

	for_all_rx_queues(adapter, rxo, i) {
		const struct be_rx_stats *rx_stats = rx_stats(rxo);

		do {
			start = u64_stats_fetch_begin_irq(&rx_stats->sync);
			pkts = rx_stats(rxo)->rx_pkts;
			bytes = rx_stats(rxo)->rx_bytes;
		} while (u64_stats_fetch_retry_irq(&rx_stats->sync, start));
		stats->rx_packets += pkts;
		stats->rx_bytes += bytes;
		stats->multicast += rx_stats(rxo)->rx_mcast_pkts;
		stats->rx_dropped += rx_stats(rxo)->rx_drops_no_skbs +
					rx_stats(rxo)->rx_drops_no_frags;
	}

	for_all_tx_queues(adapter, txo, i) {
		const struct be_tx_stats *tx_stats = tx_stats(txo);

		do {
			start = u64_stats_fetch_begin_irq(&tx_stats->sync);
			pkts = tx_stats(txo)->tx_pkts;
			bytes = tx_stats(txo)->tx_bytes;
		} while (u64_stats_fetch_retry_irq(&tx_stats->sync, start));
		stats->tx_packets += pkts;
		stats->tx_bytes += bytes;
	}

	/* bad pkts received */
	stats->rx_errors = drvs->rx_crc_errors +
		drvs->rx_alignment_symbol_errors +
		drvs->rx_in_range_errors +
		drvs->rx_out_range_errors +
		drvs->rx_frame_too_long +
		drvs->rx_dropped_too_small +
		drvs->rx_dropped_too_short +
		drvs->rx_dropped_header_too_small +
		drvs->rx_dropped_tcp_length +
		drvs->rx_dropped_runt;

	/* detailed rx errors */
	stats->rx_length_errors = drvs->rx_in_range_errors +
		drvs->rx_out_range_errors +
		drvs->rx_frame_too_long;

	stats->rx_crc_errors = drvs->rx_crc_errors;

	/* frame alignment errors */
	stats->rx_frame_errors = drvs->rx_alignment_symbol_errors;

	/* receiver fifo overrun */
	/* drops_no_pbuf is no per i/f, it's per BE card */
	stats->rx_fifo_errors = drvs->rxpp_fifo_overflow_drop +
				drvs->rx_input_fifo_overflow_drop +
				drvs->rx_drops_no_pbuf;
	return stats;
}

void be_link_status_update(struct be_adapter *adapter, u8 link_status)
{
	struct net_device *netdev = adapter->netdev;

	if (!(adapter->flags & BE_FLAGS_LINK_STATUS_INIT)) {
		netif_carrier_off(netdev);
		adapter->flags |= BE_FLAGS_LINK_STATUS_INIT;
	}

	if (link_status)
		netif_carrier_on(netdev);
	else
		netif_carrier_off(netdev);

	netdev_info(netdev, "Link is %s\n", link_status ? "Up" : "Down");
}

static void be_tx_stats_update(struct be_tx_obj *txo, struct sk_buff *skb)
{
	struct be_tx_stats *stats = tx_stats(txo);

	u64_stats_update_begin(&stats->sync);
	stats->tx_reqs++;
	stats->tx_bytes += skb->len;
	stats->tx_pkts += (skb_shinfo(skb)->gso_segs ? : 1);
	u64_stats_update_end(&stats->sync);
}

/* Returns number of WRBs needed for the skb */
static u32 skb_wrb_cnt(struct sk_buff *skb)
{
	/* +1 for the header wrb */
	return 1 + (skb_headlen(skb) ? 1 : 0) + skb_shinfo(skb)->nr_frags;
}

static inline void wrb_fill(struct be_eth_wrb *wrb, u64 addr, int len)
{
	wrb->frag_pa_hi = cpu_to_le32(upper_32_bits(addr));
	wrb->frag_pa_lo = cpu_to_le32(lower_32_bits(addr));
	wrb->frag_len = cpu_to_le32(len & ETH_WRB_FRAG_LEN_MASK);
	wrb->rsvd0 = 0;
}

/* A dummy wrb is just all zeros. Using a separate routine for dummy-wrb
 * to avoid the swap and shift/mask operations in wrb_fill().
 */
static inline void wrb_fill_dummy(struct be_eth_wrb *wrb)
{
	wrb->frag_pa_hi = 0;
	wrb->frag_pa_lo = 0;
	wrb->frag_len = 0;
	wrb->rsvd0 = 0;
}

static inline u16 be_get_tx_vlan_tag(struct be_adapter *adapter,
				     struct sk_buff *skb)
{
	u8 vlan_prio;
	u16 vlan_tag;

	vlan_tag = skb_vlan_tag_get(skb);
	vlan_prio = (vlan_tag & VLAN_PRIO_MASK) >> VLAN_PRIO_SHIFT;
	/* If vlan priority provided by OS is NOT in available bmap */
	if (!(adapter->vlan_prio_bmap & (1 << vlan_prio)))
		vlan_tag = (vlan_tag & ~VLAN_PRIO_MASK) |
				adapter->recommended_prio;

	return vlan_tag;
}

/* Used only for IP tunnel packets */
static u16 skb_inner_ip_proto(struct sk_buff *skb)
{
	return (inner_ip_hdr(skb)->version == 4) ?
		inner_ip_hdr(skb)->protocol : inner_ipv6_hdr(skb)->nexthdr;
}

static u16 skb_ip_proto(struct sk_buff *skb)
{
	return (ip_hdr(skb)->version == 4) ?
		ip_hdr(skb)->protocol : ipv6_hdr(skb)->nexthdr;
}

static inline bool be_is_txq_full(struct be_tx_obj *txo)
{
	return atomic_read(&txo->q.used) + BE_MAX_TX_FRAG_COUNT >= txo->q.len;
}

static inline bool be_can_txq_wake(struct be_tx_obj *txo)
{
	return atomic_read(&txo->q.used) < txo->q.len / 2;
}

static inline bool be_is_tx_compl_pending(struct be_tx_obj *txo)
{
	return atomic_read(&txo->q.used) > txo->pend_wrb_cnt;
}

static void be_get_wrb_params_from_skb(struct be_adapter *adapter,
				       struct sk_buff *skb,
				       struct be_wrb_params *wrb_params)
{
	u16 proto;

	if (skb_is_gso(skb)) {
		BE_WRB_F_SET(wrb_params->features, LSO, 1);
		wrb_params->lso_mss = skb_shinfo(skb)->gso_size;
		if (skb_is_gso_v6(skb) && !lancer_chip(adapter))
			BE_WRB_F_SET(wrb_params->features, LSO6, 1);
	} else if (skb->ip_summed == CHECKSUM_PARTIAL) {
		if (skb->encapsulation) {
			BE_WRB_F_SET(wrb_params->features, IPCS, 1);
			proto = skb_inner_ip_proto(skb);
		} else {
			proto = skb_ip_proto(skb);
		}
		if (proto == IPPROTO_TCP)
			BE_WRB_F_SET(wrb_params->features, TCPCS, 1);
		else if (proto == IPPROTO_UDP)
			BE_WRB_F_SET(wrb_params->features, UDPCS, 1);
	}

	if (skb_vlan_tag_present(skb)) {
		BE_WRB_F_SET(wrb_params->features, VLAN, 1);
		wrb_params->vlan_tag = be_get_tx_vlan_tag(adapter, skb);
	}

	BE_WRB_F_SET(wrb_params->features, CRC, 1);
}

static void wrb_fill_hdr(struct be_adapter *adapter,
			 struct be_eth_hdr_wrb *hdr,
			 struct be_wrb_params *wrb_params,
			 struct sk_buff *skb)
{
	memset(hdr, 0, sizeof(*hdr));

	SET_TX_WRB_HDR_BITS(crc, hdr,
			    BE_WRB_F_GET(wrb_params->features, CRC));
	SET_TX_WRB_HDR_BITS(ipcs, hdr,
			    BE_WRB_F_GET(wrb_params->features, IPCS));
	SET_TX_WRB_HDR_BITS(tcpcs, hdr,
			    BE_WRB_F_GET(wrb_params->features, TCPCS));
	SET_TX_WRB_HDR_BITS(udpcs, hdr,
			    BE_WRB_F_GET(wrb_params->features, UDPCS));

	SET_TX_WRB_HDR_BITS(lso, hdr,
			    BE_WRB_F_GET(wrb_params->features, LSO));
	SET_TX_WRB_HDR_BITS(lso6, hdr,
			    BE_WRB_F_GET(wrb_params->features, LSO6));
	SET_TX_WRB_HDR_BITS(lso_mss, hdr, wrb_params->lso_mss);

	/* Hack to skip HW VLAN tagging needs evt = 1, compl = 0. When this
	 * hack is not needed, the evt bit is set while ringing DB.
	 */
	SET_TX_WRB_HDR_BITS(event, hdr,
			    BE_WRB_F_GET(wrb_params->features, VLAN_SKIP_HW));
	SET_TX_WRB_HDR_BITS(vlan, hdr,
			    BE_WRB_F_GET(wrb_params->features, VLAN));
	SET_TX_WRB_HDR_BITS(vlan_tag, hdr, wrb_params->vlan_tag);

	SET_TX_WRB_HDR_BITS(num_wrb, hdr, skb_wrb_cnt(skb));
	SET_TX_WRB_HDR_BITS(len, hdr, skb->len);
	SET_TX_WRB_HDR_BITS(mgmt, hdr,
			    BE_WRB_F_GET(wrb_params->features, OS2BMC));
}

static void unmap_tx_frag(struct device *dev, struct be_eth_wrb *wrb,
			  bool unmap_single)
{
	dma_addr_t dma;
	u32 frag_len = le32_to_cpu(wrb->frag_len);


	dma = (u64)le32_to_cpu(wrb->frag_pa_hi) << 32 |
		(u64)le32_to_cpu(wrb->frag_pa_lo);
	if (frag_len) {
		if (unmap_single)
			dma_unmap_single(dev, dma, frag_len, DMA_TO_DEVICE);
		else
			dma_unmap_page(dev, dma, frag_len, DMA_TO_DEVICE);
	}
}

/* Grab a WRB header for xmit */
static u16 be_tx_get_wrb_hdr(struct be_tx_obj *txo)
{
	u16 head = txo->q.head;

	queue_head_inc(&txo->q);
	return head;
}

/* Set up the WRB header for xmit */
static void be_tx_setup_wrb_hdr(struct be_adapter *adapter,
				struct be_tx_obj *txo,
				struct be_wrb_params *wrb_params,
				struct sk_buff *skb, u16 head)
{
	u32 num_frags = skb_wrb_cnt(skb);
	struct be_queue_info *txq = &txo->q;
	struct be_eth_hdr_wrb *hdr = queue_index_node(txq, head);

	wrb_fill_hdr(adapter, hdr, wrb_params, skb);
	be_dws_cpu_to_le(hdr, sizeof(*hdr));

	BUG_ON(txo->sent_skb_list[head]);
	txo->sent_skb_list[head] = skb;
	txo->last_req_hdr = head;
	atomic_add(num_frags, &txq->used);
	txo->last_req_wrb_cnt = num_frags;
	txo->pend_wrb_cnt += num_frags;
}

/* Setup a WRB fragment (buffer descriptor) for xmit */
static void be_tx_setup_wrb_frag(struct be_tx_obj *txo, dma_addr_t busaddr,
				 int len)
{
	struct be_eth_wrb *wrb;
	struct be_queue_info *txq = &txo->q;

	wrb = queue_head_node(txq);
	wrb_fill(wrb, busaddr, len);
	queue_head_inc(txq);
}

/* Bring the queue back to the state it was in before be_xmit_enqueue() routine
 * was invoked. The producer index is restored to the previous packet and the
 * WRBs of the current packet are unmapped. Invoked to handle tx setup errors.
 */
static void be_xmit_restore(struct be_adapter *adapter,
			    struct be_tx_obj *txo, u16 head, bool map_single,
			    u32 copied)
{
	struct device *dev;
	struct be_eth_wrb *wrb;
	struct be_queue_info *txq = &txo->q;

	dev = &adapter->pdev->dev;
	txq->head = head;

	/* skip the first wrb (hdr); it's not mapped */
	queue_head_inc(txq);
	while (copied) {
		wrb = queue_head_node(txq);
		unmap_tx_frag(dev, wrb, map_single);
		map_single = false;
		copied -= le32_to_cpu(wrb->frag_len);
		queue_head_inc(txq);
	}

	txq->head = head;
}

/* Enqueue the given packet for transmit. This routine allocates WRBs for the
 * packet, dma maps the packet buffers and sets up the WRBs. Returns the number
 * of WRBs used up by the packet.
 */
static u32 be_xmit_enqueue(struct be_adapter *adapter, struct be_tx_obj *txo,
			   struct sk_buff *skb,
			   struct be_wrb_params *wrb_params)
{
	u32 i, copied = 0, wrb_cnt = skb_wrb_cnt(skb);
	struct device *dev = &adapter->pdev->dev;
	struct be_queue_info *txq = &txo->q;
	bool map_single = false;
	u16 head = txq->head;
	dma_addr_t busaddr;
	int len;

	head = be_tx_get_wrb_hdr(txo);

	if (skb->len > skb->data_len) {
		len = skb_headlen(skb);

		busaddr = dma_map_single(dev, skb->data, len, DMA_TO_DEVICE);
		if (dma_mapping_error(dev, busaddr))
			goto dma_err;
		map_single = true;
		be_tx_setup_wrb_frag(txo, busaddr, len);
		copied += len;
	}

	for (i = 0; i < skb_shinfo(skb)->nr_frags; i++) {
		const struct skb_frag_struct *frag = &skb_shinfo(skb)->frags[i];
		len = skb_frag_size(frag);

		busaddr = skb_frag_dma_map(dev, frag, 0, len, DMA_TO_DEVICE);
		if (dma_mapping_error(dev, busaddr))
			goto dma_err;
		be_tx_setup_wrb_frag(txo, busaddr, len);
		copied += len;
	}

	be_tx_setup_wrb_hdr(adapter, txo, wrb_params, skb, head);

	be_tx_stats_update(txo, skb);
	return wrb_cnt;

dma_err:
	adapter->drv_stats.dma_map_errors++;
	be_xmit_restore(adapter, txo, head, map_single, copied);
	return 0;
}

static inline int qnq_async_evt_rcvd(struct be_adapter *adapter)
{
	return adapter->flags & BE_FLAGS_QNQ_ASYNC_EVT_RCVD;
}

static struct sk_buff *be_insert_vlan_in_pkt(struct be_adapter *adapter,
					     struct sk_buff *skb,
					     struct be_wrb_params
					     *wrb_params)
{
	u16 vlan_tag = 0;

	skb = skb_share_check(skb, GFP_ATOMIC);
	if (unlikely(!skb))
		return skb;

	if (skb_vlan_tag_present(skb))
		vlan_tag = be_get_tx_vlan_tag(adapter, skb);

	if (qnq_async_evt_rcvd(adapter) && adapter->pvid) {
		if (!vlan_tag)
			vlan_tag = adapter->pvid;
		/* f/w workaround to set skip_hw_vlan = 1, informs the F/W to
		 * skip VLAN insertion
		 */
		BE_WRB_F_SET(wrb_params->features, VLAN_SKIP_HW, 1);
	}

	if (vlan_tag) {
		skb = vlan_insert_tag_set_proto(skb, htons(ETH_P_8021Q),
						vlan_tag);
		if (unlikely(!skb))
			return skb;
		skb->vlan_tci = 0;
	}

	/* Insert the outer VLAN, if any */
	if (adapter->qnq_vid) {
		vlan_tag = adapter->qnq_vid;
		skb = vlan_insert_tag_set_proto(skb, htons(ETH_P_8021Q),
						vlan_tag);
		if (unlikely(!skb))
			return skb;
		BE_WRB_F_SET(wrb_params->features, VLAN_SKIP_HW, 1);
	}

	return skb;
}

static bool be_ipv6_exthdr_check(struct sk_buff *skb)
{
	struct ethhdr *eh = (struct ethhdr *)skb->data;
	u16 offset = ETH_HLEN;

	if (eh->h_proto == htons(ETH_P_IPV6)) {
		struct ipv6hdr *ip6h = (struct ipv6hdr *)(skb->data + offset);

		offset += sizeof(struct ipv6hdr);
		if (ip6h->nexthdr != NEXTHDR_TCP &&
		    ip6h->nexthdr != NEXTHDR_UDP) {
			struct ipv6_opt_hdr *ehdr =
				(struct ipv6_opt_hdr *)(skb->data + offset);

			/* offending pkt: 2nd byte following IPv6 hdr is 0xff */
			if (ehdr->hdrlen == 0xff)
				return true;
		}
	}
	return false;
}

static int be_vlan_tag_tx_chk(struct be_adapter *adapter, struct sk_buff *skb)
{
	return skb_vlan_tag_present(skb) || adapter->pvid || adapter->qnq_vid;
}

static int be_ipv6_tx_stall_chk(struct be_adapter *adapter, struct sk_buff *skb)
{
	return BE3_chip(adapter) && be_ipv6_exthdr_check(skb);
}

static struct sk_buff *be_lancer_xmit_workarounds(struct be_adapter *adapter,
						  struct sk_buff *skb,
						  struct be_wrb_params
						  *wrb_params)
{
	struct vlan_ethhdr *veh = (struct vlan_ethhdr *)skb->data;
	unsigned int eth_hdr_len;
	struct iphdr *ip;

	/* For padded packets, BE HW modifies tot_len field in IP header
	 * incorrecly when VLAN tag is inserted by HW.
	 * For padded packets, Lancer computes incorrect checksum.
	 */
	eth_hdr_len = ntohs(skb->protocol) == ETH_P_8021Q ?
						VLAN_ETH_HLEN : ETH_HLEN;
	if (skb->len <= 60 &&
	    (lancer_chip(adapter) || skb_vlan_tag_present(skb)) &&
	    is_ipv4_pkt(skb)) {
		ip = (struct iphdr *)ip_hdr(skb);
		pskb_trim(skb, eth_hdr_len + ntohs(ip->tot_len));
	}

	/* If vlan tag is already inlined in the packet, skip HW VLAN
	 * tagging in pvid-tagging mode
	 */
	if (be_pvid_tagging_enabled(adapter) &&
	    veh->h_vlan_proto == htons(ETH_P_8021Q))
		BE_WRB_F_SET(wrb_params->features, VLAN_SKIP_HW, 1);

	/* HW has a bug wherein it will calculate CSUM for VLAN
	 * pkts even though it is disabled.
	 * Manually insert VLAN in pkt.
	 */
	if (skb->ip_summed != CHECKSUM_PARTIAL &&
	    skb_vlan_tag_present(skb)) {
		skb = be_insert_vlan_in_pkt(adapter, skb, wrb_params);
		if (unlikely(!skb))
			goto err;
	}

	/* HW may lockup when VLAN HW tagging is requested on
	 * certain ipv6 packets. Drop such pkts if the HW workaround to
	 * skip HW tagging is not enabled by FW.
	 */
	if (unlikely(be_ipv6_tx_stall_chk(adapter, skb) &&
		     (adapter->pvid || adapter->qnq_vid) &&
		     !qnq_async_evt_rcvd(adapter)))
		goto tx_drop;

	/* Manual VLAN tag insertion to prevent:
	 * ASIC lockup when the ASIC inserts VLAN tag into
	 * certain ipv6 packets. Insert VLAN tags in driver,
	 * and set event, completion, vlan bits accordingly
	 * in the Tx WRB.
	 */
	if (be_ipv6_tx_stall_chk(adapter, skb) &&
	    be_vlan_tag_tx_chk(adapter, skb)) {
		skb = be_insert_vlan_in_pkt(adapter, skb, wrb_params);
		if (unlikely(!skb))
			goto err;
	}

	return skb;
tx_drop:
	dev_kfree_skb_any(skb);
err:
	return NULL;
}

static struct sk_buff *be_xmit_workarounds(struct be_adapter *adapter,
					   struct sk_buff *skb,
					   struct be_wrb_params *wrb_params)
{
	/* Lancer, SH-R ASICs have a bug wherein Packets that are 32 bytes or
	 * less may cause a transmit stall on that port. So the work-around is
	 * to pad short packets (<= 32 bytes) to a 36-byte length.
	 */
	if (unlikely(!BEx_chip(adapter) && skb->len <= 32)) {
		if (skb_put_padto(skb, 36))
			return NULL;
	}

	if (BEx_chip(adapter) || lancer_chip(adapter)) {
		skb = be_lancer_xmit_workarounds(adapter, skb, wrb_params);
		if (!skb)
			return NULL;
	}

	return skb;
}

static void be_xmit_flush(struct be_adapter *adapter, struct be_tx_obj *txo)
{
	struct be_queue_info *txq = &txo->q;
	struct be_eth_hdr_wrb *hdr = queue_index_node(txq, txo->last_req_hdr);

	/* Mark the last request eventable if it hasn't been marked already */
	if (!(hdr->dw[2] & cpu_to_le32(TX_HDR_WRB_EVT)))
		hdr->dw[2] |= cpu_to_le32(TX_HDR_WRB_EVT | TX_HDR_WRB_COMPL);

	/* compose a dummy wrb if there are odd set of wrbs to notify */
	if (!lancer_chip(adapter) && (txo->pend_wrb_cnt & 1)) {
		wrb_fill_dummy(queue_head_node(txq));
		queue_head_inc(txq);
		atomic_inc(&txq->used);
		txo->pend_wrb_cnt++;
		hdr->dw[2] &= ~cpu_to_le32(TX_HDR_WRB_NUM_MASK <<
					   TX_HDR_WRB_NUM_SHIFT);
		hdr->dw[2] |= cpu_to_le32((txo->last_req_wrb_cnt + 1) <<
					  TX_HDR_WRB_NUM_SHIFT);
	}
	be_txq_notify(adapter, txo, txo->pend_wrb_cnt);
	txo->pend_wrb_cnt = 0;
}

/* OS2BMC related */

#define DHCP_CLIENT_PORT	68
#define DHCP_SERVER_PORT	67
#define NET_BIOS_PORT1		137
#define NET_BIOS_PORT2		138
#define DHCPV6_RAS_PORT		547

#define is_mc_allowed_on_bmc(adapter, eh)	\
	(!is_multicast_filt_enabled(adapter) &&	\
	 is_multicast_ether_addr(eh->h_dest) &&	\
	 !is_broadcast_ether_addr(eh->h_dest))

#define is_bc_allowed_on_bmc(adapter, eh)	\
	(!is_broadcast_filt_enabled(adapter) &&	\
	 is_broadcast_ether_addr(eh->h_dest))

#define is_arp_allowed_on_bmc(adapter, skb)	\
	(is_arp(skb) && is_arp_filt_enabled(adapter))

#define is_broadcast_packet(eh, adapter)	\
		(is_multicast_ether_addr(eh->h_dest) && \
		!compare_ether_addr(eh->h_dest, adapter->netdev->broadcast))

#define is_arp(skb)	(skb->protocol == htons(ETH_P_ARP))

#define is_arp_filt_enabled(adapter)	\
		(adapter->bmc_filt_mask & (BMC_FILT_BROADCAST_ARP))

#define is_dhcp_client_filt_enabled(adapter)	\
		(adapter->bmc_filt_mask & BMC_FILT_BROADCAST_DHCP_CLIENT)

#define is_dhcp_srvr_filt_enabled(adapter)	\
		(adapter->bmc_filt_mask & BMC_FILT_BROADCAST_DHCP_SERVER)

#define is_nbios_filt_enabled(adapter)	\
		(adapter->bmc_filt_mask & BMC_FILT_BROADCAST_NET_BIOS)

#define is_ipv6_na_filt_enabled(adapter)	\
		(adapter->bmc_filt_mask &	\
			BMC_FILT_MULTICAST_IPV6_NEIGH_ADVER)

#define is_ipv6_ra_filt_enabled(adapter)	\
		(adapter->bmc_filt_mask & BMC_FILT_MULTICAST_IPV6_RA)

#define is_ipv6_ras_filt_enabled(adapter)	\
		(adapter->bmc_filt_mask & BMC_FILT_MULTICAST_IPV6_RAS)

#define is_broadcast_filt_enabled(adapter)	\
		(adapter->bmc_filt_mask & BMC_FILT_BROADCAST)

#define is_multicast_filt_enabled(adapter)	\
		(adapter->bmc_filt_mask & BMC_FILT_MULTICAST)

static bool be_send_pkt_to_bmc(struct be_adapter *adapter,
			       struct sk_buff **skb)
{
	struct ethhdr *eh = (struct ethhdr *)(*skb)->data;
	bool os2bmc = false;

	if (!be_is_os2bmc_enabled(adapter))
		goto done;

	if (!is_multicast_ether_addr(eh->h_dest))
		goto done;

	if (is_mc_allowed_on_bmc(adapter, eh) ||
	    is_bc_allowed_on_bmc(adapter, eh) ||
	    is_arp_allowed_on_bmc(adapter, (*skb))) {
		os2bmc = true;
		goto done;
	}

	if ((*skb)->protocol == htons(ETH_P_IPV6)) {
		struct ipv6hdr *hdr = ipv6_hdr((*skb));
		u8 nexthdr = hdr->nexthdr;

		if (nexthdr == IPPROTO_ICMPV6) {
			struct icmp6hdr *icmp6 = icmp6_hdr((*skb));

			switch (icmp6->icmp6_type) {
			case NDISC_ROUTER_ADVERTISEMENT:
				os2bmc = is_ipv6_ra_filt_enabled(adapter);
				goto done;
			case NDISC_NEIGHBOUR_ADVERTISEMENT:
				os2bmc = is_ipv6_na_filt_enabled(adapter);
				goto done;
			default:
				break;
			}
		}
	}

	if (is_udp_pkt((*skb))) {
		struct udphdr *udp = udp_hdr((*skb));

		switch (udp->dest) {
		case DHCP_CLIENT_PORT:
			os2bmc = is_dhcp_client_filt_enabled(adapter);
			goto done;
		case DHCP_SERVER_PORT:
			os2bmc = is_dhcp_srvr_filt_enabled(adapter);
			goto done;
		case NET_BIOS_PORT1:
		case NET_BIOS_PORT2:
			os2bmc = is_nbios_filt_enabled(adapter);
			goto done;
		case DHCPV6_RAS_PORT:
			os2bmc = is_ipv6_ras_filt_enabled(adapter);
			goto done;
		default:
			break;
		}
	}
done:
	/* For packets over a vlan, which are destined
	 * to BMC, asic expects the vlan to be inline in the packet.
	 */
	if (os2bmc)
		*skb = be_insert_vlan_in_pkt(adapter, *skb, NULL);

	return os2bmc;
}

static netdev_tx_t be_xmit(struct sk_buff *skb, struct net_device *netdev)
{
	struct be_adapter *adapter = netdev_priv(netdev);
	u16 q_idx = skb_get_queue_mapping(skb);
	struct be_tx_obj *txo = &adapter->tx_obj[q_idx];
	struct be_wrb_params wrb_params = { 0 };
	bool flush = !skb->xmit_more;
	u16 wrb_cnt;

	skb = be_xmit_workarounds(adapter, skb, &wrb_params);
	if (unlikely(!skb))
		goto drop;

	be_get_wrb_params_from_skb(adapter, skb, &wrb_params);

	wrb_cnt = be_xmit_enqueue(adapter, txo, skb, &wrb_params);
	if (unlikely(!wrb_cnt)) {
		dev_kfree_skb_any(skb);
		goto drop;
	}

	/* if os2bmc is enabled and if the pkt is destined to bmc,
	 * enqueue the pkt a 2nd time with mgmt bit set.
	 */
	if (be_send_pkt_to_bmc(adapter, &skb)) {
		BE_WRB_F_SET(wrb_params.features, OS2BMC, 1);
		wrb_cnt = be_xmit_enqueue(adapter, txo, skb, &wrb_params);
		if (unlikely(!wrb_cnt))
			goto drop;
		else
			skb_get(skb);
	}

	if (be_is_txq_full(txo)) {
		netif_stop_subqueue(netdev, q_idx);
		tx_stats(txo)->tx_stops++;
	}

	if (flush || __netif_subqueue_stopped(netdev, q_idx))
		be_xmit_flush(adapter, txo);

	return NETDEV_TX_OK;
drop:
	tx_stats(txo)->tx_drv_drops++;
	/* Flush the already enqueued tx requests */
	if (flush && txo->pend_wrb_cnt)
		be_xmit_flush(adapter, txo);

	return NETDEV_TX_OK;
}

static int be_change_mtu(struct net_device *netdev, int new_mtu)
{
	struct be_adapter *adapter = netdev_priv(netdev);
	struct device *dev = &adapter->pdev->dev;

	if (new_mtu < BE_MIN_MTU || new_mtu > BE_MAX_MTU) {
		dev_info(dev, "MTU must be between %d and %d bytes\n",
			 BE_MIN_MTU, BE_MAX_MTU);
		return -EINVAL;
	}

	dev_info(dev, "MTU changed from %d to %d bytes\n",
		 netdev->mtu, new_mtu);
	netdev->mtu = new_mtu;
	return 0;
}

static inline bool be_in_all_promisc(struct be_adapter *adapter)
{
	return (adapter->if_flags & BE_IF_FLAGS_ALL_PROMISCUOUS) ==
			BE_IF_FLAGS_ALL_PROMISCUOUS;
}

static int be_set_vlan_promisc(struct be_adapter *adapter)
{
	struct device *dev = &adapter->pdev->dev;
	int status;

	if (adapter->if_flags & BE_IF_FLAGS_VLAN_PROMISCUOUS)
		return 0;

	status = be_cmd_rx_filter(adapter, BE_IF_FLAGS_VLAN_PROMISCUOUS, ON);
	if (!status) {
		dev_info(dev, "Enabled VLAN promiscuous mode\n");
		adapter->if_flags |= BE_IF_FLAGS_VLAN_PROMISCUOUS;
	} else {
		dev_err(dev, "Failed to enable VLAN promiscuous mode\n");
	}
	return status;
}

static int be_clear_vlan_promisc(struct be_adapter *adapter)
{
	struct device *dev = &adapter->pdev->dev;
	int status;

	status = be_cmd_rx_filter(adapter, BE_IF_FLAGS_VLAN_PROMISCUOUS, OFF);
	if (!status) {
		dev_info(dev, "Disabling VLAN promiscuous mode\n");
		adapter->if_flags &= ~BE_IF_FLAGS_VLAN_PROMISCUOUS;
	}
	return status;
}

/*
 * A max of 64 (BE_NUM_VLANS_SUPPORTED) vlans can be configured in BE.
 * If the user configures more, place BE in vlan promiscuous mode.
 */
static int be_vid_config(struct be_adapter *adapter)
{
	struct device *dev = &adapter->pdev->dev;
	u16 vids[BE_NUM_VLANS_SUPPORTED];
	u16 num = 0, i = 0;
	int status = 0;

	/* No need to further configure vids if in promiscuous mode */
	if (be_in_all_promisc(adapter))
		return 0;

	if (adapter->vlans_added > be_max_vlans(adapter))
		return be_set_vlan_promisc(adapter);

	/* Construct VLAN Table to give to HW */
	for_each_set_bit(i, adapter->vids, VLAN_N_VID)
		vids[num++] = cpu_to_le16(i);

	status = be_cmd_vlan_config(adapter, adapter->if_handle, vids, num, 0);
	if (status) {
		dev_err(dev, "Setting HW VLAN filtering failed\n");
		/* Set to VLAN promisc mode as setting VLAN filter failed */
		if (addl_status(status) == MCC_ADDL_STATUS_INSUFFICIENT_VLANS ||
		    addl_status(status) ==
				MCC_ADDL_STATUS_INSUFFICIENT_RESOURCES)
			return be_set_vlan_promisc(adapter);
	} else if (adapter->if_flags & BE_IF_FLAGS_VLAN_PROMISCUOUS) {
		status = be_clear_vlan_promisc(adapter);
	}
	return status;
}

static int be_vlan_add_vid(struct net_device *netdev, __be16 proto, u16 vid)
{
	struct be_adapter *adapter = netdev_priv(netdev);
	int status = 0;

	/* Packets with VID 0 are always received by Lancer by default */
	if (lancer_chip(adapter) && vid == 0)
		return status;

	if (test_bit(vid, adapter->vids))
		return status;

	set_bit(vid, adapter->vids);
	adapter->vlans_added++;

	status = be_vid_config(adapter);
	if (status) {
		adapter->vlans_added--;
		clear_bit(vid, adapter->vids);
	}

	return status;
}

static int be_vlan_rem_vid(struct net_device *netdev, __be16 proto, u16 vid)
{
	struct be_adapter *adapter = netdev_priv(netdev);

	/* Packets with VID 0 are always received by Lancer by default */
	if (lancer_chip(adapter) && vid == 0)
		return 0;

	clear_bit(vid, adapter->vids);
	adapter->vlans_added--;

	return be_vid_config(adapter);
}

static void be_clear_all_promisc(struct be_adapter *adapter)
{
	be_cmd_rx_filter(adapter, BE_IF_FLAGS_ALL_PROMISCUOUS, OFF);
	adapter->if_flags &= ~BE_IF_FLAGS_ALL_PROMISCUOUS;
}

static void be_set_all_promisc(struct be_adapter *adapter)
{
	be_cmd_rx_filter(adapter, BE_IF_FLAGS_ALL_PROMISCUOUS, ON);
	adapter->if_flags |= BE_IF_FLAGS_ALL_PROMISCUOUS;
}

static void be_set_mc_promisc(struct be_adapter *adapter)
{
	int status;

	if (adapter->if_flags & BE_IF_FLAGS_MCAST_PROMISCUOUS)
		return;

	status = be_cmd_rx_filter(adapter, BE_IF_FLAGS_MCAST_PROMISCUOUS, ON);
	if (!status)
		adapter->if_flags |= BE_IF_FLAGS_MCAST_PROMISCUOUS;
}

static void be_set_mc_list(struct be_adapter *adapter)
{
	int status;

	status = be_cmd_rx_filter(adapter, BE_IF_FLAGS_MULTICAST, ON);
	if (!status)
		adapter->if_flags &= ~BE_IF_FLAGS_MCAST_PROMISCUOUS;
	else
		be_set_mc_promisc(adapter);
}

static void be_set_uc_list(struct be_adapter *adapter)
{
	struct netdev_hw_addr *ha;
	int i = 1; /* First slot is claimed by the Primary MAC */

	for (; adapter->uc_macs > 0; adapter->uc_macs--, i++)
		be_cmd_pmac_del(adapter, adapter->if_handle,
				adapter->pmac_id[i], 0);

	if (netdev_uc_count(adapter->netdev) > be_max_uc(adapter)) {
		be_set_all_promisc(adapter);
		return;
	}

	netdev_for_each_uc_addr(ha, adapter->netdev) {
		adapter->uc_macs++; /* First slot is for Primary MAC */
		be_cmd_pmac_add(adapter, (u8 *)ha->addr, adapter->if_handle,
				&adapter->pmac_id[adapter->uc_macs], 0);
	}
}

static void be_clear_uc_list(struct be_adapter *adapter)
{
	int i;

	for (i = 1; i < (adapter->uc_macs + 1); i++)
		be_cmd_pmac_del(adapter, adapter->if_handle,
				adapter->pmac_id[i], 0);
	adapter->uc_macs = 0;
}

static void be_set_rx_mode(struct net_device *netdev)
{
	struct be_adapter *adapter = netdev_priv(netdev);

	if (netdev->flags & IFF_PROMISC) {
		be_set_all_promisc(adapter);
		return;
	}

	/* Interface was previously in promiscuous mode; disable it */
	if (be_in_all_promisc(adapter)) {
		be_clear_all_promisc(adapter);
		if (adapter->vlans_added)
			be_vid_config(adapter);
	}

	/* Enable multicast promisc if num configured exceeds what we support */
	if (netdev->flags & IFF_ALLMULTI ||
	    netdev_mc_count(netdev) > be_max_mc(adapter)) {
		be_set_mc_promisc(adapter);
		return;
	}

	if (netdev_uc_count(netdev) != adapter->uc_macs)
		be_set_uc_list(adapter);

	be_set_mc_list(adapter);
}

static int be_set_vf_mac(struct net_device *netdev, int vf, u8 *mac)
{
	struct be_adapter *adapter = netdev_priv(netdev);
	struct be_vf_cfg *vf_cfg = &adapter->vf_cfg[vf];
	int status;

	if (!sriov_enabled(adapter))
		return -EPERM;

	if (!is_valid_ether_addr(mac) || vf >= adapter->num_vfs)
		return -EINVAL;

	/* Proceed further only if user provided MAC is different
	 * from active MAC
	 */
	if (ether_addr_equal(mac, vf_cfg->mac_addr))
		return 0;

	if (BEx_chip(adapter)) {
		be_cmd_pmac_del(adapter, vf_cfg->if_handle, vf_cfg->pmac_id,
				vf + 1);

		status = be_cmd_pmac_add(adapter, mac, vf_cfg->if_handle,
					 &vf_cfg->pmac_id, vf + 1);
	} else {
		status = be_cmd_set_mac(adapter, mac, vf_cfg->if_handle,
					vf + 1);
	}

	if (status) {
		dev_err(&adapter->pdev->dev, "MAC %pM set on VF %d Failed: %#x",
			mac, vf, status);
		return be_cmd_status(status);
	}

	ether_addr_copy(vf_cfg->mac_addr, mac);

	return 0;
}

static int be_get_vf_config(struct net_device *netdev, int vf,
			    struct ifla_vf_info *vi)
{
	struct be_adapter *adapter = netdev_priv(netdev);
	struct be_vf_cfg *vf_cfg = &adapter->vf_cfg[vf];

	if (!sriov_enabled(adapter))
		return -EPERM;

	if (vf >= adapter->num_vfs)
		return -EINVAL;

	vi->vf = vf;
	vi->max_tx_rate = vf_cfg->tx_rate;
	vi->min_tx_rate = 0;
	vi->vlan = vf_cfg->vlan_tag & VLAN_VID_MASK;
	vi->qos = vf_cfg->vlan_tag >> VLAN_PRIO_SHIFT;
	memcpy(&vi->mac, vf_cfg->mac_addr, ETH_ALEN);
	vi->linkstate = adapter->vf_cfg[vf].plink_tracking;
	vi->spoofchk = adapter->vf_cfg[vf].spoofchk;

	return 0;
}

static int be_set_vf_tvt(struct be_adapter *adapter, int vf, u16 vlan)
{
	struct be_vf_cfg *vf_cfg = &adapter->vf_cfg[vf];
	u16 vids[BE_NUM_VLANS_SUPPORTED];
	int vf_if_id = vf_cfg->if_handle;
	int status;

	/* Enable Transparent VLAN Tagging */
	status = be_cmd_set_hsw_config(adapter, vlan, vf + 1, vf_if_id, 0, 0);
	if (status)
		return status;

	/* Clear pre-programmed VLAN filters on VF if any, if TVT is enabled */
	vids[0] = 0;
	status = be_cmd_vlan_config(adapter, vf_if_id, vids, 1, vf + 1);
	if (!status)
		dev_info(&adapter->pdev->dev,
			 "Cleared guest VLANs on VF%d", vf);

	/* After TVT is enabled, disallow VFs to program VLAN filters */
	if (vf_cfg->privileges & BE_PRIV_FILTMGMT) {
		status = be_cmd_set_fn_privileges(adapter, vf_cfg->privileges &
						  ~BE_PRIV_FILTMGMT, vf + 1);
		if (!status)
			vf_cfg->privileges &= ~BE_PRIV_FILTMGMT;
	}
	return 0;
}

static int be_clear_vf_tvt(struct be_adapter *adapter, int vf)
{
	struct be_vf_cfg *vf_cfg = &adapter->vf_cfg[vf];
	struct device *dev = &adapter->pdev->dev;
	int status;

	/* Reset Transparent VLAN Tagging. */
	status = be_cmd_set_hsw_config(adapter, BE_RESET_VLAN_TAG_ID, vf + 1,
				       vf_cfg->if_handle, 0, 0);
	if (status)
		return status;

	/* Allow VFs to program VLAN filtering */
	if (!(vf_cfg->privileges & BE_PRIV_FILTMGMT)) {
		status = be_cmd_set_fn_privileges(adapter, vf_cfg->privileges |
						  BE_PRIV_FILTMGMT, vf + 1);
		if (!status) {
			vf_cfg->privileges |= BE_PRIV_FILTMGMT;
			dev_info(dev, "VF%d: FILTMGMT priv enabled", vf);
		}
	}

	dev_info(dev,
		 "Disable/re-enable i/f in VM to clear Transparent VLAN tag");
	return 0;
}

static int be_set_vf_vlan(struct net_device *netdev, int vf, u16 vlan, u8 qos)
{
	struct be_adapter *adapter = netdev_priv(netdev);
	struct be_vf_cfg *vf_cfg = &adapter->vf_cfg[vf];
	int status;

	if (!sriov_enabled(adapter))
		return -EPERM;

	if (vf >= adapter->num_vfs || vlan > 4095 || qos > 7)
		return -EINVAL;

	if (vlan || qos) {
		vlan |= qos << VLAN_PRIO_SHIFT;
		status = be_set_vf_tvt(adapter, vf, vlan);
	} else {
		status = be_clear_vf_tvt(adapter, vf);
	}

	if (status) {
		dev_err(&adapter->pdev->dev,
			"VLAN %d config on VF %d failed : %#x\n", vlan, vf,
			status);
		return be_cmd_status(status);
	}

	vf_cfg->vlan_tag = vlan;
	return 0;
}

static int be_set_vf_tx_rate(struct net_device *netdev, int vf,
			     int min_tx_rate, int max_tx_rate)
{
	struct be_adapter *adapter = netdev_priv(netdev);
	struct device *dev = &adapter->pdev->dev;
	int percent_rate, status = 0;
	u16 link_speed = 0;
	u8 link_status;

	if (!sriov_enabled(adapter))
		return -EPERM;

	if (vf >= adapter->num_vfs)
		return -EINVAL;

	if (min_tx_rate)
		return -EINVAL;

	if (!max_tx_rate)
		goto config_qos;

	status = be_cmd_link_status_query(adapter, &link_speed,
					  &link_status, 0);
	if (status)
		goto err;

	if (!link_status) {
		dev_err(dev, "TX-rate setting not allowed when link is down\n");
		status = -ENETDOWN;
		goto err;
	}

	if (max_tx_rate < 100 || max_tx_rate > link_speed) {
		dev_err(dev, "TX-rate must be between 100 and %d Mbps\n",
			link_speed);
		status = -EINVAL;
		goto err;
	}

	/* On Skyhawk the QOS setting must be done only as a % value */
	percent_rate = link_speed / 100;
	if (skyhawk_chip(adapter) && (max_tx_rate % percent_rate)) {
		dev_err(dev, "TX-rate must be a multiple of %d Mbps\n",
			percent_rate);
		status = -EINVAL;
		goto err;
	}

config_qos:
	status = be_cmd_config_qos(adapter, max_tx_rate, link_speed, vf + 1);
	if (status)
		goto err;

	adapter->vf_cfg[vf].tx_rate = max_tx_rate;
	return 0;

err:
	dev_err(dev, "TX-rate setting of %dMbps on VF%d failed\n",
		max_tx_rate, vf);
	return be_cmd_status(status);
}

static int be_set_vf_link_state(struct net_device *netdev, int vf,
				int link_state)
{
	struct be_adapter *adapter = netdev_priv(netdev);
	int status;

	if (!sriov_enabled(adapter))
		return -EPERM;

	if (vf >= adapter->num_vfs)
		return -EINVAL;

	status = be_cmd_set_logical_link_config(adapter, link_state, vf+1);
	if (status) {
		dev_err(&adapter->pdev->dev,
			"Link state change on VF %d failed: %#x\n", vf, status);
		return be_cmd_status(status);
	}

	adapter->vf_cfg[vf].plink_tracking = link_state;

	return 0;
}

static int be_set_vf_spoofchk(struct net_device *netdev, int vf, bool enable)
{
	struct be_adapter *adapter = netdev_priv(netdev);
	struct be_vf_cfg *vf_cfg = &adapter->vf_cfg[vf];
	u8 spoofchk;
	int status;

	if (!sriov_enabled(adapter))
		return -EPERM;

	if (vf >= adapter->num_vfs)
		return -EINVAL;

	if (BEx_chip(adapter))
		return -EOPNOTSUPP;

	if (enable == vf_cfg->spoofchk)
		return 0;

	spoofchk = enable ? ENABLE_MAC_SPOOFCHK : DISABLE_MAC_SPOOFCHK;

	status = be_cmd_set_hsw_config(adapter, 0, vf + 1, vf_cfg->if_handle,
				       0, spoofchk);
	if (status) {
		dev_err(&adapter->pdev->dev,
			"Spoofchk change on VF %d failed: %#x\n", vf, status);
		return be_cmd_status(status);
	}

	vf_cfg->spoofchk = enable;
	return 0;
}

static void be_aic_update(struct be_aic_obj *aic, u64 rx_pkts, u64 tx_pkts,
			  ulong now)
{
	aic->rx_pkts_prev = rx_pkts;
	aic->tx_reqs_prev = tx_pkts;
	aic->jiffies = now;
}

static int be_get_new_eqd(struct be_eq_obj *eqo)
{
	struct be_adapter *adapter = eqo->adapter;
	int eqd, start;
	struct be_aic_obj *aic;
	struct be_rx_obj *rxo;
	struct be_tx_obj *txo;
	u64 rx_pkts = 0, tx_pkts = 0;
	ulong now;
	u32 pps, delta;
	int i;

	aic = &adapter->aic_obj[eqo->idx];
	if (!aic->enable) {
		if (aic->jiffies)
			aic->jiffies = 0;
		eqd = aic->et_eqd;
		return eqd;
	}

	for_all_rx_queues_on_eq(adapter, eqo, rxo, i) {
		do {
			start = u64_stats_fetch_begin_irq(&rxo->stats.sync);
			rx_pkts += rxo->stats.rx_pkts;
		} while (u64_stats_fetch_retry_irq(&rxo->stats.sync, start));
	}

	for_all_tx_queues_on_eq(adapter, eqo, txo, i) {
		do {
			start = u64_stats_fetch_begin_irq(&txo->stats.sync);
			tx_pkts += txo->stats.tx_reqs;
		} while (u64_stats_fetch_retry_irq(&txo->stats.sync, start));
	}

	/* Skip, if wrapped around or first calculation */
	now = jiffies;
	if (!aic->jiffies || time_before(now, aic->jiffies) ||
	    rx_pkts < aic->rx_pkts_prev ||
	    tx_pkts < aic->tx_reqs_prev) {
		be_aic_update(aic, rx_pkts, tx_pkts, now);
		return aic->prev_eqd;
	}

	delta = jiffies_to_msecs(now - aic->jiffies);
	if (delta == 0)
		return aic->prev_eqd;

	pps = (((u32)(rx_pkts - aic->rx_pkts_prev) * 1000) / delta) +
		(((u32)(tx_pkts - aic->tx_reqs_prev) * 1000) / delta);
	eqd = (pps / 15000) << 2;

	if (eqd < 8)
		eqd = 0;
	eqd = min_t(u32, eqd, aic->max_eqd);
	eqd = max_t(u32, eqd, aic->min_eqd);

	be_aic_update(aic, rx_pkts, tx_pkts, now);

	return eqd;
}

/* For Skyhawk-R only */
static u32 be_get_eq_delay_mult_enc(struct be_eq_obj *eqo)
{
	struct be_adapter *adapter = eqo->adapter;
	struct be_aic_obj *aic = &adapter->aic_obj[eqo->idx];
	ulong now = jiffies;
	int eqd;
	u32 mult_enc;

	if (!aic->enable)
		return 0;

	if (time_before_eq(now, aic->jiffies) ||
	    jiffies_to_msecs(now - aic->jiffies) < 1)
		eqd = aic->prev_eqd;
	else
		eqd = be_get_new_eqd(eqo);

	if (eqd > 100)
		mult_enc = R2I_DLY_ENC_1;
	else if (eqd > 60)
		mult_enc = R2I_DLY_ENC_2;
	else if (eqd > 20)
		mult_enc = R2I_DLY_ENC_3;
	else
		mult_enc = R2I_DLY_ENC_0;

	aic->prev_eqd = eqd;

	return mult_enc;
}

void be_eqd_update(struct be_adapter *adapter, bool force_update)
{
	struct be_set_eqd set_eqd[MAX_EVT_QS];
	struct be_aic_obj *aic;
	struct be_eq_obj *eqo;
	int i, num = 0, eqd;

	for_all_evt_queues(adapter, eqo, i) {
		aic = &adapter->aic_obj[eqo->idx];
		eqd = be_get_new_eqd(eqo);
		if (force_update || eqd != aic->prev_eqd) {
			set_eqd[num].delay_multiplier = (eqd * 65)/100;
			set_eqd[num].eq_id = eqo->q.id;
			aic->prev_eqd = eqd;
			num++;
		}
	}

	if (num)
		be_cmd_modify_eqd(adapter, set_eqd, num);
}

static void be_rx_stats_update(struct be_rx_obj *rxo,
			       struct be_rx_compl_info *rxcp)
{
	struct be_rx_stats *stats = rx_stats(rxo);

	u64_stats_update_begin(&stats->sync);
	stats->rx_compl++;
	stats->rx_bytes += rxcp->pkt_size;
	stats->rx_pkts++;
	if (rxcp->pkt_type == BE_MULTICAST_PACKET)
		stats->rx_mcast_pkts++;
	if (rxcp->err)
		stats->rx_compl_err++;
	u64_stats_update_end(&stats->sync);
}

static inline bool csum_passed(struct be_rx_compl_info *rxcp)
{
	/* L4 checksum is not reliable for non TCP/UDP packets.
	 * Also ignore ipcksm for ipv6 pkts
	 */
	return (rxcp->tcpf || rxcp->udpf) && rxcp->l4_csum &&
		(rxcp->ip_csum || rxcp->ipv6) && !rxcp->err;
}

static struct be_rx_page_info *get_rx_page_info(struct be_rx_obj *rxo)
{
	struct be_adapter *adapter = rxo->adapter;
	struct be_rx_page_info *rx_page_info;
	struct be_queue_info *rxq = &rxo->q;
	u16 frag_idx = rxq->tail;

	rx_page_info = &rxo->page_info_tbl[frag_idx];
	BUG_ON(!rx_page_info->page);

	if (rx_page_info->last_frag) {
		dma_unmap_page(&adapter->pdev->dev,
			       dma_unmap_addr(rx_page_info, bus),
			       adapter->big_page_size, DMA_FROM_DEVICE);
		rx_page_info->last_frag = false;
	} else {
		dma_sync_single_for_cpu(&adapter->pdev->dev,
					dma_unmap_addr(rx_page_info, bus),
					rx_frag_size, DMA_FROM_DEVICE);
	}

	queue_tail_inc(rxq);
	atomic_dec(&rxq->used);
	return rx_page_info;
}

/* Throwaway the data in the Rx completion */
static void be_rx_compl_discard(struct be_rx_obj *rxo,
				struct be_rx_compl_info *rxcp)
{
	struct be_rx_page_info *page_info;
	u16 i, num_rcvd = rxcp->num_rcvd;

	for (i = 0; i < num_rcvd; i++) {
		page_info = get_rx_page_info(rxo);
		put_page(page_info->page);
		memset(page_info, 0, sizeof(*page_info));
	}
}

/*
 * skb_fill_rx_data forms a complete skb for an ether frame
 * indicated by rxcp.
 */
static void skb_fill_rx_data(struct be_rx_obj *rxo, struct sk_buff *skb,
			     struct be_rx_compl_info *rxcp)
{
	struct be_rx_page_info *page_info;
	u16 i, j;
	u16 hdr_len, curr_frag_len, remaining;
	u8 *start;

	page_info = get_rx_page_info(rxo);
	start = page_address(page_info->page) + page_info->page_offset;
	prefetch(start);

	/* Copy data in the first descriptor of this completion */
	curr_frag_len = min(rxcp->pkt_size, rx_frag_size);

	skb->len = curr_frag_len;
	if (curr_frag_len <= BE_HDR_LEN) { /* tiny packet */
		memcpy(skb->data, start, curr_frag_len);
		/* Complete packet has now been moved to data */
		put_page(page_info->page);
		skb->data_len = 0;
		skb->tail += curr_frag_len;
	} else {
		hdr_len = ETH_HLEN;
		memcpy(skb->data, start, hdr_len);
		skb_shinfo(skb)->nr_frags = 1;
		skb_frag_set_page(skb, 0, page_info->page);
		skb_shinfo(skb)->frags[0].page_offset =
					page_info->page_offset + hdr_len;
		skb_frag_size_set(&skb_shinfo(skb)->frags[0],
				  curr_frag_len - hdr_len);
		skb->data_len = curr_frag_len - hdr_len;
		skb->truesize += rx_frag_size;
		skb->tail += hdr_len;
	}
	page_info->page = NULL;

	if (rxcp->pkt_size <= rx_frag_size) {
		BUG_ON(rxcp->num_rcvd != 1);
		return;
	}

	/* More frags present for this completion */
	remaining = rxcp->pkt_size - curr_frag_len;
	for (i = 1, j = 0; i < rxcp->num_rcvd; i++) {
		page_info = get_rx_page_info(rxo);
		curr_frag_len = min(remaining, rx_frag_size);

		/* Coalesce all frags from the same physical page in one slot */
		if (page_info->page_offset == 0) {
			/* Fresh page */
			j++;
			skb_frag_set_page(skb, j, page_info->page);
			skb_shinfo(skb)->frags[j].page_offset =
							page_info->page_offset;
			skb_frag_size_set(&skb_shinfo(skb)->frags[j], 0);
			skb_shinfo(skb)->nr_frags++;
		} else {
			put_page(page_info->page);
		}

		skb_frag_size_add(&skb_shinfo(skb)->frags[j], curr_frag_len);
		skb->len += curr_frag_len;
		skb->data_len += curr_frag_len;
		skb->truesize += rx_frag_size;
		remaining -= curr_frag_len;
		page_info->page = NULL;
	}
	BUG_ON(j > MAX_SKB_FRAGS);
}

/* Process the RX completion indicated by rxcp when GRO is disabled */
static void be_rx_compl_process(struct be_rx_obj *rxo, struct napi_struct *napi,
				struct be_rx_compl_info *rxcp)
{
	struct be_adapter *adapter = rxo->adapter;
	struct net_device *netdev = adapter->netdev;
	struct sk_buff *skb;

	skb = netdev_alloc_skb_ip_align(netdev, BE_RX_SKB_ALLOC_SIZE);
	if (unlikely(!skb)) {
		rx_stats(rxo)->rx_drops_no_skbs++;
		be_rx_compl_discard(rxo, rxcp);
		return;
	}

	skb_fill_rx_data(rxo, skb, rxcp);

	if (likely((netdev->features & NETIF_F_RXCSUM) && csum_passed(rxcp)))
		skb->ip_summed = CHECKSUM_UNNECESSARY;
	else
		skb_checksum_none_assert(skb);

	skb->protocol = eth_type_trans(skb, netdev);
	skb_record_rx_queue(skb, rxo - &adapter->rx_obj[0]);
	if (netdev->features & NETIF_F_RXHASH)
		skb_set_hash(skb, rxcp->rss_hash, PKT_HASH_TYPE_L3);

	skb->csum_level = rxcp->tunneled;
	skb_mark_napi_id(skb, napi);

	if (rxcp->vlanf)
		__vlan_hwaccel_put_tag(skb, htons(ETH_P_8021Q), rxcp->vlan_tag);

	netif_receive_skb(skb);
}

/* Process the RX completion indicated by rxcp when GRO is enabled */
static void be_rx_compl_process_gro(struct be_rx_obj *rxo,
				    struct napi_struct *napi,
				    struct be_rx_compl_info *rxcp)
{
	struct be_adapter *adapter = rxo->adapter;
	struct be_rx_page_info *page_info;
	struct sk_buff *skb = NULL;
	u16 remaining, curr_frag_len;
	u16 i, j;

	skb = napi_get_frags(napi);
	if (!skb) {
		be_rx_compl_discard(rxo, rxcp);
		return;
	}

	remaining = rxcp->pkt_size;
	for (i = 0, j = -1; i < rxcp->num_rcvd; i++) {
		page_info = get_rx_page_info(rxo);

		curr_frag_len = min(remaining, rx_frag_size);

		/* Coalesce all frags from the same physical page in one slot */
		if (i == 0 || page_info->page_offset == 0) {
			/* First frag or Fresh page */
			j++;
			skb_frag_set_page(skb, j, page_info->page);
			skb_shinfo(skb)->frags[j].page_offset =
							page_info->page_offset;
			skb_frag_size_set(&skb_shinfo(skb)->frags[j], 0);
		} else {
			put_page(page_info->page);
		}
		skb_frag_size_add(&skb_shinfo(skb)->frags[j], curr_frag_len);
		skb->truesize += rx_frag_size;
		remaining -= curr_frag_len;
		memset(page_info, 0, sizeof(*page_info));
	}
	BUG_ON(j > MAX_SKB_FRAGS);

	skb_shinfo(skb)->nr_frags = j + 1;
	skb->len = rxcp->pkt_size;
	skb->data_len = rxcp->pkt_size;
	skb->ip_summed = CHECKSUM_UNNECESSARY;
	skb_record_rx_queue(skb, rxo - &adapter->rx_obj[0]);
	if (adapter->netdev->features & NETIF_F_RXHASH)
		skb_set_hash(skb, rxcp->rss_hash, PKT_HASH_TYPE_L3);

	skb->csum_level = rxcp->tunneled;
	skb_mark_napi_id(skb, napi);

	if (rxcp->vlanf)
		__vlan_hwaccel_put_tag(skb, htons(ETH_P_8021Q), rxcp->vlan_tag);

	napi_gro_frags(napi);
}

static void be_parse_rx_compl_v1(struct be_eth_rx_compl *compl,
				 struct be_rx_compl_info *rxcp)
{
	rxcp->pkt_size = GET_RX_COMPL_V1_BITS(pktsize, compl);
	rxcp->vlanf = GET_RX_COMPL_V1_BITS(vtp, compl);
	rxcp->err = GET_RX_COMPL_V1_BITS(err, compl);
	rxcp->tcpf = GET_RX_COMPL_V1_BITS(tcpf, compl);
	rxcp->udpf = GET_RX_COMPL_V1_BITS(udpf, compl);
	rxcp->ip_csum = GET_RX_COMPL_V1_BITS(ipcksm, compl);
	rxcp->l4_csum = GET_RX_COMPL_V1_BITS(l4_cksm, compl);
	rxcp->ipv6 = GET_RX_COMPL_V1_BITS(ip_version, compl);
	rxcp->num_rcvd = GET_RX_COMPL_V1_BITS(numfrags, compl);
	rxcp->pkt_type = GET_RX_COMPL_V1_BITS(cast_enc, compl);
	rxcp->rss_hash = GET_RX_COMPL_V1_BITS(rsshash, compl);
	if (rxcp->vlanf) {
		rxcp->qnq = GET_RX_COMPL_V1_BITS(qnq, compl);
		rxcp->vlan_tag = GET_RX_COMPL_V1_BITS(vlan_tag, compl);
	}
	rxcp->port = GET_RX_COMPL_V1_BITS(port, compl);
	rxcp->tunneled =
		GET_RX_COMPL_V1_BITS(tunneled, compl);
}

static void be_parse_rx_compl_v0(struct be_eth_rx_compl *compl,
				 struct be_rx_compl_info *rxcp)
{
	rxcp->pkt_size = GET_RX_COMPL_V0_BITS(pktsize, compl);
	rxcp->vlanf = GET_RX_COMPL_V0_BITS(vtp, compl);
	rxcp->err = GET_RX_COMPL_V0_BITS(err, compl);
	rxcp->tcpf = GET_RX_COMPL_V0_BITS(tcpf, compl);
	rxcp->udpf = GET_RX_COMPL_V0_BITS(udpf, compl);
	rxcp->ip_csum = GET_RX_COMPL_V0_BITS(ipcksm, compl);
	rxcp->l4_csum = GET_RX_COMPL_V0_BITS(l4_cksm, compl);
	rxcp->ipv6 = GET_RX_COMPL_V0_BITS(ip_version, compl);
	rxcp->num_rcvd = GET_RX_COMPL_V0_BITS(numfrags, compl);
	rxcp->pkt_type = GET_RX_COMPL_V0_BITS(cast_enc, compl);
	rxcp->rss_hash = GET_RX_COMPL_V0_BITS(rsshash, compl);
	if (rxcp->vlanf) {
		rxcp->qnq = GET_RX_COMPL_V0_BITS(qnq, compl);
		rxcp->vlan_tag = GET_RX_COMPL_V0_BITS(vlan_tag, compl);
	}
	rxcp->port = GET_RX_COMPL_V0_BITS(port, compl);
	rxcp->ip_frag = GET_RX_COMPL_V0_BITS(ip_frag, compl);
}

static struct be_rx_compl_info *be_rx_compl_get(struct be_rx_obj *rxo)
{
	struct be_eth_rx_compl *compl = queue_tail_node(&rxo->cq);
	struct be_rx_compl_info *rxcp = &rxo->rxcp;
	struct be_adapter *adapter = rxo->adapter;

	/* For checking the valid bit it is Ok to use either definition as the
	 * valid bit is at the same position in both v0 and v1 Rx compl */
	if (compl->dw[offsetof(struct amap_eth_rx_compl_v1, valid) / 32] == 0)
		return NULL;

	rmb();
	be_dws_le_to_cpu(compl, sizeof(*compl));

	if (adapter->be3_native)
		be_parse_rx_compl_v1(compl, rxcp);
	else
		be_parse_rx_compl_v0(compl, rxcp);

	if (rxcp->ip_frag)
		rxcp->l4_csum = 0;

	if (rxcp->vlanf) {
		/* In QNQ modes, if qnq bit is not set, then the packet was
		 * tagged only with the transparent outer vlan-tag and must
		 * not be treated as a vlan packet by host
		 */
		if (be_is_qnq_mode(adapter) && !rxcp->qnq)
			rxcp->vlanf = 0;

		if (!lancer_chip(adapter))
			rxcp->vlan_tag = swab16(rxcp->vlan_tag);

		if (adapter->pvid == (rxcp->vlan_tag & VLAN_VID_MASK) &&
		    !test_bit(rxcp->vlan_tag, adapter->vids))
			rxcp->vlanf = 0;
	}

	/* As the compl has been parsed, reset it; we wont touch it again */
	compl->dw[offsetof(struct amap_eth_rx_compl_v1, valid) / 32] = 0;

	queue_tail_inc(&rxo->cq);
	return rxcp;
}

static inline struct page *be_alloc_pages(u32 size, gfp_t gfp)
{
	u32 order = get_order(size);

	if (order > 0)
		gfp |= __GFP_COMP;
	return  alloc_pages(gfp, order);
}

/*
 * Allocate a page, split it to fragments of size rx_frag_size and post as
 * receive buffers to BE
 */
static void be_post_rx_frags(struct be_rx_obj *rxo, gfp_t gfp, u32 frags_needed)
{
	struct be_adapter *adapter = rxo->adapter;
	struct be_rx_page_info *page_info = NULL, *prev_page_info = NULL;
	struct be_queue_info *rxq = &rxo->q;
	struct page *pagep = NULL;
	struct device *dev = &adapter->pdev->dev;
	struct be_eth_rx_d *rxd;
	u64 page_dmaaddr = 0, frag_dmaaddr;
	u32 posted, page_offset = 0, notify = 0;

	page_info = &rxo->page_info_tbl[rxq->head];
	for (posted = 0; posted < frags_needed && !page_info->page; posted++) {
		if (!pagep) {
			pagep = be_alloc_pages(adapter->big_page_size, gfp);
			if (unlikely(!pagep)) {
				rx_stats(rxo)->rx_post_fail++;
				break;
			}
			page_dmaaddr = dma_map_page(dev, pagep, 0,
						    adapter->big_page_size,
						    DMA_FROM_DEVICE);
			if (dma_mapping_error(dev, page_dmaaddr)) {
				put_page(pagep);
				pagep = NULL;
				adapter->drv_stats.dma_map_errors++;
				break;
			}
			page_offset = 0;
		} else {
			get_page(pagep);
			page_offset += rx_frag_size;
		}
		page_info->page_offset = page_offset;
		page_info->page = pagep;

		rxd = queue_head_node(rxq);
		frag_dmaaddr = page_dmaaddr + page_info->page_offset;
		rxd->fragpa_lo = cpu_to_le32(frag_dmaaddr & 0xFFFFFFFF);
		rxd->fragpa_hi = cpu_to_le32(upper_32_bits(frag_dmaaddr));

		/* Any space left in the current big page for another frag? */
		if ((page_offset + rx_frag_size + rx_frag_size) >
					adapter->big_page_size) {
			pagep = NULL;
			page_info->last_frag = true;
			dma_unmap_addr_set(page_info, bus, page_dmaaddr);
		} else {
			dma_unmap_addr_set(page_info, bus, frag_dmaaddr);
		}

		prev_page_info = page_info;
		queue_head_inc(rxq);
		page_info = &rxo->page_info_tbl[rxq->head];
	}

	/* Mark the last frag of a page when we break out of the above loop
	 * with no more slots available in the RXQ
	 */
	if (pagep) {
		prev_page_info->last_frag = true;
		dma_unmap_addr_set(prev_page_info, bus, page_dmaaddr);
	}

	if (posted) {
		atomic_add(posted, &rxq->used);
		if (rxo->rx_post_starved)
			rxo->rx_post_starved = false;
		do {
			notify = min(MAX_NUM_POST_ERX_DB, posted);
			be_rxq_notify(adapter, rxq->id, notify);
			posted -= notify;
		} while (posted);
	} else if (atomic_read(&rxq->used) == 0) {
		/* Let be_worker replenish when memory is available */
		rxo->rx_post_starved = true;
	}
}

static struct be_tx_compl_info *be_tx_compl_get(struct be_tx_obj *txo)
{
	struct be_queue_info *tx_cq = &txo->cq;
	struct be_tx_compl_info *txcp = &txo->txcp;
	struct be_eth_tx_compl *compl = queue_tail_node(tx_cq);

	if (compl->dw[offsetof(struct amap_eth_tx_compl, valid) / 32] == 0)
		return NULL;

	/* Ensure load ordering of valid bit dword and other dwords below */
	rmb();
	be_dws_le_to_cpu(compl, sizeof(*compl));

	txcp->status = GET_TX_COMPL_BITS(status, compl);
	txcp->end_index = GET_TX_COMPL_BITS(wrb_index, compl);

	compl->dw[offsetof(struct amap_eth_tx_compl, valid) / 32] = 0;
	queue_tail_inc(tx_cq);
	return txcp;
}

static u16 be_tx_compl_process(struct be_adapter *adapter,
			       struct be_tx_obj *txo, u16 last_index)
{
	struct sk_buff **sent_skbs = txo->sent_skb_list;
	struct be_queue_info *txq = &txo->q;
	u16 frag_index, num_wrbs = 0;
	struct sk_buff *skb = NULL;
	bool unmap_skb_hdr = false;
	struct be_eth_wrb *wrb;

	do {
		if (sent_skbs[txq->tail]) {
			/* Free skb from prev req */
			if (skb)
				dev_consume_skb_any(skb);
			skb = sent_skbs[txq->tail];
			sent_skbs[txq->tail] = NULL;
			queue_tail_inc(txq);  /* skip hdr wrb */
			num_wrbs++;
			unmap_skb_hdr = true;
		}
		wrb = queue_tail_node(txq);
		frag_index = txq->tail;
		unmap_tx_frag(&adapter->pdev->dev, wrb,
			      (unmap_skb_hdr && skb_headlen(skb)));
		unmap_skb_hdr = false;
		queue_tail_inc(txq);
		num_wrbs++;
	} while (frag_index != last_index);
	dev_consume_skb_any(skb);

	return num_wrbs;
}

/* Return the number of events in the event queue */
static inline int events_get(struct be_eq_obj *eqo)
{
	struct be_eq_entry *eqe;
	int num = 0;

	do {
		eqe = queue_tail_node(&eqo->q);
		if (eqe->evt == 0)
			break;

		rmb();
		eqe->evt = 0;
		num++;
		queue_tail_inc(&eqo->q);
	} while (true);

	return num;
}

/* Leaves the EQ is disarmed state */
static void be_eq_clean(struct be_eq_obj *eqo)
{
	int num = events_get(eqo);

	be_eq_notify(eqo->adapter, eqo->q.id, false, true, num, 0);
}

/* Free posted rx buffers that were not used */
static void be_rxq_clean(struct be_rx_obj *rxo)
{
	struct be_queue_info *rxq = &rxo->q;
	struct be_rx_page_info *page_info;

	while (atomic_read(&rxq->used) > 0) {
		page_info = get_rx_page_info(rxo);
		put_page(page_info->page);
		memset(page_info, 0, sizeof(*page_info));
	}
	BUG_ON(atomic_read(&rxq->used));
	rxq->tail = 0;
	rxq->head = 0;
}

static void be_rx_cq_clean(struct be_rx_obj *rxo)
{
	struct be_queue_info *rx_cq = &rxo->cq;
	struct be_rx_compl_info *rxcp;
	struct be_adapter *adapter = rxo->adapter;
	int flush_wait = 0;

	/* Consume pending rx completions.
	 * Wait for the flush completion (identified by zero num_rcvd)
	 * to arrive. Notify CQ even when there are no more CQ entries
	 * for HW to flush partially coalesced CQ entries.
	 * In Lancer, there is no need to wait for flush compl.
	 */
	for (;;) {
		rxcp = be_rx_compl_get(rxo);
		if (!rxcp) {
			if (lancer_chip(adapter))
				break;

			if (flush_wait++ > 50 ||
			    be_check_error(adapter,
					   BE_ERROR_HW)) {
				dev_warn(&adapter->pdev->dev,
					 "did not receive flush compl\n");
				break;
			}
			be_cq_notify(adapter, rx_cq->id, true, 0);
			mdelay(1);
		} else {
			be_rx_compl_discard(rxo, rxcp);
			be_cq_notify(adapter, rx_cq->id, false, 1);
			if (rxcp->num_rcvd == 0)
				break;
		}
	}

	/* After cleanup, leave the CQ in unarmed state */
	be_cq_notify(adapter, rx_cq->id, false, 0);
}

static void be_tx_compl_clean(struct be_adapter *adapter)
{
	u16 end_idx, notified_idx, cmpl = 0, timeo = 0, num_wrbs = 0;
	struct device *dev = &adapter->pdev->dev;
	struct be_tx_compl_info *txcp;
	struct be_queue_info *txq;
	struct be_tx_obj *txo;
	int i, pending_txqs;

	/* Stop polling for compls when HW has been silent for 10ms */
	do {
		pending_txqs = adapter->num_tx_qs;

		for_all_tx_queues(adapter, txo, i) {
			cmpl = 0;
			num_wrbs = 0;
			txq = &txo->q;
			while ((txcp = be_tx_compl_get(txo))) {
				num_wrbs +=
					be_tx_compl_process(adapter, txo,
							    txcp->end_index);
				cmpl++;
			}
			if (cmpl) {
				be_cq_notify(adapter, txo->cq.id, false, cmpl);
				atomic_sub(num_wrbs, &txq->used);
				timeo = 0;
			}
			if (!be_is_tx_compl_pending(txo))
				pending_txqs--;
		}

		if (pending_txqs == 0 || ++timeo > 10 ||
		    be_check_error(adapter, BE_ERROR_HW))
			break;

		mdelay(1);
	} while (true);

	/* Free enqueued TX that was never notified to HW */
	for_all_tx_queues(adapter, txo, i) {
		txq = &txo->q;

		if (atomic_read(&txq->used)) {
			dev_info(dev, "txq%d: cleaning %d pending tx-wrbs\n",
				 i, atomic_read(&txq->used));
			notified_idx = txq->tail;
			end_idx = txq->tail;
			index_adv(&end_idx, atomic_read(&txq->used) - 1,
				  txq->len);
			/* Use the tx-compl process logic to handle requests
			 * that were not sent to the HW.
			 */
			num_wrbs = be_tx_compl_process(adapter, txo, end_idx);
			atomic_sub(num_wrbs, &txq->used);
			BUG_ON(atomic_read(&txq->used));
			txo->pend_wrb_cnt = 0;
			/* Since hw was never notified of these requests,
			 * reset TXQ indices
			 */
			txq->head = notified_idx;
			txq->tail = notified_idx;
		}
	}
}

static void be_evt_queues_destroy(struct be_adapter *adapter)
{
	struct be_eq_obj *eqo;
	int i;

	for_all_evt_queues(adapter, eqo, i) {
		if (eqo->q.created) {
			be_eq_clean(eqo);
			be_cmd_q_destroy(adapter, &eqo->q, QTYPE_EQ);
			napi_hash_del(&eqo->napi);
			netif_napi_del(&eqo->napi);
			free_cpumask_var(eqo->affinity_mask);
		}
		be_queue_free(adapter, &eqo->q);
	}
}

static int be_evt_queues_create(struct be_adapter *adapter)
{
	struct be_queue_info *eq;
	struct be_eq_obj *eqo;
	struct be_aic_obj *aic;
	int i, rc;

	adapter->num_evt_qs = min_t(u16, num_irqs(adapter),
				    adapter->cfg_num_qs);

	for_all_evt_queues(adapter, eqo, i) {
		int numa_node = dev_to_node(&adapter->pdev->dev);

		aic = &adapter->aic_obj[i];
		eqo->adapter = adapter;
		eqo->idx = i;
		aic->max_eqd = BE_MAX_EQD;
		aic->enable = true;

		eq = &eqo->q;
		rc = be_queue_alloc(adapter, eq, EVNT_Q_LEN,
				    sizeof(struct be_eq_entry));
		if (rc)
			return rc;

		rc = be_cmd_eq_create(adapter, eqo);
		if (rc)
			return rc;

		if (!zalloc_cpumask_var(&eqo->affinity_mask, GFP_KERNEL))
			return -ENOMEM;
		cpumask_set_cpu(cpumask_local_spread(i, numa_node),
				eqo->affinity_mask);
		netif_napi_add(adapter->netdev, &eqo->napi, be_poll,
			       BE_NAPI_WEIGHT);
		napi_hash_add(&eqo->napi);
	}
	return 0;
}

static void be_mcc_queues_destroy(struct be_adapter *adapter)
{
	struct be_queue_info *q;

	q = &adapter->mcc_obj.q;
	if (q->created)
		be_cmd_q_destroy(adapter, q, QTYPE_MCCQ);
	be_queue_free(adapter, q);

	q = &adapter->mcc_obj.cq;
	if (q->created)
		be_cmd_q_destroy(adapter, q, QTYPE_CQ);
	be_queue_free(adapter, q);
}

/* Must be called only after TX qs are created as MCC shares TX EQ */
static int be_mcc_queues_create(struct be_adapter *adapter)
{
	struct be_queue_info *q, *cq;

	cq = &adapter->mcc_obj.cq;
	if (be_queue_alloc(adapter, cq, MCC_CQ_LEN,
			   sizeof(struct be_mcc_compl)))
		goto err;

	/* Use the default EQ for MCC completions */
	if (be_cmd_cq_create(adapter, cq, &mcc_eqo(adapter)->q, true, 0))
		goto mcc_cq_free;

	q = &adapter->mcc_obj.q;
	if (be_queue_alloc(adapter, q, MCC_Q_LEN, sizeof(struct be_mcc_wrb)))
		goto mcc_cq_destroy;

	if (be_cmd_mccq_create(adapter, q, cq))
		goto mcc_q_free;

	return 0;

mcc_q_free:
	be_queue_free(adapter, q);
mcc_cq_destroy:
	be_cmd_q_destroy(adapter, cq, QTYPE_CQ);
mcc_cq_free:
	be_queue_free(adapter, cq);
err:
	return -1;
}

static void be_tx_queues_destroy(struct be_adapter *adapter)
{
	struct be_queue_info *q;
	struct be_tx_obj *txo;
	u8 i;

	for_all_tx_queues(adapter, txo, i) {
		q = &txo->q;
		if (q->created)
			be_cmd_q_destroy(adapter, q, QTYPE_TXQ);
		be_queue_free(adapter, q);

		q = &txo->cq;
		if (q->created)
			be_cmd_q_destroy(adapter, q, QTYPE_CQ);
		be_queue_free(adapter, q);
	}
}

static int be_tx_qs_create(struct be_adapter *adapter)
{
	struct be_queue_info *cq;
	struct be_tx_obj *txo;
	struct be_eq_obj *eqo;
	int status, i;

	adapter->num_tx_qs = min(adapter->num_evt_qs, be_max_txqs(adapter));

	for_all_tx_queues(adapter, txo, i) {
		cq = &txo->cq;
		status = be_queue_alloc(adapter, cq, TX_CQ_LEN,
					sizeof(struct be_eth_tx_compl));
		if (status)
			return status;

		u64_stats_init(&txo->stats.sync);
		u64_stats_init(&txo->stats.sync_compl);

		/* If num_evt_qs is less than num_tx_qs, then more than
		 * one txq share an eq
		 */
		eqo = &adapter->eq_obj[i % adapter->num_evt_qs];
		status = be_cmd_cq_create(adapter, cq, &eqo->q, false, 3);
		if (status)
			return status;

		status = be_queue_alloc(adapter, &txo->q, TX_Q_LEN,
					sizeof(struct be_eth_wrb));
		if (status)
			return status;

		status = be_cmd_txq_create(adapter, txo);
		if (status)
			return status;

		netif_set_xps_queue(adapter->netdev, eqo->affinity_mask,
				    eqo->idx);
	}

	dev_info(&adapter->pdev->dev, "created %d TX queue(s)\n",
		 adapter->num_tx_qs);
	return 0;
}

static void be_rx_cqs_destroy(struct be_adapter *adapter)
{
	struct be_queue_info *q;
	struct be_rx_obj *rxo;
	int i;

	for_all_rx_queues(adapter, rxo, i) {
		q = &rxo->cq;
		if (q->created)
			be_cmd_q_destroy(adapter, q, QTYPE_CQ);
		be_queue_free(adapter, q);
	}
}

static int be_rx_cqs_create(struct be_adapter *adapter)
{
	struct be_queue_info *eq, *cq;
	struct be_rx_obj *rxo;
	int rc, i;

	/* We can create as many RSS rings as there are EQs. */
	adapter->num_rss_qs = adapter->num_evt_qs;

	/* We'll use RSS only if atleast 2 RSS rings are supported. */
	if (adapter->num_rss_qs <= 1)
		adapter->num_rss_qs = 0;

	adapter->num_rx_qs = adapter->num_rss_qs + adapter->need_def_rxq;

	/* When the interface is not capable of RSS rings (and there is no
	 * need to create a default RXQ) we'll still need one RXQ
	 */
	if (adapter->num_rx_qs == 0)
		adapter->num_rx_qs = 1;

	adapter->big_page_size = (1 << get_order(rx_frag_size)) * PAGE_SIZE;
	for_all_rx_queues(adapter, rxo, i) {
		rxo->adapter = adapter;
		cq = &rxo->cq;
		rc = be_queue_alloc(adapter, cq, RX_CQ_LEN,
				    sizeof(struct be_eth_rx_compl));
		if (rc)
			return rc;

		u64_stats_init(&rxo->stats.sync);
		eq = &adapter->eq_obj[i % adapter->num_evt_qs].q;
		rc = be_cmd_cq_create(adapter, cq, eq, false, 3);
		if (rc)
			return rc;
	}

	dev_info(&adapter->pdev->dev,
		 "created %d RX queue(s)\n", adapter->num_rx_qs);
	return 0;
}

static irqreturn_t be_intx(int irq, void *dev)
{
	struct be_eq_obj *eqo = dev;
	struct be_adapter *adapter = eqo->adapter;
	int num_evts = 0;

	/* IRQ is not expected when NAPI is scheduled as the EQ
	 * will not be armed.
	 * But, this can happen on Lancer INTx where it takes
	 * a while to de-assert INTx or in BE2 where occasionaly
	 * an interrupt may be raised even when EQ is unarmed.
	 * If NAPI is already scheduled, then counting & notifying
	 * events will orphan them.
	 */
	if (napi_schedule_prep(&eqo->napi)) {
		num_evts = events_get(eqo);
		__napi_schedule(&eqo->napi);
		if (num_evts)
			eqo->spurious_intr = 0;
	}
	be_eq_notify(adapter, eqo->q.id, false, true, num_evts, 0);

	/* Return IRQ_HANDLED only for the the first spurious intr
	 * after a valid intr to stop the kernel from branding
	 * this irq as a bad one!
	 */
	if (num_evts || eqo->spurious_intr++ == 0)
		return IRQ_HANDLED;
	else
		return IRQ_NONE;
}

static irqreturn_t be_msix(int irq, void *dev)
{
	struct be_eq_obj *eqo = dev;

	be_eq_notify(eqo->adapter, eqo->q.id, false, true, 0, 0);
	napi_schedule(&eqo->napi);
	return IRQ_HANDLED;
}

static inline bool do_gro(struct be_rx_compl_info *rxcp)
{
	return (rxcp->tcpf && !rxcp->err && rxcp->l4_csum) ? true : false;
}

static int be_process_rx(struct be_rx_obj *rxo, struct napi_struct *napi,
			 int budget, int polling)
{
	struct be_adapter *adapter = rxo->adapter;
	struct be_queue_info *rx_cq = &rxo->cq;
	struct be_rx_compl_info *rxcp;
	u32 work_done;
	u32 frags_consumed = 0;

	for (work_done = 0; work_done < budget; work_done++) {
		rxcp = be_rx_compl_get(rxo);
		if (!rxcp)
			break;

		/* Is it a flush compl that has no data */
		if (unlikely(rxcp->num_rcvd == 0))
			goto loop_continue;

		/* Discard compl with partial DMA Lancer B0 */
		if (unlikely(!rxcp->pkt_size)) {
			be_rx_compl_discard(rxo, rxcp);
			goto loop_continue;
		}

		/* On BE drop pkts that arrive due to imperfect filtering in
		 * promiscuous mode on some skews
		 */
		if (unlikely(rxcp->port != adapter->port_num &&
			     !lancer_chip(adapter))) {
			be_rx_compl_discard(rxo, rxcp);
			goto loop_continue;
		}

		/* Don't do gro when we're busy_polling */
		if (do_gro(rxcp) && polling != BUSY_POLLING)
			be_rx_compl_process_gro(rxo, napi, rxcp);
		else
			be_rx_compl_process(rxo, napi, rxcp);

loop_continue:
		frags_consumed += rxcp->num_rcvd;
		be_rx_stats_update(rxo, rxcp);
	}

	if (work_done) {
		be_cq_notify(adapter, rx_cq->id, true, work_done);

		/* When an rx-obj gets into post_starved state, just
		 * let be_worker do the posting.
		 */
		if (atomic_read(&rxo->q.used) < RX_FRAGS_REFILL_WM &&
		    !rxo->rx_post_starved)
			be_post_rx_frags(rxo, GFP_ATOMIC,
					 max_t(u32, MAX_RX_POST,
					       frags_consumed));
	}

	return work_done;
}

static inline void be_update_tx_err(struct be_tx_obj *txo, u8 status)
{
	switch (status) {
	case BE_TX_COMP_HDR_PARSE_ERR:
		tx_stats(txo)->tx_hdr_parse_err++;
		break;
	case BE_TX_COMP_NDMA_ERR:
		tx_stats(txo)->tx_dma_err++;
		break;
	case BE_TX_COMP_ACL_ERR:
		tx_stats(txo)->tx_spoof_check_err++;
		break;
	}
}

static inline void lancer_update_tx_err(struct be_tx_obj *txo, u8 status)
{
	switch (status) {
	case LANCER_TX_COMP_LSO_ERR:
		tx_stats(txo)->tx_tso_err++;
		break;
	case LANCER_TX_COMP_HSW_DROP_MAC_ERR:
	case LANCER_TX_COMP_HSW_DROP_VLAN_ERR:
		tx_stats(txo)->tx_spoof_check_err++;
		break;
	case LANCER_TX_COMP_QINQ_ERR:
		tx_stats(txo)->tx_qinq_err++;
		break;
	case LANCER_TX_COMP_PARITY_ERR:
		tx_stats(txo)->tx_internal_parity_err++;
		break;
	case LANCER_TX_COMP_DMA_ERR:
		tx_stats(txo)->tx_dma_err++;
		break;
	}
}

static void be_process_tx(struct be_adapter *adapter, struct be_tx_obj *txo,
			  int idx)
{
	int num_wrbs = 0, work_done = 0;
	struct be_tx_compl_info *txcp;

	while ((txcp = be_tx_compl_get(txo))) {
		num_wrbs += be_tx_compl_process(adapter, txo, txcp->end_index);
		work_done++;

		if (txcp->status) {
			if (lancer_chip(adapter))
				lancer_update_tx_err(txo, txcp->status);
			else
				be_update_tx_err(txo, txcp->status);
		}
	}

	if (work_done) {
		be_cq_notify(adapter, txo->cq.id, true, work_done);
		atomic_sub(num_wrbs, &txo->q.used);

		/* As Tx wrbs have been freed up, wake up netdev queue
		 * if it was stopped due to lack of tx wrbs.  */
		if (__netif_subqueue_stopped(adapter->netdev, idx) &&
		    be_can_txq_wake(txo)) {
			netif_wake_subqueue(adapter->netdev, idx);
		}

		u64_stats_update_begin(&tx_stats(txo)->sync_compl);
		tx_stats(txo)->tx_compl += work_done;
		u64_stats_update_end(&tx_stats(txo)->sync_compl);
	}
}

#ifdef CONFIG_NET_RX_BUSY_POLL
static inline bool be_lock_napi(struct be_eq_obj *eqo)
{
	bool status = true;

	spin_lock(&eqo->lock); /* BH is already disabled */
	if (eqo->state & BE_EQ_LOCKED) {
		WARN_ON(eqo->state & BE_EQ_NAPI);
		eqo->state |= BE_EQ_NAPI_YIELD;
		status = false;
	} else {
		eqo->state = BE_EQ_NAPI;
	}
	spin_unlock(&eqo->lock);
	return status;
}

static inline void be_unlock_napi(struct be_eq_obj *eqo)
{
	spin_lock(&eqo->lock); /* BH is already disabled */

	WARN_ON(eqo->state & (BE_EQ_POLL | BE_EQ_NAPI_YIELD));
	eqo->state = BE_EQ_IDLE;

	spin_unlock(&eqo->lock);
}

static inline bool be_lock_busy_poll(struct be_eq_obj *eqo)
{
	bool status = true;

	spin_lock_bh(&eqo->lock);
	if (eqo->state & BE_EQ_LOCKED) {
		eqo->state |= BE_EQ_POLL_YIELD;
		status = false;
	} else {
		eqo->state |= BE_EQ_POLL;
	}
	spin_unlock_bh(&eqo->lock);
	return status;
}

static inline void be_unlock_busy_poll(struct be_eq_obj *eqo)
{
	spin_lock_bh(&eqo->lock);

	WARN_ON(eqo->state & (BE_EQ_NAPI));
	eqo->state = BE_EQ_IDLE;

	spin_unlock_bh(&eqo->lock);
}

static inline void be_enable_busy_poll(struct be_eq_obj *eqo)
{
	spin_lock_init(&eqo->lock);
	eqo->state = BE_EQ_IDLE;
}

static inline void be_disable_busy_poll(struct be_eq_obj *eqo)
{
	local_bh_disable();

	/* It's enough to just acquire napi lock on the eqo to stop
	 * be_busy_poll() from processing any queueus.
	 */
	while (!be_lock_napi(eqo))
		mdelay(1);

	local_bh_enable();
}

#else /* CONFIG_NET_RX_BUSY_POLL */

static inline bool be_lock_napi(struct be_eq_obj *eqo)
{
	return true;
}

static inline void be_unlock_napi(struct be_eq_obj *eqo)
{
}

static inline bool be_lock_busy_poll(struct be_eq_obj *eqo)
{
	return false;
}

static inline void be_unlock_busy_poll(struct be_eq_obj *eqo)
{
}

static inline void be_enable_busy_poll(struct be_eq_obj *eqo)
{
}

static inline void be_disable_busy_poll(struct be_eq_obj *eqo)
{
}
#endif /* CONFIG_NET_RX_BUSY_POLL */

int be_poll(struct napi_struct *napi, int budget)
{
	struct be_eq_obj *eqo = container_of(napi, struct be_eq_obj, napi);
	struct be_adapter *adapter = eqo->adapter;
	int max_work = 0, work, i, num_evts;
	struct be_rx_obj *rxo;
	struct be_tx_obj *txo;
	u32 mult_enc = 0;

	num_evts = events_get(eqo);

	for_all_tx_queues_on_eq(adapter, eqo, txo, i)
		be_process_tx(adapter, txo, i);

	if (be_lock_napi(eqo)) {
		/* This loop will iterate twice for EQ0 in which
		 * completions of the last RXQ (default one) are also processed
		 * For other EQs the loop iterates only once
		 */
		for_all_rx_queues_on_eq(adapter, eqo, rxo, i) {
			work = be_process_rx(rxo, napi, budget, NAPI_POLLING);
			max_work = max(work, max_work);
		}
		be_unlock_napi(eqo);
	} else {
		max_work = budget;
	}

	if (is_mcc_eqo(eqo))
		be_process_mcc(adapter);

	if (max_work < budget) {
		napi_complete(napi);

		/* Skyhawk EQ_DB has a provision to set the rearm to interrupt
		 * delay via a delay multiplier encoding value
		 */
		if (skyhawk_chip(adapter))
			mult_enc = be_get_eq_delay_mult_enc(eqo);

		be_eq_notify(adapter, eqo->q.id, true, false, num_evts,
			     mult_enc);
	} else {
		/* As we'll continue in polling mode, count and clear events */
		be_eq_notify(adapter, eqo->q.id, false, false, num_evts, 0);
	}
	return max_work;
}

#ifdef CONFIG_NET_RX_BUSY_POLL
static int be_busy_poll(struct napi_struct *napi)
{
	struct be_eq_obj *eqo = container_of(napi, struct be_eq_obj, napi);
	struct be_adapter *adapter = eqo->adapter;
	struct be_rx_obj *rxo;
	int i, work = 0;

	if (!be_lock_busy_poll(eqo))
		return LL_FLUSH_BUSY;

	for_all_rx_queues_on_eq(adapter, eqo, rxo, i) {
		work = be_process_rx(rxo, napi, 4, BUSY_POLLING);
		if (work)
			break;
	}

	be_unlock_busy_poll(eqo);
	return work;
}
#endif

void be_detect_error(struct be_adapter *adapter)
{
	u32 ue_lo = 0, ue_hi = 0, ue_lo_mask = 0, ue_hi_mask = 0;
	u32 sliport_status = 0, sliport_err1 = 0, sliport_err2 = 0;
	u32 i;
	struct device *dev = &adapter->pdev->dev;

	if (be_check_error(adapter, BE_ERROR_HW))
		return;

	if (lancer_chip(adapter)) {
		sliport_status = ioread32(adapter->db + SLIPORT_STATUS_OFFSET);
		if (sliport_status & SLIPORT_STATUS_ERR_MASK) {
			be_set_error(adapter, BE_ERROR_UE);
			sliport_err1 = ioread32(adapter->db +
						SLIPORT_ERROR1_OFFSET);
			sliport_err2 = ioread32(adapter->db +
						SLIPORT_ERROR2_OFFSET);
			/* Do not log error messages if its a FW reset */
			if (sliport_err1 == SLIPORT_ERROR_FW_RESET1 &&
			    sliport_err2 == SLIPORT_ERROR_FW_RESET2) {
				dev_info(dev, "Firmware update in progress\n");
			} else {
				dev_err(dev, "Error detected in the card\n");
				dev_err(dev, "ERR: sliport status 0x%x\n",
					sliport_status);
				dev_err(dev, "ERR: sliport error1 0x%x\n",
					sliport_err1);
				dev_err(dev, "ERR: sliport error2 0x%x\n",
					sliport_err2);
			}
		}
	} else {
		ue_lo = ioread32(adapter->pcicfg + PCICFG_UE_STATUS_LOW);
		ue_hi = ioread32(adapter->pcicfg + PCICFG_UE_STATUS_HIGH);
		ue_lo_mask = ioread32(adapter->pcicfg +
				      PCICFG_UE_STATUS_LOW_MASK);
		ue_hi_mask = ioread32(adapter->pcicfg +
				      PCICFG_UE_STATUS_HI_MASK);

		ue_lo = (ue_lo & ~ue_lo_mask);
		ue_hi = (ue_hi & ~ue_hi_mask);

		/* On certain platforms BE hardware can indicate spurious UEs.
		 * Allow HW to stop working completely in case of a real UE.
		 * Hence not setting the hw_error for UE detection.
		 */

		if (ue_lo || ue_hi) {
			dev_err(dev,
				"Unrecoverable Error detected in the adapter");
			dev_err(dev, "Please reboot server to recover");
			if (skyhawk_chip(adapter))
				be_set_error(adapter, BE_ERROR_UE);

			for (i = 0; ue_lo; ue_lo >>= 1, i++) {
				if (ue_lo & 1)
					dev_err(dev, "UE: %s bit set\n",
						ue_status_low_desc[i]);
			}
			for (i = 0; ue_hi; ue_hi >>= 1, i++) {
				if (ue_hi & 1)
					dev_err(dev, "UE: %s bit set\n",
						ue_status_hi_desc[i]);
			}
		}
	}
}

static void be_msix_disable(struct be_adapter *adapter)
{
	if (msix_enabled(adapter)) {
		pci_disable_msix(adapter->pdev);
		adapter->num_msix_vec = 0;
		adapter->num_msix_roce_vec = 0;
	}
}

static int be_msix_enable(struct be_adapter *adapter)
{
	int i, num_vec;
	struct device *dev = &adapter->pdev->dev;

	/* If RoCE is supported, program the max number of NIC vectors that
	 * may be configured via set-channels, along with vectors needed for
	 * RoCe. Else, just program the number we'll use initially.
	 */
	if (be_roce_supported(adapter))
		num_vec = min_t(int, 2 * be_max_eqs(adapter),
				2 * num_online_cpus());
	else
		num_vec = adapter->cfg_num_qs;

	for (i = 0; i < num_vec; i++)
		adapter->msix_entries[i].entry = i;

	num_vec = pci_enable_msix_range(adapter->pdev, adapter->msix_entries,
					MIN_MSIX_VECTORS, num_vec);
	if (num_vec < 0)
		goto fail;

	if (be_roce_supported(adapter) && num_vec > MIN_MSIX_VECTORS) {
		adapter->num_msix_roce_vec = num_vec / 2;
		dev_info(dev, "enabled %d MSI-x vector(s) for RoCE\n",
			 adapter->num_msix_roce_vec);
	}

	adapter->num_msix_vec = num_vec - adapter->num_msix_roce_vec;

	dev_info(dev, "enabled %d MSI-x vector(s) for NIC\n",
		 adapter->num_msix_vec);
	return 0;

fail:
	dev_warn(dev, "MSIx enable failed\n");

	/* INTx is not supported in VFs, so fail probe if enable_msix fails */
	if (be_virtfn(adapter))
		return num_vec;
	return 0;
}

static inline int be_msix_vec_get(struct be_adapter *adapter,
				  struct be_eq_obj *eqo)
{
	return adapter->msix_entries[eqo->msix_idx].vector;
}

static int be_msix_register(struct be_adapter *adapter)
{
	struct net_device *netdev = adapter->netdev;
	struct be_eq_obj *eqo;
	int status, i, vec;

	for_all_evt_queues(adapter, eqo, i) {
		sprintf(eqo->desc, "%s-q%d", netdev->name, i);
		vec = be_msix_vec_get(adapter, eqo);
		status = request_irq(vec, be_msix, 0, eqo->desc, eqo);
		if (status)
			goto err_msix;

		irq_set_affinity_hint(vec, eqo->affinity_mask);
	}

	return 0;
err_msix:
	for (i--, eqo = &adapter->eq_obj[i]; i >= 0; i--, eqo--)
		free_irq(be_msix_vec_get(adapter, eqo), eqo);
	dev_warn(&adapter->pdev->dev, "MSIX Request IRQ failed - err %d\n",
		 status);
	be_msix_disable(adapter);
	return status;
}

static int be_irq_register(struct be_adapter *adapter)
{
	struct net_device *netdev = adapter->netdev;
	int status;

	if (msix_enabled(adapter)) {
		status = be_msix_register(adapter);
		if (status == 0)
			goto done;
		/* INTx is not supported for VF */
		if (be_virtfn(adapter))
			return status;
	}

	/* INTx: only the first EQ is used */
	netdev->irq = adapter->pdev->irq;
	status = request_irq(netdev->irq, be_intx, IRQF_SHARED, netdev->name,
			     &adapter->eq_obj[0]);
	if (status) {
		dev_err(&adapter->pdev->dev,
			"INTx request IRQ failed - err %d\n", status);
		return status;
	}
done:
	adapter->isr_registered = true;
	return 0;
}

static void be_irq_unregister(struct be_adapter *adapter)
{
	struct net_device *netdev = adapter->netdev;
	struct be_eq_obj *eqo;
	int i, vec;

	if (!adapter->isr_registered)
		return;

	/* INTx */
	if (!msix_enabled(adapter)) {
		free_irq(netdev->irq, &adapter->eq_obj[0]);
		goto done;
	}

	/* MSIx */
	for_all_evt_queues(adapter, eqo, i) {
		vec = be_msix_vec_get(adapter, eqo);
		irq_set_affinity_hint(vec, NULL);
		free_irq(vec, eqo);
	}

done:
	adapter->isr_registered = false;
}

static void be_rx_qs_destroy(struct be_adapter *adapter)
{
	struct be_queue_info *q;
	struct be_rx_obj *rxo;
	int i;

	for_all_rx_queues(adapter, rxo, i) {
		q = &rxo->q;
		if (q->created) {
			/* If RXQs are destroyed while in an "out of buffer"
			 * state, there is a possibility of an HW stall on
			 * Lancer. So, post 64 buffers to each queue to relieve
			 * the "out of buffer" condition.
			 * Make sure there's space in the RXQ before posting.
			 */
			if (lancer_chip(adapter)) {
				be_rx_cq_clean(rxo);
				if (atomic_read(&q->used) == 0)
					be_post_rx_frags(rxo, GFP_KERNEL,
							 MAX_RX_POST);
			}

			be_cmd_rxq_destroy(adapter, q);
			be_rx_cq_clean(rxo);
			be_rxq_clean(rxo);
		}
		be_queue_free(adapter, q);
	}
}

static void be_disable_if_filters(struct be_adapter *adapter)
{
	be_cmd_pmac_del(adapter, adapter->if_handle,
			adapter->pmac_id[0], 0);

	be_clear_uc_list(adapter);

	/* The IFACE flags are enabled in the open path and cleared
	 * in the close path. When a VF gets detached from the host and
	 * assigned to a VM the following happens:
	 *	- VF's IFACE flags get cleared in the detach path
	 *	- IFACE create is issued by the VF in the attach path
	 * Due to a bug in the BE3/Skyhawk-R FW
	 * (Lancer FW doesn't have the bug), the IFACE capability flags
	 * specified along with the IFACE create cmd issued by a VF are not
	 * honoured by FW.  As a consequence, if a *new* driver
	 * (that enables/disables IFACE flags in open/close)
	 * is loaded in the host and an *old* driver is * used by a VM/VF,
	 * the IFACE gets created *without* the needed flags.
	 * To avoid this, disable RX-filter flags only for Lancer.
	 */
	if (lancer_chip(adapter)) {
		be_cmd_rx_filter(adapter, BE_IF_ALL_FILT_FLAGS, OFF);
		adapter->if_flags &= ~BE_IF_ALL_FILT_FLAGS;
	}
}

static int be_close(struct net_device *netdev)
{
	struct be_adapter *adapter = netdev_priv(netdev);
	struct be_eq_obj *eqo;
	int i;

	/* This protection is needed as be_close() may be called even when the
	 * adapter is in cleared state (after eeh perm failure)
	 */
	if (!(adapter->flags & BE_FLAGS_SETUP_DONE))
		return 0;

	be_disable_if_filters(adapter);

	be_roce_dev_close(adapter);

	if (adapter->flags & BE_FLAGS_NAPI_ENABLED) {
		for_all_evt_queues(adapter, eqo, i) {
			napi_disable(&eqo->napi);
			be_disable_busy_poll(eqo);
		}
		adapter->flags &= ~BE_FLAGS_NAPI_ENABLED;
	}

	be_async_mcc_disable(adapter);

	/* Wait for all pending tx completions to arrive so that
	 * all tx skbs are freed.
	 */
	netif_tx_disable(netdev);
	be_tx_compl_clean(adapter);

	be_rx_qs_destroy(adapter);

	for_all_evt_queues(adapter, eqo, i) {
		if (msix_enabled(adapter))
			synchronize_irq(be_msix_vec_get(adapter, eqo));
		else
			synchronize_irq(netdev->irq);
		be_eq_clean(eqo);
	}

	be_irq_unregister(adapter);

	return 0;
}

static int be_rx_qs_create(struct be_adapter *adapter)
{
	struct rss_info *rss = &adapter->rss_info;
	u8 rss_key[RSS_HASH_KEY_LEN];
	struct be_rx_obj *rxo;
	int rc, i, j;

	for_all_rx_queues(adapter, rxo, i) {
		rc = be_queue_alloc(adapter, &rxo->q, RX_Q_LEN,
				    sizeof(struct be_eth_rx_d));
		if (rc)
			return rc;
	}

	if (adapter->need_def_rxq || !adapter->num_rss_qs) {
		rxo = default_rxo(adapter);
		rc = be_cmd_rxq_create(adapter, &rxo->q, rxo->cq.id,
				       rx_frag_size, adapter->if_handle,
				       false, &rxo->rss_id);
		if (rc)
			return rc;
	}

	for_all_rss_queues(adapter, rxo, i) {
		rc = be_cmd_rxq_create(adapter, &rxo->q, rxo->cq.id,
				       rx_frag_size, adapter->if_handle,
				       true, &rxo->rss_id);
		if (rc)
			return rc;
	}

	if (be_multi_rxq(adapter)) {
		for (j = 0; j < RSS_INDIR_TABLE_LEN; j += adapter->num_rss_qs) {
			for_all_rss_queues(adapter, rxo, i) {
				if ((j + i) >= RSS_INDIR_TABLE_LEN)
					break;
				rss->rsstable[j + i] = rxo->rss_id;
				rss->rss_queue[j + i] = i;
			}
		}
		rss->rss_flags = RSS_ENABLE_TCP_IPV4 | RSS_ENABLE_IPV4 |
			RSS_ENABLE_TCP_IPV6 | RSS_ENABLE_IPV6;

		if (!BEx_chip(adapter))
			rss->rss_flags |= RSS_ENABLE_UDP_IPV4 |
				RSS_ENABLE_UDP_IPV6;
	} else {
		/* Disable RSS, if only default RX Q is created */
		rss->rss_flags = RSS_ENABLE_NONE;
	}

	netdev_rss_key_fill(rss_key, RSS_HASH_KEY_LEN);
	rc = be_cmd_rss_config(adapter, rss->rsstable, rss->rss_flags,
			       128, rss_key);
	if (rc) {
		rss->rss_flags = RSS_ENABLE_NONE;
		return rc;
	}

	memcpy(rss->rss_hkey, rss_key, RSS_HASH_KEY_LEN);

	/* Post 1 less than RXQ-len to avoid head being equal to tail,
	 * which is a queue empty condition
	 */
	for_all_rx_queues(adapter, rxo, i)
		be_post_rx_frags(rxo, GFP_KERNEL, RX_Q_LEN - 1);

<<<<<<< HEAD
=======
	return 0;
}

static int be_enable_if_filters(struct be_adapter *adapter)
{
	int status;

	status = be_cmd_rx_filter(adapter, BE_IF_EN_FLAGS, ON);
	if (status)
		return status;

	/* For BE3 VFs, the PF programs the initial MAC address */
	if (!(BEx_chip(adapter) && be_virtfn(adapter))) {
		status = be_cmd_pmac_add(adapter, adapter->netdev->dev_addr,
					 adapter->if_handle,
					 &adapter->pmac_id[0], 0);
		if (status)
			return status;
	}

	if (adapter->vlans_added)
		be_vid_config(adapter);

	be_set_rx_mode(adapter->netdev);

>>>>>>> 9fe8ecca
	return 0;
}

static int be_open(struct net_device *netdev)
{
	struct be_adapter *adapter = netdev_priv(netdev);
	struct be_eq_obj *eqo;
	struct be_rx_obj *rxo;
	struct be_tx_obj *txo;
	u8 link_status;
	int status, i;

	status = be_rx_qs_create(adapter);
	if (status)
		goto err;

	status = be_enable_if_filters(adapter);
	if (status)
		goto err;

	status = be_irq_register(adapter);
	if (status)
		goto err;

	for_all_rx_queues(adapter, rxo, i)
		be_cq_notify(adapter, rxo->cq.id, true, 0);

	for_all_tx_queues(adapter, txo, i)
		be_cq_notify(adapter, txo->cq.id, true, 0);

	be_async_mcc_enable(adapter);

	for_all_evt_queues(adapter, eqo, i) {
		napi_enable(&eqo->napi);
		be_enable_busy_poll(eqo);
		be_eq_notify(adapter, eqo->q.id, true, true, 0, 0);
	}
	adapter->flags |= BE_FLAGS_NAPI_ENABLED;

	status = be_cmd_link_status_query(adapter, NULL, &link_status, 0);
	if (!status)
		be_link_status_update(adapter, link_status);

	netif_tx_start_all_queues(netdev);
	be_roce_dev_open(adapter);

#ifdef CONFIG_BE2NET_VXLAN
	if (skyhawk_chip(adapter))
		vxlan_get_rx_port(netdev);
#endif

	return 0;
err:
	be_close(adapter->netdev);
	return -EIO;
}

static int be_setup_wol(struct be_adapter *adapter, bool enable)
{
	struct be_dma_mem cmd;
	int status = 0;
	u8 mac[ETH_ALEN];

	eth_zero_addr(mac);

	cmd.size = sizeof(struct be_cmd_req_acpi_wol_magic_config);
	cmd.va = dma_zalloc_coherent(&adapter->pdev->dev, cmd.size, &cmd.dma,
				     GFP_KERNEL);
	if (!cmd.va)
		return -ENOMEM;

	if (enable) {
		status = pci_write_config_dword(adapter->pdev,
						PCICFG_PM_CONTROL_OFFSET,
						PCICFG_PM_CONTROL_MASK);
		if (status) {
			dev_err(&adapter->pdev->dev,
				"Could not enable Wake-on-lan\n");
			dma_free_coherent(&adapter->pdev->dev, cmd.size, cmd.va,
					  cmd.dma);
			return status;
		}
		status = be_cmd_enable_magic_wol(adapter,
						 adapter->netdev->dev_addr,
						 &cmd);
		pci_enable_wake(adapter->pdev, PCI_D3hot, 1);
		pci_enable_wake(adapter->pdev, PCI_D3cold, 1);
	} else {
		status = be_cmd_enable_magic_wol(adapter, mac, &cmd);
		pci_enable_wake(adapter->pdev, PCI_D3hot, 0);
		pci_enable_wake(adapter->pdev, PCI_D3cold, 0);
	}

	dma_free_coherent(&adapter->pdev->dev, cmd.size, cmd.va, cmd.dma);
	return status;
}

static void be_vf_eth_addr_generate(struct be_adapter *adapter, u8 *mac)
{
	u32 addr;

	addr = jhash(adapter->netdev->dev_addr, ETH_ALEN, 0);

	mac[5] = (u8)(addr & 0xFF);
	mac[4] = (u8)((addr >> 8) & 0xFF);
	mac[3] = (u8)((addr >> 16) & 0xFF);
	/* Use the OUI from the current MAC address */
	memcpy(mac, adapter->netdev->dev_addr, 3);
}

/*
 * Generate a seed MAC address from the PF MAC Address using jhash.
 * MAC Address for VFs are assigned incrementally starting from the seed.
 * These addresses are programmed in the ASIC by the PF and the VF driver
 * queries for the MAC address during its probe.
 */
static int be_vf_eth_addr_config(struct be_adapter *adapter)
{
	u32 vf;
	int status = 0;
	u8 mac[ETH_ALEN];
	struct be_vf_cfg *vf_cfg;

	be_vf_eth_addr_generate(adapter, mac);

	for_all_vfs(adapter, vf_cfg, vf) {
		if (BEx_chip(adapter))
			status = be_cmd_pmac_add(adapter, mac,
						 vf_cfg->if_handle,
						 &vf_cfg->pmac_id, vf + 1);
		else
			status = be_cmd_set_mac(adapter, mac, vf_cfg->if_handle,
						vf + 1);

		if (status)
			dev_err(&adapter->pdev->dev,
				"Mac address assignment failed for VF %d\n",
				vf);
		else
			memcpy(vf_cfg->mac_addr, mac, ETH_ALEN);

		mac[5] += 1;
	}
	return status;
}

static int be_vfs_mac_query(struct be_adapter *adapter)
{
	int status, vf;
	u8 mac[ETH_ALEN];
	struct be_vf_cfg *vf_cfg;

	for_all_vfs(adapter, vf_cfg, vf) {
		status = be_cmd_get_active_mac(adapter, vf_cfg->pmac_id,
					       mac, vf_cfg->if_handle,
					       false, vf+1);
		if (status)
			return status;
		memcpy(vf_cfg->mac_addr, mac, ETH_ALEN);
	}
	return 0;
}

static void be_vf_clear(struct be_adapter *adapter)
{
	struct be_vf_cfg *vf_cfg;
	u32 vf;

	if (pci_vfs_assigned(adapter->pdev)) {
		dev_warn(&adapter->pdev->dev,
			 "VFs are assigned to VMs: not disabling VFs\n");
		goto done;
	}

	pci_disable_sriov(adapter->pdev);

	for_all_vfs(adapter, vf_cfg, vf) {
		if (BEx_chip(adapter))
			be_cmd_pmac_del(adapter, vf_cfg->if_handle,
					vf_cfg->pmac_id, vf + 1);
		else
			be_cmd_set_mac(adapter, NULL, vf_cfg->if_handle,
				       vf + 1);

		be_cmd_if_destroy(adapter, vf_cfg->if_handle, vf + 1);
	}
done:
	kfree(adapter->vf_cfg);
	adapter->num_vfs = 0;
	adapter->flags &= ~BE_FLAGS_SRIOV_ENABLED;
}

static void be_clear_queues(struct be_adapter *adapter)
{
	be_mcc_queues_destroy(adapter);
	be_rx_cqs_destroy(adapter);
	be_tx_queues_destroy(adapter);
	be_evt_queues_destroy(adapter);
}

static void be_cancel_worker(struct be_adapter *adapter)
{
	if (adapter->flags & BE_FLAGS_WORKER_SCHEDULED) {
		cancel_delayed_work_sync(&adapter->work);
		adapter->flags &= ~BE_FLAGS_WORKER_SCHEDULED;
	}
}

static void be_cancel_err_detection(struct be_adapter *adapter)
{
	if (adapter->flags & BE_FLAGS_ERR_DETECTION_SCHEDULED) {
		cancel_delayed_work_sync(&adapter->be_err_detection_work);
		adapter->flags &= ~BE_FLAGS_ERR_DETECTION_SCHEDULED;
	}
}

#ifdef CONFIG_BE2NET_VXLAN
static void be_disable_vxlan_offloads(struct be_adapter *adapter)
{
	struct net_device *netdev = adapter->netdev;

	if (adapter->flags & BE_FLAGS_VXLAN_OFFLOADS)
		be_cmd_manage_iface(adapter, adapter->if_handle,
				    OP_CONVERT_TUNNEL_TO_NORMAL);

	if (adapter->vxlan_port)
		be_cmd_set_vxlan_port(adapter, 0);

	adapter->flags &= ~BE_FLAGS_VXLAN_OFFLOADS;
	adapter->vxlan_port = 0;

	netdev->hw_enc_features = 0;
	netdev->hw_features &= ~(NETIF_F_GSO_UDP_TUNNEL);
	netdev->features &= ~(NETIF_F_GSO_UDP_TUNNEL);
}
#endif

static u16 be_calculate_vf_qs(struct be_adapter *adapter, u16 num_vfs)
{
	struct be_resources res = adapter->pool_res;
	u16 num_vf_qs = 1;

	/* Distribute the queue resources equally among the PF and it's VFs
	 * Do not distribute queue resources in multi-channel configuration.
	 */
	if (num_vfs && !be_is_mc(adapter)) {
		/* If number of VFs requested is 8 less than max supported,
		 * assign 8 queue pairs to the PF and divide the remaining
		 * resources evenly among the VFs
		 */
		if (num_vfs < (be_max_vfs(adapter) - 8))
			num_vf_qs = (res.max_rss_qs - 8) / num_vfs;
		else
			num_vf_qs = res.max_rss_qs / num_vfs;

		/* Skyhawk-R chip supports only MAX_RSS_IFACES RSS capable
		 * interfaces per port. Provide RSS on VFs, only if number
		 * of VFs requested is less than MAX_RSS_IFACES limit.
		 */
		if (num_vfs >= MAX_RSS_IFACES)
			num_vf_qs = 1;
	}
	return num_vf_qs;
}

static int be_clear(struct be_adapter *adapter)
{
	struct pci_dev *pdev = adapter->pdev;
	u16 num_vf_qs;

	be_cancel_worker(adapter);

	if (sriov_enabled(adapter))
		be_vf_clear(adapter);

	/* Re-configure FW to distribute resources evenly across max-supported
	 * number of VFs, only when VFs are not already enabled.
	 */
	if (skyhawk_chip(adapter) && be_physfn(adapter) &&
	    !pci_vfs_assigned(pdev)) {
		num_vf_qs = be_calculate_vf_qs(adapter,
					       pci_sriov_get_totalvfs(pdev));
		be_cmd_set_sriov_config(adapter, adapter->pool_res,
					pci_sriov_get_totalvfs(pdev),
					num_vf_qs);
	}

#ifdef CONFIG_BE2NET_VXLAN
	be_disable_vxlan_offloads(adapter);
#endif
	kfree(adapter->pmac_id);
	adapter->pmac_id = NULL;

	be_cmd_if_destroy(adapter, adapter->if_handle,  0);

	be_clear_queues(adapter);

	be_msix_disable(adapter);
	adapter->flags &= ~BE_FLAGS_SETUP_DONE;
	return 0;
}

static int be_vfs_if_create(struct be_adapter *adapter)
{
	struct be_resources res = {0};
	u32 cap_flags, en_flags, vf;
	struct be_vf_cfg *vf_cfg;
	int status;

	/* If a FW profile exists, then cap_flags are updated */
	cap_flags = BE_IF_FLAGS_UNTAGGED | BE_IF_FLAGS_BROADCAST |
		    BE_IF_FLAGS_MULTICAST | BE_IF_FLAGS_PASS_L3L4_ERRORS;

	for_all_vfs(adapter, vf_cfg, vf) {
		if (!BE3_chip(adapter)) {
			status = be_cmd_get_profile_config(adapter, &res,
							   RESOURCE_LIMITS,
							   vf + 1);
			if (!status) {
				cap_flags = res.if_cap_flags;
				/* Prevent VFs from enabling VLAN promiscuous
				 * mode
				 */
				cap_flags &= ~BE_IF_FLAGS_VLAN_PROMISCUOUS;
			}
		}

		en_flags = cap_flags & (BE_IF_FLAGS_UNTAGGED |
					BE_IF_FLAGS_BROADCAST |
					BE_IF_FLAGS_MULTICAST |
					BE_IF_FLAGS_PASS_L3L4_ERRORS);
		status = be_cmd_if_create(adapter, cap_flags, en_flags,
					  &vf_cfg->if_handle, vf + 1);
		if (status)
			return status;
	}

	return 0;
}

static int be_vf_setup_init(struct be_adapter *adapter)
{
	struct be_vf_cfg *vf_cfg;
	int vf;

	adapter->vf_cfg = kcalloc(adapter->num_vfs, sizeof(*vf_cfg),
				  GFP_KERNEL);
	if (!adapter->vf_cfg)
		return -ENOMEM;

	for_all_vfs(adapter, vf_cfg, vf) {
		vf_cfg->if_handle = -1;
		vf_cfg->pmac_id = -1;
	}
	return 0;
}

static int be_vf_setup(struct be_adapter *adapter)
{
	struct device *dev = &adapter->pdev->dev;
	struct be_vf_cfg *vf_cfg;
	int status, old_vfs, vf;
	bool spoofchk;

	old_vfs = pci_num_vf(adapter->pdev);

	status = be_vf_setup_init(adapter);
	if (status)
		goto err;

	if (old_vfs) {
		for_all_vfs(adapter, vf_cfg, vf) {
			status = be_cmd_get_if_id(adapter, vf_cfg, vf);
			if (status)
				goto err;
		}

		status = be_vfs_mac_query(adapter);
		if (status)
			goto err;
	} else {
		status = be_vfs_if_create(adapter);
		if (status)
			goto err;

		status = be_vf_eth_addr_config(adapter);
		if (status)
			goto err;
	}

	for_all_vfs(adapter, vf_cfg, vf) {
		/* Allow VFs to programs MAC/VLAN filters */
		status = be_cmd_get_fn_privileges(adapter, &vf_cfg->privileges,
						  vf + 1);
		if (!status && !(vf_cfg->privileges & BE_PRIV_FILTMGMT)) {
			status = be_cmd_set_fn_privileges(adapter,
							  vf_cfg->privileges |
							  BE_PRIV_FILTMGMT,
							  vf + 1);
			if (!status) {
				vf_cfg->privileges |= BE_PRIV_FILTMGMT;
				dev_info(dev, "VF%d has FILTMGMT privilege\n",
					 vf);
			}
		}

		/* Allow full available bandwidth */
		if (!old_vfs)
			be_cmd_config_qos(adapter, 0, 0, vf + 1);

		status = be_cmd_get_hsw_config(adapter, NULL, vf + 1,
					       vf_cfg->if_handle, NULL,
					       &spoofchk);
		if (!status)
			vf_cfg->spoofchk = spoofchk;

		if (!old_vfs) {
			be_cmd_enable_vf(adapter, vf + 1);
			be_cmd_set_logical_link_config(adapter,
						       IFLA_VF_LINK_STATE_AUTO,
						       vf+1);
		}
	}

	if (!old_vfs) {
		status = pci_enable_sriov(adapter->pdev, adapter->num_vfs);
		if (status) {
			dev_err(dev, "SRIOV enable failed\n");
			adapter->num_vfs = 0;
			goto err;
		}
	}

	adapter->flags |= BE_FLAGS_SRIOV_ENABLED;
	return 0;
err:
	dev_err(dev, "VF setup failed\n");
	be_vf_clear(adapter);
	return status;
}

/* Converting function_mode bits on BE3 to SH mc_type enums */

static u8 be_convert_mc_type(u32 function_mode)
{
	if (function_mode & VNIC_MODE && function_mode & QNQ_MODE)
		return vNIC1;
	else if (function_mode & QNQ_MODE)
		return FLEX10;
	else if (function_mode & VNIC_MODE)
		return vNIC2;
	else if (function_mode & UMC_ENABLED)
		return UMC;
	else
		return MC_NONE;
}

/* On BE2/BE3 FW does not suggest the supported limits */
static void BEx_get_resources(struct be_adapter *adapter,
			      struct be_resources *res)
{
	bool use_sriov = adapter->num_vfs ? 1 : 0;

	if (be_physfn(adapter))
		res->max_uc_mac = BE_UC_PMAC_COUNT;
	else
		res->max_uc_mac = BE_VF_UC_PMAC_COUNT;

	adapter->mc_type = be_convert_mc_type(adapter->function_mode);

	if (be_is_mc(adapter)) {
		/* Assuming that there are 4 channels per port,
		 * when multi-channel is enabled
		 */
		if (be_is_qnq_mode(adapter))
			res->max_vlans = BE_NUM_VLANS_SUPPORTED/8;
		else
			/* In a non-qnq multichannel mode, the pvid
			 * takes up one vlan entry
			 */
			res->max_vlans = (BE_NUM_VLANS_SUPPORTED / 4) - 1;
	} else {
		res->max_vlans = BE_NUM_VLANS_SUPPORTED;
	}

	res->max_mcast_mac = BE_MAX_MC;

	/* 1) For BE3 1Gb ports, FW does not support multiple TXQs
	 * 2) Create multiple TX rings on a BE3-R multi-channel interface
	 *    *only* if it is RSS-capable.
	 */
	if (BE2_chip(adapter) || use_sriov ||  (adapter->port_num > 1) ||
	    be_virtfn(adapter) ||
	    (be_is_mc(adapter) &&
	     !(adapter->function_caps & BE_FUNCTION_CAPS_RSS))) {
		res->max_tx_qs = 1;
	} else if (adapter->function_caps & BE_FUNCTION_CAPS_SUPER_NIC) {
		struct be_resources super_nic_res = {0};

		/* On a SuperNIC profile, the driver needs to use the
		 * GET_PROFILE_CONFIG cmd to query the per-function TXQ limits
		 */
		be_cmd_get_profile_config(adapter, &super_nic_res,
					  RESOURCE_LIMITS, 0);
		/* Some old versions of BE3 FW don't report max_tx_qs value */
		res->max_tx_qs = super_nic_res.max_tx_qs ? : BE3_MAX_TX_QS;
	} else {
		res->max_tx_qs = BE3_MAX_TX_QS;
	}

	if ((adapter->function_caps & BE_FUNCTION_CAPS_RSS) &&
	    !use_sriov && be_physfn(adapter))
		res->max_rss_qs = (adapter->be3_native) ?
					   BE3_MAX_RSS_QS : BE2_MAX_RSS_QS;
	res->max_rx_qs = res->max_rss_qs + 1;

	if (be_physfn(adapter))
		res->max_evt_qs = (be_max_vfs(adapter) > 0) ?
					BE3_SRIOV_MAX_EVT_QS : BE3_MAX_EVT_QS;
	else
		res->max_evt_qs = 1;

	res->if_cap_flags = BE_IF_CAP_FLAGS_WANT;
	res->if_cap_flags &= ~BE_IF_FLAGS_DEFQ_RSS;
	if (!(adapter->function_caps & BE_FUNCTION_CAPS_RSS))
		res->if_cap_flags &= ~BE_IF_FLAGS_RSS;
}

static void be_setup_init(struct be_adapter *adapter)
{
	adapter->vlan_prio_bmap = 0xff;
	adapter->phy.link_speed = -1;
	adapter->if_handle = -1;
	adapter->be3_native = false;
	adapter->if_flags = 0;
	if (be_physfn(adapter))
		adapter->cmd_privileges = MAX_PRIVILEGES;
	else
		adapter->cmd_privileges = MIN_PRIVILEGES;
}

static int be_get_sriov_config(struct be_adapter *adapter)
{
	struct be_resources res = {0};
	int max_vfs, old_vfs;

	be_cmd_get_profile_config(adapter, &res, RESOURCE_LIMITS, 0);

	/* Some old versions of BE3 FW don't report max_vfs value */
	if (BE3_chip(adapter) && !res.max_vfs) {
		max_vfs = pci_sriov_get_totalvfs(adapter->pdev);
		res.max_vfs = max_vfs > 0 ? min(MAX_VFS, max_vfs) : 0;
	}

	adapter->pool_res = res;

	/* If during previous unload of the driver, the VFs were not disabled,
	 * then we cannot rely on the PF POOL limits for the TotalVFs value.
	 * Instead use the TotalVFs value stored in the pci-dev struct.
	 */
	old_vfs = pci_num_vf(adapter->pdev);
	if (old_vfs) {
		dev_info(&adapter->pdev->dev, "%d VFs are already enabled\n",
			 old_vfs);

		adapter->pool_res.max_vfs =
			pci_sriov_get_totalvfs(adapter->pdev);
		adapter->num_vfs = old_vfs;
	}

	return 0;
}

static void be_alloc_sriov_res(struct be_adapter *adapter)
{
	int old_vfs = pci_num_vf(adapter->pdev);
	u16 num_vf_qs;
	int status;

	be_get_sriov_config(adapter);

	if (!old_vfs)
		pci_sriov_set_totalvfs(adapter->pdev, be_max_vfs(adapter));

	/* When the HW is in SRIOV capable configuration, the PF-pool
	 * resources are given to PF during driver load, if there are no
	 * old VFs. This facility is not available in BE3 FW.
	 * Also, this is done by FW in Lancer chip.
	 */
	if (skyhawk_chip(adapter) && be_max_vfs(adapter) && !old_vfs) {
		num_vf_qs = be_calculate_vf_qs(adapter, 0);
		status = be_cmd_set_sriov_config(adapter, adapter->pool_res, 0,
						 num_vf_qs);
		if (status)
			dev_err(&adapter->pdev->dev,
				"Failed to optimize SRIOV resources\n");
	}
}

static int be_get_resources(struct be_adapter *adapter)
{
	struct device *dev = &adapter->pdev->dev;
	struct be_resources res = {0};
	int status;

	if (BEx_chip(adapter)) {
		BEx_get_resources(adapter, &res);
		adapter->res = res;
	}

	/* For Lancer, SH etc read per-function resource limits from FW.
	 * GET_FUNC_CONFIG returns per function guaranteed limits.
	 * GET_PROFILE_CONFIG returns PCI-E related limits PF-pool limits
	 */
	if (!BEx_chip(adapter)) {
		status = be_cmd_get_func_config(adapter, &res);
		if (status)
			return status;

		/* If a deafault RXQ must be created, we'll use up one RSSQ*/
		if (res.max_rss_qs && res.max_rss_qs == res.max_rx_qs &&
		    !(res.if_cap_flags & BE_IF_FLAGS_DEFQ_RSS))
			res.max_rss_qs -= 1;

		/* If RoCE may be enabled stash away half the EQs for RoCE */
		if (be_roce_supported(adapter))
			res.max_evt_qs /= 2;
		adapter->res = res;
	}

	/* If FW supports RSS default queue, then skip creating non-RSS
	 * queue for non-IP traffic.
	 */
	adapter->need_def_rxq = (be_if_cap_flags(adapter) &
				 BE_IF_FLAGS_DEFQ_RSS) ? 0 : 1;

	dev_info(dev, "Max: txqs %d, rxqs %d, rss %d, eqs %d, vfs %d\n",
		 be_max_txqs(adapter), be_max_rxqs(adapter),
		 be_max_rss(adapter), be_max_eqs(adapter),
		 be_max_vfs(adapter));
	dev_info(dev, "Max: uc-macs %d, mc-macs %d, vlans %d\n",
		 be_max_uc(adapter), be_max_mc(adapter),
		 be_max_vlans(adapter));

	/* Sanitize cfg_num_qs based on HW and platform limits */
	adapter->cfg_num_qs = min_t(u16, netif_get_num_default_rss_queues(),
				    be_max_qs(adapter));
	return 0;
}

static int be_get_config(struct be_adapter *adapter)
{
	int status, level;
	u16 profile_id;

	status = be_cmd_get_cntl_attributes(adapter);
	if (status)
		return status;

	status = be_cmd_query_fw_cfg(adapter);
	if (status)
		return status;

	if (BEx_chip(adapter)) {
		level = be_cmd_get_fw_log_level(adapter);
		adapter->msg_enable =
			level <= FW_LOG_LEVEL_DEFAULT ? NETIF_MSG_HW : 0;
	}

	be_cmd_get_acpi_wol_cap(adapter);

	be_cmd_query_port_name(adapter);

	if (be_physfn(adapter)) {
		status = be_cmd_get_active_profile(adapter, &profile_id);
		if (!status)
			dev_info(&adapter->pdev->dev,
				 "Using profile 0x%x\n", profile_id);
	}

	status = be_get_resources(adapter);
	if (status)
		return status;

	adapter->pmac_id = kcalloc(be_max_uc(adapter),
				   sizeof(*adapter->pmac_id), GFP_KERNEL);
	if (!adapter->pmac_id)
		return -ENOMEM;

	return 0;
}

static int be_mac_setup(struct be_adapter *adapter)
{
	u8 mac[ETH_ALEN];
	int status;

	if (is_zero_ether_addr(adapter->netdev->dev_addr)) {
		status = be_cmd_get_perm_mac(adapter, mac);
		if (status)
			return status;

		memcpy(adapter->netdev->dev_addr, mac, ETH_ALEN);
		memcpy(adapter->netdev->perm_addr, mac, ETH_ALEN);
	}

	return 0;
}

static void be_schedule_worker(struct be_adapter *adapter)
{
	schedule_delayed_work(&adapter->work, msecs_to_jiffies(1000));
	adapter->flags |= BE_FLAGS_WORKER_SCHEDULED;
}

static void be_schedule_err_detection(struct be_adapter *adapter)
{
	schedule_delayed_work(&adapter->be_err_detection_work,
			      msecs_to_jiffies(1000));
	adapter->flags |= BE_FLAGS_ERR_DETECTION_SCHEDULED;
}

static int be_setup_queues(struct be_adapter *adapter)
{
	struct net_device *netdev = adapter->netdev;
	int status;

	status = be_evt_queues_create(adapter);
	if (status)
		goto err;

	status = be_tx_qs_create(adapter);
	if (status)
		goto err;

	status = be_rx_cqs_create(adapter);
	if (status)
		goto err;

	status = be_mcc_queues_create(adapter);
	if (status)
		goto err;

	status = netif_set_real_num_rx_queues(netdev, adapter->num_rx_qs);
	if (status)
		goto err;

	status = netif_set_real_num_tx_queues(netdev, adapter->num_tx_qs);
	if (status)
		goto err;

	return 0;
err:
	dev_err(&adapter->pdev->dev, "queue_setup failed\n");
	return status;
}

int be_update_queues(struct be_adapter *adapter)
{
	struct net_device *netdev = adapter->netdev;
	int status;

	if (netif_running(netdev))
		be_close(netdev);

	be_cancel_worker(adapter);

	/* If any vectors have been shared with RoCE we cannot re-program
	 * the MSIx table.
	 */
	if (!adapter->num_msix_roce_vec)
		be_msix_disable(adapter);

	be_clear_queues(adapter);

	if (!msix_enabled(adapter)) {
		status = be_msix_enable(adapter);
		if (status)
			return status;
	}

	status = be_setup_queues(adapter);
	if (status)
		return status;

	be_schedule_worker(adapter);

	if (netif_running(netdev))
		status = be_open(netdev);

	return status;
}

static inline int fw_major_num(const char *fw_ver)
{
	int fw_major = 0, i;

	i = sscanf(fw_ver, "%d.", &fw_major);
	if (i != 1)
		return 0;

	return fw_major;
}

/* If any VFs are already enabled don't FLR the PF */
static bool be_reset_required(struct be_adapter *adapter)
{
	return pci_num_vf(adapter->pdev) ? false : true;
}

/* Wait for the FW to be ready and perform the required initialization */
static int be_func_init(struct be_adapter *adapter)
{
	int status;

	status = be_fw_wait_ready(adapter);
	if (status)
		return status;

	if (be_reset_required(adapter)) {
		status = be_cmd_reset_function(adapter);
		if (status)
			return status;

		/* Wait for interrupts to quiesce after an FLR */
		msleep(100);

		/* We can clear all errors when function reset succeeds */
		be_clear_error(adapter, BE_CLEAR_ALL);
	}

	/* Tell FW we're ready to fire cmds */
	status = be_cmd_fw_init(adapter);
	if (status)
		return status;

	/* Allow interrupts for other ULPs running on NIC function */
	be_intr_set(adapter, true);

	return 0;
}

static int be_setup(struct be_adapter *adapter)
{
	struct device *dev = &adapter->pdev->dev;
	u32 en_flags;
	int status;

	status = be_func_init(adapter);
	if (status)
		return status;

	be_setup_init(adapter);

	if (!lancer_chip(adapter))
		be_cmd_req_native_mode(adapter);

	if (!BE2_chip(adapter) && be_physfn(adapter))
		be_alloc_sriov_res(adapter);

	status = be_get_config(adapter);
	if (status)
		goto err;

	status = be_msix_enable(adapter);
	if (status)
		goto err;

	/* will enable all the needed filter flags in be_open() */
	en_flags = BE_IF_FLAGS_RSS | BE_IF_FLAGS_DEFQ_RSS;
	en_flags = en_flags & be_if_cap_flags(adapter);
	status = be_cmd_if_create(adapter, be_if_cap_flags(adapter), en_flags,
				  &adapter->if_handle, 0);
	if (status)
		goto err;

	/* Updating real_num_tx/rx_queues() requires rtnl_lock() */
	rtnl_lock();
	status = be_setup_queues(adapter);
	rtnl_unlock();
	if (status)
		goto err;

	be_cmd_get_fn_privileges(adapter, &adapter->cmd_privileges, 0);

	status = be_mac_setup(adapter);
	if (status)
		goto err;

	be_cmd_get_fw_ver(adapter);
	dev_info(dev, "FW version is %s\n", adapter->fw_ver);

	if (BE2_chip(adapter) && fw_major_num(adapter->fw_ver) < 4) {
		dev_err(dev, "Firmware on card is old(%s), IRQs may not work",
			adapter->fw_ver);
		dev_err(dev, "Please upgrade firmware to version >= 4.0\n");
	}

	status = be_cmd_set_flow_control(adapter, adapter->tx_fc,
					 adapter->rx_fc);
	if (status)
		be_cmd_get_flow_control(adapter, &adapter->tx_fc,
					&adapter->rx_fc);

	dev_info(&adapter->pdev->dev, "HW Flow control - TX:%d RX:%d\n",
		 adapter->tx_fc, adapter->rx_fc);

	if (be_physfn(adapter))
		be_cmd_set_logical_link_config(adapter,
					       IFLA_VF_LINK_STATE_AUTO, 0);

	if (adapter->num_vfs)
		be_vf_setup(adapter);

	status = be_cmd_get_phy_info(adapter);
	if (!status && be_pause_supported(adapter))
		adapter->phy.fc_autoneg = 1;

	be_schedule_worker(adapter);
	adapter->flags |= BE_FLAGS_SETUP_DONE;
	return 0;
err:
	be_clear(adapter);
	return status;
}

#ifdef CONFIG_NET_POLL_CONTROLLER
static void be_netpoll(struct net_device *netdev)
{
	struct be_adapter *adapter = netdev_priv(netdev);
	struct be_eq_obj *eqo;
	int i;

	for_all_evt_queues(adapter, eqo, i) {
		be_eq_notify(eqo->adapter, eqo->q.id, false, true, 0, 0);
		napi_schedule(&eqo->napi);
	}
}
#endif

static char flash_cookie[2][16] = {"*** SE FLAS", "H DIRECTORY *** "};

static bool phy_flashing_required(struct be_adapter *adapter)
{
	return (adapter->phy.phy_type == PHY_TYPE_TN_8022 &&
		adapter->phy.interface_type == PHY_TYPE_BASET_10GB);
}

static bool is_comp_in_ufi(struct be_adapter *adapter,
			   struct flash_section_info *fsec, int type)
{
	int i = 0, img_type = 0;
	struct flash_section_info_g2 *fsec_g2 = NULL;

	if (BE2_chip(adapter))
		fsec_g2 = (struct flash_section_info_g2 *)fsec;

	for (i = 0; i < MAX_FLASH_COMP; i++) {
		if (fsec_g2)
			img_type = le32_to_cpu(fsec_g2->fsec_entry[i].type);
		else
			img_type = le32_to_cpu(fsec->fsec_entry[i].type);

		if (img_type == type)
			return true;
	}
	return false;

}

static struct flash_section_info *get_fsec_info(struct be_adapter *adapter,
						int header_size,
						const struct firmware *fw)
{
	struct flash_section_info *fsec = NULL;
	const u8 *p = fw->data;

	p += header_size;
	while (p < (fw->data + fw->size)) {
		fsec = (struct flash_section_info *)p;
		if (!memcmp(flash_cookie, fsec->cookie, sizeof(flash_cookie)))
			return fsec;
		p += 32;
	}
	return NULL;
}

static int be_check_flash_crc(struct be_adapter *adapter, const u8 *p,
			      u32 img_offset, u32 img_size, int hdr_size,
			      u16 img_optype, bool *crc_match)
{
	u32 crc_offset;
	int status;
	u8 crc[4];

	status = be_cmd_get_flash_crc(adapter, crc, img_optype, img_offset,
				      img_size - 4);
	if (status)
		return status;

	crc_offset = hdr_size + img_offset + img_size - 4;

	/* Skip flashing, if crc of flashed region matches */
	if (!memcmp(crc, p + crc_offset, 4))
		*crc_match = true;
	else
		*crc_match = false;

	return status;
}

static int be_flash(struct be_adapter *adapter, const u8 *img,
		    struct be_dma_mem *flash_cmd, int optype, int img_size,
		    u32 img_offset)
{
	u32 flash_op, num_bytes, total_bytes = img_size, bytes_sent = 0;
	struct be_cmd_write_flashrom *req = flash_cmd->va;
	int status;

	while (total_bytes) {
		num_bytes = min_t(u32, 32*1024, total_bytes);

		total_bytes -= num_bytes;

		if (!total_bytes) {
			if (optype == OPTYPE_PHY_FW)
				flash_op = FLASHROM_OPER_PHY_FLASH;
			else
				flash_op = FLASHROM_OPER_FLASH;
		} else {
			if (optype == OPTYPE_PHY_FW)
				flash_op = FLASHROM_OPER_PHY_SAVE;
			else
				flash_op = FLASHROM_OPER_SAVE;
		}

		memcpy(req->data_buf, img, num_bytes);
		img += num_bytes;
		status = be_cmd_write_flashrom(adapter, flash_cmd, optype,
					       flash_op, img_offset +
					       bytes_sent, num_bytes);
		if (base_status(status) == MCC_STATUS_ILLEGAL_REQUEST &&
		    optype == OPTYPE_PHY_FW)
			break;
		else if (status)
			return status;

		bytes_sent += num_bytes;
	}
	return 0;
}

/* For BE2, BE3 and BE3-R */
static int be_flash_BEx(struct be_adapter *adapter,
			const struct firmware *fw,
			struct be_dma_mem *flash_cmd, int num_of_images)
{
	int img_hdrs_size = (num_of_images * sizeof(struct image_hdr));
	struct device *dev = &adapter->pdev->dev;
	struct flash_section_info *fsec = NULL;
	int status, i, filehdr_size, num_comp;
	const struct flash_comp *pflashcomp;
	bool crc_match;
	const u8 *p;

	struct flash_comp gen3_flash_types[] = {
		{ FLASH_iSCSI_PRIMARY_IMAGE_START_g3, OPTYPE_ISCSI_ACTIVE,
			FLASH_IMAGE_MAX_SIZE_g3, IMAGE_FIRMWARE_iSCSI},
		{ FLASH_REDBOOT_START_g3, OPTYPE_REDBOOT,
			FLASH_REDBOOT_IMAGE_MAX_SIZE_g3, IMAGE_BOOT_CODE},
		{ FLASH_iSCSI_BIOS_START_g3, OPTYPE_BIOS,
			FLASH_BIOS_IMAGE_MAX_SIZE_g3, IMAGE_OPTION_ROM_ISCSI},
		{ FLASH_PXE_BIOS_START_g3, OPTYPE_PXE_BIOS,
			FLASH_BIOS_IMAGE_MAX_SIZE_g3, IMAGE_OPTION_ROM_PXE},
		{ FLASH_FCoE_BIOS_START_g3, OPTYPE_FCOE_BIOS,
			FLASH_BIOS_IMAGE_MAX_SIZE_g3, IMAGE_OPTION_ROM_FCoE},
		{ FLASH_iSCSI_BACKUP_IMAGE_START_g3, OPTYPE_ISCSI_BACKUP,
			FLASH_IMAGE_MAX_SIZE_g3, IMAGE_FIRMWARE_BACKUP_iSCSI},
		{ FLASH_FCoE_PRIMARY_IMAGE_START_g3, OPTYPE_FCOE_FW_ACTIVE,
			FLASH_IMAGE_MAX_SIZE_g3, IMAGE_FIRMWARE_FCoE},
		{ FLASH_FCoE_BACKUP_IMAGE_START_g3, OPTYPE_FCOE_FW_BACKUP,
			FLASH_IMAGE_MAX_SIZE_g3, IMAGE_FIRMWARE_BACKUP_FCoE},
		{ FLASH_NCSI_START_g3, OPTYPE_NCSI_FW,
			FLASH_NCSI_IMAGE_MAX_SIZE_g3, IMAGE_NCSI},
		{ FLASH_PHY_FW_START_g3, OPTYPE_PHY_FW,
			FLASH_PHY_FW_IMAGE_MAX_SIZE_g3, IMAGE_FIRMWARE_PHY}
	};

	struct flash_comp gen2_flash_types[] = {
		{ FLASH_iSCSI_PRIMARY_IMAGE_START_g2, OPTYPE_ISCSI_ACTIVE,
			FLASH_IMAGE_MAX_SIZE_g2, IMAGE_FIRMWARE_iSCSI},
		{ FLASH_REDBOOT_START_g2, OPTYPE_REDBOOT,
			FLASH_REDBOOT_IMAGE_MAX_SIZE_g2, IMAGE_BOOT_CODE},
		{ FLASH_iSCSI_BIOS_START_g2, OPTYPE_BIOS,
			FLASH_BIOS_IMAGE_MAX_SIZE_g2, IMAGE_OPTION_ROM_ISCSI},
		{ FLASH_PXE_BIOS_START_g2, OPTYPE_PXE_BIOS,
			FLASH_BIOS_IMAGE_MAX_SIZE_g2, IMAGE_OPTION_ROM_PXE},
		{ FLASH_FCoE_BIOS_START_g2, OPTYPE_FCOE_BIOS,
			FLASH_BIOS_IMAGE_MAX_SIZE_g2, IMAGE_OPTION_ROM_FCoE},
		{ FLASH_iSCSI_BACKUP_IMAGE_START_g2, OPTYPE_ISCSI_BACKUP,
			FLASH_IMAGE_MAX_SIZE_g2, IMAGE_FIRMWARE_BACKUP_iSCSI},
		{ FLASH_FCoE_PRIMARY_IMAGE_START_g2, OPTYPE_FCOE_FW_ACTIVE,
			FLASH_IMAGE_MAX_SIZE_g2, IMAGE_FIRMWARE_FCoE},
		{ FLASH_FCoE_BACKUP_IMAGE_START_g2, OPTYPE_FCOE_FW_BACKUP,
			 FLASH_IMAGE_MAX_SIZE_g2, IMAGE_FIRMWARE_BACKUP_FCoE}
	};

	if (BE3_chip(adapter)) {
		pflashcomp = gen3_flash_types;
		filehdr_size = sizeof(struct flash_file_hdr_g3);
		num_comp = ARRAY_SIZE(gen3_flash_types);
	} else {
		pflashcomp = gen2_flash_types;
		filehdr_size = sizeof(struct flash_file_hdr_g2);
		num_comp = ARRAY_SIZE(gen2_flash_types);
		img_hdrs_size = 0;
	}

	/* Get flash section info*/
	fsec = get_fsec_info(adapter, filehdr_size + img_hdrs_size, fw);
	if (!fsec) {
		dev_err(dev, "Invalid Cookie. FW image may be corrupted\n");
		return -1;
	}
	for (i = 0; i < num_comp; i++) {
		if (!is_comp_in_ufi(adapter, fsec, pflashcomp[i].img_type))
			continue;

		if ((pflashcomp[i].optype == OPTYPE_NCSI_FW) &&
		    memcmp(adapter->fw_ver, "3.102.148.0", 11) < 0)
			continue;

		if (pflashcomp[i].optype == OPTYPE_PHY_FW  &&
		    !phy_flashing_required(adapter))
				continue;

		if (pflashcomp[i].optype == OPTYPE_REDBOOT) {
			status = be_check_flash_crc(adapter, fw->data,
						    pflashcomp[i].offset,
						    pflashcomp[i].size,
						    filehdr_size +
						    img_hdrs_size,
						    OPTYPE_REDBOOT, &crc_match);
			if (status) {
				dev_err(dev,
					"Could not get CRC for 0x%x region\n",
					pflashcomp[i].optype);
				continue;
			}

			if (crc_match)
				continue;
		}

		p = fw->data + filehdr_size + pflashcomp[i].offset +
			img_hdrs_size;
		if (p + pflashcomp[i].size > fw->data + fw->size)
			return -1;

		status = be_flash(adapter, p, flash_cmd, pflashcomp[i].optype,
				  pflashcomp[i].size, 0);
		if (status) {
			dev_err(dev, "Flashing section type 0x%x failed\n",
				pflashcomp[i].img_type);
			return status;
		}
	}
	return 0;
}

static u16 be_get_img_optype(struct flash_section_entry fsec_entry)
{
	u32 img_type = le32_to_cpu(fsec_entry.type);
	u16 img_optype = le16_to_cpu(fsec_entry.optype);

	if (img_optype != 0xFFFF)
		return img_optype;

	switch (img_type) {
	case IMAGE_FIRMWARE_iSCSI:
		img_optype = OPTYPE_ISCSI_ACTIVE;
		break;
	case IMAGE_BOOT_CODE:
		img_optype = OPTYPE_REDBOOT;
		break;
	case IMAGE_OPTION_ROM_ISCSI:
		img_optype = OPTYPE_BIOS;
		break;
	case IMAGE_OPTION_ROM_PXE:
		img_optype = OPTYPE_PXE_BIOS;
		break;
	case IMAGE_OPTION_ROM_FCoE:
		img_optype = OPTYPE_FCOE_BIOS;
		break;
	case IMAGE_FIRMWARE_BACKUP_iSCSI:
		img_optype = OPTYPE_ISCSI_BACKUP;
		break;
	case IMAGE_NCSI:
		img_optype = OPTYPE_NCSI_FW;
		break;
	case IMAGE_FLASHISM_JUMPVECTOR:
		img_optype = OPTYPE_FLASHISM_JUMPVECTOR;
		break;
	case IMAGE_FIRMWARE_PHY:
		img_optype = OPTYPE_SH_PHY_FW;
		break;
	case IMAGE_REDBOOT_DIR:
		img_optype = OPTYPE_REDBOOT_DIR;
		break;
	case IMAGE_REDBOOT_CONFIG:
		img_optype = OPTYPE_REDBOOT_CONFIG;
		break;
	case IMAGE_UFI_DIR:
		img_optype = OPTYPE_UFI_DIR;
		break;
	default:
		break;
	}

	return img_optype;
}

static int be_flash_skyhawk(struct be_adapter *adapter,
			    const struct firmware *fw,
			    struct be_dma_mem *flash_cmd, int num_of_images)
{
	int img_hdrs_size = num_of_images * sizeof(struct image_hdr);
	bool crc_match, old_fw_img, flash_offset_support = true;
	struct device *dev = &adapter->pdev->dev;
	struct flash_section_info *fsec = NULL;
	u32 img_offset, img_size, img_type;
	u16 img_optype, flash_optype;
	int status, i, filehdr_size;
	const u8 *p;

	filehdr_size = sizeof(struct flash_file_hdr_g3);
	fsec = get_fsec_info(adapter, filehdr_size + img_hdrs_size, fw);
	if (!fsec) {
		dev_err(dev, "Invalid Cookie. FW image may be corrupted\n");
		return -EINVAL;
	}

retry_flash:
	for (i = 0; i < le32_to_cpu(fsec->fsec_hdr.num_images); i++) {
		img_offset = le32_to_cpu(fsec->fsec_entry[i].offset);
		img_size   = le32_to_cpu(fsec->fsec_entry[i].pad_size);
		img_type   = le32_to_cpu(fsec->fsec_entry[i].type);
		img_optype = be_get_img_optype(fsec->fsec_entry[i]);
		old_fw_img = fsec->fsec_entry[i].optype == 0xFFFF;

		if (img_optype == 0xFFFF)
			continue;

		if (flash_offset_support)
			flash_optype = OPTYPE_OFFSET_SPECIFIED;
		else
			flash_optype = img_optype;

		/* Don't bother verifying CRC if an old FW image is being
		 * flashed
		 */
		if (old_fw_img)
			goto flash;

		status = be_check_flash_crc(adapter, fw->data, img_offset,
					    img_size, filehdr_size +
					    img_hdrs_size, flash_optype,
					    &crc_match);
		if (base_status(status) == MCC_STATUS_ILLEGAL_REQUEST ||
		    base_status(status) == MCC_STATUS_ILLEGAL_FIELD) {
			/* The current FW image on the card does not support
			 * OFFSET based flashing. Retry using older mechanism
			 * of OPTYPE based flashing
			 */
			if (flash_optype == OPTYPE_OFFSET_SPECIFIED) {
				flash_offset_support = false;
				goto retry_flash;
			}

			/* The current FW image on the card does not recognize
			 * the new FLASH op_type. The FW download is partially
			 * complete. Reboot the server now to enable FW image
			 * to recognize the new FLASH op_type. To complete the
			 * remaining process, download the same FW again after
			 * the reboot.
			 */
			dev_err(dev, "Flash incomplete. Reset the server\n");
			dev_err(dev, "Download FW image again after reset\n");
			return -EAGAIN;
		} else if (status) {
			dev_err(dev, "Could not get CRC for 0x%x region\n",
				img_optype);
			return -EFAULT;
		}

		if (crc_match)
			continue;

flash:
		p = fw->data + filehdr_size + img_offset + img_hdrs_size;
		if (p + img_size > fw->data + fw->size)
			return -1;

		status = be_flash(adapter, p, flash_cmd, flash_optype, img_size,
				  img_offset);

		/* The current FW image on the card does not support OFFSET
		 * based flashing. Retry using older mechanism of OPTYPE based
		 * flashing
		 */
		if (base_status(status) == MCC_STATUS_ILLEGAL_FIELD &&
		    flash_optype == OPTYPE_OFFSET_SPECIFIED) {
			flash_offset_support = false;
			goto retry_flash;
		}

		/* For old FW images ignore ILLEGAL_FIELD error or errors on
		 * UFI_DIR region
		 */
		if (old_fw_img &&
		    (base_status(status) == MCC_STATUS_ILLEGAL_FIELD ||
		     (img_optype == OPTYPE_UFI_DIR &&
		      base_status(status) == MCC_STATUS_FAILED))) {
			continue;
		} else if (status) {
			dev_err(dev, "Flashing section type 0x%x failed\n",
				img_type);
			return -EFAULT;
		}
	}
	return 0;
}

static int lancer_fw_download(struct be_adapter *adapter,
			      const struct firmware *fw)
{
#define LANCER_FW_DOWNLOAD_CHUNK      (32 * 1024)
#define LANCER_FW_DOWNLOAD_LOCATION   "/prg"
	struct device *dev = &adapter->pdev->dev;
	struct be_dma_mem flash_cmd;
	const u8 *data_ptr = NULL;
	u8 *dest_image_ptr = NULL;
	size_t image_size = 0;
	u32 chunk_size = 0;
	u32 data_written = 0;
	u32 offset = 0;
	int status = 0;
	u8 add_status = 0;
	u8 change_status;

	if (!IS_ALIGNED(fw->size, sizeof(u32))) {
		dev_err(dev, "FW image size should be multiple of 4\n");
		return -EINVAL;
	}

	flash_cmd.size = sizeof(struct lancer_cmd_req_write_object)
				+ LANCER_FW_DOWNLOAD_CHUNK;
	flash_cmd.va = dma_zalloc_coherent(dev, flash_cmd.size,
					   &flash_cmd.dma, GFP_KERNEL);
	if (!flash_cmd.va)
		return -ENOMEM;

	dest_image_ptr = flash_cmd.va +
				sizeof(struct lancer_cmd_req_write_object);
	image_size = fw->size;
	data_ptr = fw->data;

	while (image_size) {
		chunk_size = min_t(u32, image_size, LANCER_FW_DOWNLOAD_CHUNK);

		/* Copy the image chunk content. */
		memcpy(dest_image_ptr, data_ptr, chunk_size);

		status = lancer_cmd_write_object(adapter, &flash_cmd,
						 chunk_size, offset,
						 LANCER_FW_DOWNLOAD_LOCATION,
						 &data_written, &change_status,
						 &add_status);
		if (status)
			break;

		offset += data_written;
		data_ptr += data_written;
		image_size -= data_written;
	}

	if (!status) {
		/* Commit the FW written */
		status = lancer_cmd_write_object(adapter, &flash_cmd,
						 0, offset,
						 LANCER_FW_DOWNLOAD_LOCATION,
						 &data_written, &change_status,
						 &add_status);
	}

	dma_free_coherent(dev, flash_cmd.size, flash_cmd.va, flash_cmd.dma);
	if (status) {
		dev_err(dev, "Firmware load error\n");
		return be_cmd_status(status);
	}

	dev_info(dev, "Firmware flashed successfully\n");

	if (change_status == LANCER_FW_RESET_NEEDED) {
		dev_info(dev, "Resetting adapter to activate new FW\n");
		status = lancer_physdev_ctrl(adapter,
					     PHYSDEV_CONTROL_FW_RESET_MASK);
		if (status) {
			dev_err(dev, "Adapter busy, could not reset FW\n");
			dev_err(dev, "Reboot server to activate new FW\n");
		}
	} else if (change_status != LANCER_NO_RESET_NEEDED) {
		dev_info(dev, "Reboot server to activate new FW\n");
	}

	return 0;
}

/* Check if the flash image file is compatible with the adapter that
 * is being flashed.
 */
static bool be_check_ufi_compatibility(struct be_adapter *adapter,
				       struct flash_file_hdr_g3 *fhdr)
{
	if (!fhdr) {
		dev_err(&adapter->pdev->dev, "Invalid FW UFI file");
		return -1;
	}

	/* First letter of the build version is used to identify
	 * which chip this image file is meant for.
	 */
	switch (fhdr->build[0]) {
	case BLD_STR_UFI_TYPE_SH:
		if (!skyhawk_chip(adapter))
			return false;
		break;
	case BLD_STR_UFI_TYPE_BE3:
		if (!BE3_chip(adapter))
			return false;
		break;
	case BLD_STR_UFI_TYPE_BE2:
		if (!BE2_chip(adapter))
			return false;
		break;
	default:
		return false;
	}

	return (fhdr->asic_type_rev >= adapter->asic_rev);
}

static int be_fw_download(struct be_adapter *adapter, const struct firmware* fw)
{
	struct device *dev = &adapter->pdev->dev;
	struct flash_file_hdr_g3 *fhdr3;
	struct image_hdr *img_hdr_ptr;
	int status = 0, i, num_imgs;
	struct be_dma_mem flash_cmd;

	fhdr3 = (struct flash_file_hdr_g3 *)fw->data;
	if (!be_check_ufi_compatibility(adapter, fhdr3)) {
		dev_err(dev, "Flash image is not compatible with adapter\n");
		return -EINVAL;
	}

	flash_cmd.size = sizeof(struct be_cmd_write_flashrom);
	flash_cmd.va = dma_zalloc_coherent(dev, flash_cmd.size, &flash_cmd.dma,
					   GFP_KERNEL);
	if (!flash_cmd.va)
		return -ENOMEM;

	num_imgs = le32_to_cpu(fhdr3->num_imgs);
	for (i = 0; i < num_imgs; i++) {
		img_hdr_ptr = (struct image_hdr *)(fw->data +
				(sizeof(struct flash_file_hdr_g3) +
				 i * sizeof(struct image_hdr)));
		if (!BE2_chip(adapter) &&
		    le32_to_cpu(img_hdr_ptr->imageid) != 1)
			continue;

		if (skyhawk_chip(adapter))
			status = be_flash_skyhawk(adapter, fw, &flash_cmd,
						  num_imgs);
		else
			status = be_flash_BEx(adapter, fw, &flash_cmd,
					      num_imgs);
	}

	dma_free_coherent(dev, flash_cmd.size, flash_cmd.va, flash_cmd.dma);
	if (!status)
		dev_info(dev, "Firmware flashed successfully\n");

	return status;
}

int be_load_fw(struct be_adapter *adapter, u8 *fw_file)
{
	const struct firmware *fw;
	int status;

	if (!netif_running(adapter->netdev)) {
		dev_err(&adapter->pdev->dev,
			"Firmware load not allowed (interface is down)\n");
		return -ENETDOWN;
	}

	status = request_firmware(&fw, fw_file, &adapter->pdev->dev);
	if (status)
		goto fw_exit;

	dev_info(&adapter->pdev->dev, "Flashing firmware file %s\n", fw_file);

	if (lancer_chip(adapter))
		status = lancer_fw_download(adapter, fw);
	else
		status = be_fw_download(adapter, fw);

	if (!status)
		be_cmd_get_fw_ver(adapter);

fw_exit:
	release_firmware(fw);
	return status;
}

static int be_ndo_bridge_setlink(struct net_device *dev, struct nlmsghdr *nlh,
				 u16 flags)
{
	struct be_adapter *adapter = netdev_priv(dev);
	struct nlattr *attr, *br_spec;
	int rem;
	int status = 0;
	u16 mode = 0;

	if (!sriov_enabled(adapter))
		return -EOPNOTSUPP;

	br_spec = nlmsg_find_attr(nlh, sizeof(struct ifinfomsg), IFLA_AF_SPEC);
	if (!br_spec)
		return -EINVAL;

	nla_for_each_nested(attr, br_spec, rem) {
		if (nla_type(attr) != IFLA_BRIDGE_MODE)
			continue;

		if (nla_len(attr) < sizeof(mode))
			return -EINVAL;

		mode = nla_get_u16(attr);
		if (mode != BRIDGE_MODE_VEPA && mode != BRIDGE_MODE_VEB)
			return -EINVAL;

		status = be_cmd_set_hsw_config(adapter, 0, 0,
					       adapter->if_handle,
					       mode == BRIDGE_MODE_VEPA ?
					       PORT_FWD_TYPE_VEPA :
					       PORT_FWD_TYPE_VEB, 0);
		if (status)
			goto err;

		dev_info(&adapter->pdev->dev, "enabled switch mode: %s\n",
			 mode == BRIDGE_MODE_VEPA ? "VEPA" : "VEB");

		return status;
	}
err:
	dev_err(&adapter->pdev->dev, "Failed to set switch mode %s\n",
		mode == BRIDGE_MODE_VEPA ? "VEPA" : "VEB");

	return status;
}

static int be_ndo_bridge_getlink(struct sk_buff *skb, u32 pid, u32 seq,
				 struct net_device *dev, u32 filter_mask,
				 int nlflags)
{
	struct be_adapter *adapter = netdev_priv(dev);
	int status = 0;
	u8 hsw_mode;

	if (!sriov_enabled(adapter))
		return 0;

	/* BE and Lancer chips support VEB mode only */
	if (BEx_chip(adapter) || lancer_chip(adapter)) {
		hsw_mode = PORT_FWD_TYPE_VEB;
	} else {
		status = be_cmd_get_hsw_config(adapter, NULL, 0,
					       adapter->if_handle, &hsw_mode,
					       NULL);
		if (status)
			return 0;
	}

	return ndo_dflt_bridge_getlink(skb, pid, seq, dev,
				       hsw_mode == PORT_FWD_TYPE_VEPA ?
				       BRIDGE_MODE_VEPA : BRIDGE_MODE_VEB,
				       0, 0, nlflags, filter_mask, NULL);
}

#ifdef CONFIG_BE2NET_VXLAN
/* VxLAN offload Notes:
 *
 * The stack defines tunnel offload flags (hw_enc_features) for IP and doesn't
 * distinguish various types of transports (VxLAN, GRE, NVGRE ..). So, offload
 * is expected to work across all types of IP tunnels once exported. Skyhawk
 * supports offloads for either VxLAN or NVGRE, exclusively. So we export VxLAN
 * offloads in hw_enc_features only when a VxLAN port is added. If other (non
 * VxLAN) tunnels are configured while VxLAN offloads are enabled, offloads for
 * those other tunnels are unexported on the fly through ndo_features_check().
 *
 * Skyhawk supports VxLAN offloads only for one UDP dport. So, if the stack
 * adds more than one port, disable offloads and don't re-enable them again
 * until after all the tunnels are removed.
 */
static void be_add_vxlan_port(struct net_device *netdev, sa_family_t sa_family,
			      __be16 port)
{
	struct be_adapter *adapter = netdev_priv(netdev);
	struct device *dev = &adapter->pdev->dev;
	int status;

	if (lancer_chip(adapter) || BEx_chip(adapter) || be_is_mc(adapter))
		return;

	if (adapter->flags & BE_FLAGS_VXLAN_OFFLOADS) {
		dev_info(dev,
			 "Only one UDP port supported for VxLAN offloads\n");
		dev_info(dev, "Disabling VxLAN offloads\n");
		adapter->vxlan_port_count++;
		goto err;
	}

	if (adapter->vxlan_port_count++ >= 1)
		return;

	status = be_cmd_manage_iface(adapter, adapter->if_handle,
				     OP_CONVERT_NORMAL_TO_TUNNEL);
	if (status) {
		dev_warn(dev, "Failed to convert normal interface to tunnel\n");
		goto err;
	}

	status = be_cmd_set_vxlan_port(adapter, port);
	if (status) {
		dev_warn(dev, "Failed to add VxLAN port\n");
		goto err;
	}
	adapter->flags |= BE_FLAGS_VXLAN_OFFLOADS;
	adapter->vxlan_port = port;

	netdev->hw_enc_features |= NETIF_F_IP_CSUM | NETIF_F_IPV6_CSUM |
				   NETIF_F_TSO | NETIF_F_TSO6 |
				   NETIF_F_GSO_UDP_TUNNEL;
	netdev->hw_features |= NETIF_F_GSO_UDP_TUNNEL;
	netdev->features |= NETIF_F_GSO_UDP_TUNNEL;

	dev_info(dev, "Enabled VxLAN offloads for UDP port %d\n",
		 be16_to_cpu(port));
	return;
err:
	be_disable_vxlan_offloads(adapter);
}

static void be_del_vxlan_port(struct net_device *netdev, sa_family_t sa_family,
			      __be16 port)
{
	struct be_adapter *adapter = netdev_priv(netdev);

	if (lancer_chip(adapter) || BEx_chip(adapter) || be_is_mc(adapter))
		return;

	if (adapter->vxlan_port != port)
		goto done;

	be_disable_vxlan_offloads(adapter);

	dev_info(&adapter->pdev->dev,
		 "Disabled VxLAN offloads for UDP port %d\n",
		 be16_to_cpu(port));
done:
	adapter->vxlan_port_count--;
}

static netdev_features_t be_features_check(struct sk_buff *skb,
					   struct net_device *dev,
					   netdev_features_t features)
{
	struct be_adapter *adapter = netdev_priv(dev);
	u8 l4_hdr = 0;

	/* The code below restricts offload features for some tunneled packets.
	 * Offload features for normal (non tunnel) packets are unchanged.
	 */
	if (!skb->encapsulation ||
	    !(adapter->flags & BE_FLAGS_VXLAN_OFFLOADS))
		return features;

	/* It's an encapsulated packet and VxLAN offloads are enabled. We
	 * should disable tunnel offload features if it's not a VxLAN packet,
	 * as tunnel offloads have been enabled only for VxLAN. This is done to
	 * allow other tunneled traffic like GRE work fine while VxLAN
	 * offloads are configured in Skyhawk-R.
	 */
	switch (vlan_get_protocol(skb)) {
	case htons(ETH_P_IP):
		l4_hdr = ip_hdr(skb)->protocol;
		break;
	case htons(ETH_P_IPV6):
		l4_hdr = ipv6_hdr(skb)->nexthdr;
		break;
	default:
		return features;
	}

	if (l4_hdr != IPPROTO_UDP ||
	    skb->inner_protocol_type != ENCAP_TYPE_ETHER ||
	    skb->inner_protocol != htons(ETH_P_TEB) ||
	    skb_inner_mac_header(skb) - skb_transport_header(skb) !=
	    sizeof(struct udphdr) + sizeof(struct vxlanhdr))
		return features & ~(NETIF_F_ALL_CSUM | NETIF_F_GSO_MASK);

	return features;
}
#endif

static const struct net_device_ops be_netdev_ops = {
	.ndo_open		= be_open,
	.ndo_stop		= be_close,
	.ndo_start_xmit		= be_xmit,
	.ndo_set_rx_mode	= be_set_rx_mode,
	.ndo_set_mac_address	= be_mac_addr_set,
	.ndo_change_mtu		= be_change_mtu,
	.ndo_get_stats64	= be_get_stats64,
	.ndo_validate_addr	= eth_validate_addr,
	.ndo_vlan_rx_add_vid	= be_vlan_add_vid,
	.ndo_vlan_rx_kill_vid	= be_vlan_rem_vid,
	.ndo_set_vf_mac		= be_set_vf_mac,
	.ndo_set_vf_vlan	= be_set_vf_vlan,
	.ndo_set_vf_rate	= be_set_vf_tx_rate,
	.ndo_get_vf_config	= be_get_vf_config,
	.ndo_set_vf_link_state  = be_set_vf_link_state,
	.ndo_set_vf_spoofchk    = be_set_vf_spoofchk,
#ifdef CONFIG_NET_POLL_CONTROLLER
	.ndo_poll_controller	= be_netpoll,
#endif
	.ndo_bridge_setlink	= be_ndo_bridge_setlink,
	.ndo_bridge_getlink	= be_ndo_bridge_getlink,
#ifdef CONFIG_NET_RX_BUSY_POLL
	.ndo_busy_poll		= be_busy_poll,
#endif
#ifdef CONFIG_BE2NET_VXLAN
	.ndo_add_vxlan_port	= be_add_vxlan_port,
	.ndo_del_vxlan_port	= be_del_vxlan_port,
	.ndo_features_check	= be_features_check,
#endif
};

static void be_netdev_init(struct net_device *netdev)
{
	struct be_adapter *adapter = netdev_priv(netdev);

	netdev->hw_features |= NETIF_F_SG | NETIF_F_TSO | NETIF_F_TSO6 |
		NETIF_F_IP_CSUM | NETIF_F_IPV6_CSUM | NETIF_F_RXCSUM |
		NETIF_F_HW_VLAN_CTAG_TX;
	if (be_multi_rxq(adapter))
		netdev->hw_features |= NETIF_F_RXHASH;

	netdev->features |= netdev->hw_features |
		NETIF_F_HW_VLAN_CTAG_RX | NETIF_F_HW_VLAN_CTAG_FILTER;

	netdev->vlan_features |= NETIF_F_SG | NETIF_F_TSO | NETIF_F_TSO6 |
		NETIF_F_IP_CSUM | NETIF_F_IPV6_CSUM;

	netdev->priv_flags |= IFF_UNICAST_FLT;

	netdev->flags |= IFF_MULTICAST;

	netif_set_gso_max_size(netdev, 65535 - ETH_HLEN);

	netdev->netdev_ops = &be_netdev_ops;

	netdev->ethtool_ops = &be_ethtool_ops;
}

static void be_cleanup(struct be_adapter *adapter)
{
	struct net_device *netdev = adapter->netdev;

	rtnl_lock();
	netif_device_detach(netdev);
	if (netif_running(netdev))
		be_close(netdev);
	rtnl_unlock();

	be_clear(adapter);
}

static int be_resume(struct be_adapter *adapter)
{
	struct net_device *netdev = adapter->netdev;
	int status;

	status = be_setup(adapter);
	if (status)
		return status;

	if (netif_running(netdev)) {
		status = be_open(netdev);
		if (status)
			return status;
	}

	netif_device_attach(netdev);

	return 0;
}

static int be_err_recover(struct be_adapter *adapter)
{
	struct device *dev = &adapter->pdev->dev;
	int status;

	status = be_resume(adapter);
	if (status)
		goto err;

	dev_info(dev, "Adapter recovery successful\n");
	return 0;
err:
	if (be_physfn(adapter))
		dev_err(dev, "Adapter recovery failed\n");
	else
		dev_err(dev, "Re-trying adapter recovery\n");

	return status;
}

static void be_err_detection_task(struct work_struct *work)
{
	struct be_adapter *adapter =
				container_of(work, struct be_adapter,
					     be_err_detection_work.work);
	int status = 0;

	be_detect_error(adapter);

	if (be_check_error(adapter, BE_ERROR_HW)) {
		be_cleanup(adapter);

		/* As of now error recovery support is in Lancer only */
		if (lancer_chip(adapter))
			status = be_err_recover(adapter);
	}

	/* Always attempt recovery on VFs */
	if (!status || be_virtfn(adapter))
		be_schedule_err_detection(adapter);
}

static void be_log_sfp_info(struct be_adapter *adapter)
{
	int status;

	status = be_cmd_query_sfp_info(adapter);
	if (!status) {
		dev_err(&adapter->pdev->dev,
			"Unqualified SFP+ detected on %c from %s part no: %s",
			adapter->port_name, adapter->phy.vendor_name,
			adapter->phy.vendor_pn);
	}
	adapter->flags &= ~BE_FLAGS_EVT_INCOMPATIBLE_SFP;
}

static void be_worker(struct work_struct *work)
{
	struct be_adapter *adapter =
		container_of(work, struct be_adapter, work.work);
	struct be_rx_obj *rxo;
	int i;

	/* when interrupts are not yet enabled, just reap any pending
	 * mcc completions
	 */
	if (!netif_running(adapter->netdev)) {
		local_bh_disable();
		be_process_mcc(adapter);
		local_bh_enable();
		goto reschedule;
	}

	if (!adapter->stats_cmd_sent) {
		if (lancer_chip(adapter))
			lancer_cmd_get_pport_stats(adapter,
						   &adapter->stats_cmd);
		else
			be_cmd_get_stats(adapter, &adapter->stats_cmd);
	}

	if (be_physfn(adapter) &&
	    MODULO(adapter->work_counter, adapter->be_get_temp_freq) == 0)
		be_cmd_get_die_temperature(adapter);

	for_all_rx_queues(adapter, rxo, i) {
		/* Replenish RX-queues starved due to memory
		 * allocation failures.
		 */
		if (rxo->rx_post_starved)
			be_post_rx_frags(rxo, GFP_KERNEL, MAX_RX_POST);
	}

	/* EQ-delay update for Skyhawk is done while notifying EQ */
	if (!skyhawk_chip(adapter))
		be_eqd_update(adapter, false);

	if (adapter->flags & BE_FLAGS_EVT_INCOMPATIBLE_SFP)
		be_log_sfp_info(adapter);

reschedule:
	adapter->work_counter++;
	schedule_delayed_work(&adapter->work, msecs_to_jiffies(1000));
}

static void be_unmap_pci_bars(struct be_adapter *adapter)
{
	if (adapter->csr)
		pci_iounmap(adapter->pdev, adapter->csr);
	if (adapter->db)
		pci_iounmap(adapter->pdev, adapter->db);
}

static int db_bar(struct be_adapter *adapter)
{
	if (lancer_chip(adapter) || be_virtfn(adapter))
		return 0;
	else
		return 4;
}

static int be_roce_map_pci_bars(struct be_adapter *adapter)
{
	if (skyhawk_chip(adapter)) {
		adapter->roce_db.size = 4096;
		adapter->roce_db.io_addr = pci_resource_start(adapter->pdev,
							      db_bar(adapter));
		adapter->roce_db.total_size = pci_resource_len(adapter->pdev,
							       db_bar(adapter));
	}
	return 0;
}

static int be_map_pci_bars(struct be_adapter *adapter)
{
	struct pci_dev *pdev = adapter->pdev;
	u8 __iomem *addr;
	u32 sli_intf;

	pci_read_config_dword(adapter->pdev, SLI_INTF_REG_OFFSET, &sli_intf);
	adapter->sli_family = (sli_intf & SLI_INTF_FAMILY_MASK) >>
				SLI_INTF_FAMILY_SHIFT;
	adapter->virtfn = (sli_intf & SLI_INTF_FT_MASK) ? 1 : 0;

	if (BEx_chip(adapter) && be_physfn(adapter)) {
		adapter->csr = pci_iomap(pdev, 2, 0);
		if (!adapter->csr)
			return -ENOMEM;
	}

	addr = pci_iomap(pdev, db_bar(adapter), 0);
	if (!addr)
		goto pci_map_err;
	adapter->db = addr;

	if (skyhawk_chip(adapter) || BEx_chip(adapter)) {
		if (be_physfn(adapter)) {
			/* PCICFG is the 2nd BAR in BE2 */
			addr = pci_iomap(pdev, BE2_chip(adapter) ? 1 : 0, 0);
			if (!addr)
				goto pci_map_err;
			adapter->pcicfg = addr;
		} else {
			adapter->pcicfg = adapter->db + SRIOV_VF_PCICFG_OFFSET;
		}
	}

	be_roce_map_pci_bars(adapter);
	return 0;

pci_map_err:
	dev_err(&pdev->dev, "Error in mapping PCI BARs\n");
	be_unmap_pci_bars(adapter);
	return -ENOMEM;
}

static void be_drv_cleanup(struct be_adapter *adapter)
{
	struct be_dma_mem *mem = &adapter->mbox_mem_alloced;
	struct device *dev = &adapter->pdev->dev;

	if (mem->va)
		dma_free_coherent(dev, mem->size, mem->va, mem->dma);

	mem = &adapter->rx_filter;
	if (mem->va)
		dma_free_coherent(dev, mem->size, mem->va, mem->dma);

	mem = &adapter->stats_cmd;
	if (mem->va)
		dma_free_coherent(dev, mem->size, mem->va, mem->dma);
}

/* Allocate and initialize various fields in be_adapter struct */
static int be_drv_init(struct be_adapter *adapter)
{
	struct be_dma_mem *mbox_mem_alloc = &adapter->mbox_mem_alloced;
	struct be_dma_mem *mbox_mem_align = &adapter->mbox_mem;
	struct be_dma_mem *rx_filter = &adapter->rx_filter;
	struct be_dma_mem *stats_cmd = &adapter->stats_cmd;
	struct device *dev = &adapter->pdev->dev;
	int status = 0;

	mbox_mem_alloc->size = sizeof(struct be_mcc_mailbox) + 16;
	mbox_mem_alloc->va = dma_zalloc_coherent(dev, mbox_mem_alloc->size,
						 &mbox_mem_alloc->dma,
						 GFP_KERNEL);
	if (!mbox_mem_alloc->va)
		return -ENOMEM;

	mbox_mem_align->size = sizeof(struct be_mcc_mailbox);
	mbox_mem_align->va = PTR_ALIGN(mbox_mem_alloc->va, 16);
	mbox_mem_align->dma = PTR_ALIGN(mbox_mem_alloc->dma, 16);

	rx_filter->size = sizeof(struct be_cmd_req_rx_filter);
	rx_filter->va = dma_zalloc_coherent(dev, rx_filter->size,
					    &rx_filter->dma, GFP_KERNEL);
	if (!rx_filter->va) {
		status = -ENOMEM;
		goto free_mbox;
	}

	if (lancer_chip(adapter))
		stats_cmd->size = sizeof(struct lancer_cmd_req_pport_stats);
	else if (BE2_chip(adapter))
		stats_cmd->size = sizeof(struct be_cmd_req_get_stats_v0);
	else if (BE3_chip(adapter))
		stats_cmd->size = sizeof(struct be_cmd_req_get_stats_v1);
	else
		stats_cmd->size = sizeof(struct be_cmd_req_get_stats_v2);
	stats_cmd->va = dma_zalloc_coherent(dev, stats_cmd->size,
					    &stats_cmd->dma, GFP_KERNEL);
	if (!stats_cmd->va) {
		status = -ENOMEM;
		goto free_rx_filter;
	}

	mutex_init(&adapter->mbox_lock);
	spin_lock_init(&adapter->mcc_lock);
	spin_lock_init(&adapter->mcc_cq_lock);
	init_completion(&adapter->et_cmd_compl);

	pci_save_state(adapter->pdev);

	INIT_DELAYED_WORK(&adapter->work, be_worker);
	INIT_DELAYED_WORK(&adapter->be_err_detection_work,
			  be_err_detection_task);

	adapter->rx_fc = true;
	adapter->tx_fc = true;

	/* Must be a power of 2 or else MODULO will BUG_ON */
	adapter->be_get_temp_freq = 64;

	return 0;

free_rx_filter:
	dma_free_coherent(dev, rx_filter->size, rx_filter->va, rx_filter->dma);
free_mbox:
	dma_free_coherent(dev, mbox_mem_alloc->size, mbox_mem_alloc->va,
			  mbox_mem_alloc->dma);
	return status;
}

static void be_remove(struct pci_dev *pdev)
{
	struct be_adapter *adapter = pci_get_drvdata(pdev);

	if (!adapter)
		return;

	be_roce_dev_remove(adapter);
	be_intr_set(adapter, false);

	be_cancel_err_detection(adapter);

	unregister_netdev(adapter->netdev);

	be_clear(adapter);

	/* tell fw we're done with firing cmds */
	be_cmd_fw_clean(adapter);

	be_unmap_pci_bars(adapter);
	be_drv_cleanup(adapter);

	pci_disable_pcie_error_reporting(pdev);

	pci_release_regions(pdev);
	pci_disable_device(pdev);

	free_netdev(adapter->netdev);
}

static ssize_t be_hwmon_show_temp(struct device *dev,
				  struct device_attribute *dev_attr,
				  char *buf)
{
	struct be_adapter *adapter = dev_get_drvdata(dev);

	/* Unit: millidegree Celsius */
	if (adapter->hwmon_info.be_on_die_temp == BE_INVALID_DIE_TEMP)
		return -EIO;
	else
		return sprintf(buf, "%u\n",
			       adapter->hwmon_info.be_on_die_temp * 1000);
}

static SENSOR_DEVICE_ATTR(temp1_input, S_IRUGO,
			  be_hwmon_show_temp, NULL, 1);

static struct attribute *be_hwmon_attrs[] = {
	&sensor_dev_attr_temp1_input.dev_attr.attr,
	NULL
};

ATTRIBUTE_GROUPS(be_hwmon);

static char *mc_name(struct be_adapter *adapter)
{
	char *str = "";	/* default */

	switch (adapter->mc_type) {
	case UMC:
		str = "UMC";
		break;
	case FLEX10:
		str = "FLEX10";
		break;
	case vNIC1:
		str = "vNIC-1";
		break;
	case nPAR:
		str = "nPAR";
		break;
	case UFP:
		str = "UFP";
		break;
	case vNIC2:
		str = "vNIC-2";
		break;
	default:
		str = "";
	}

	return str;
}

static inline char *func_name(struct be_adapter *adapter)
{
	return be_physfn(adapter) ? "PF" : "VF";
}

static inline char *nic_name(struct pci_dev *pdev)
{
	switch (pdev->device) {
	case OC_DEVICE_ID1:
		return OC_NAME;
	case OC_DEVICE_ID2:
		return OC_NAME_BE;
	case OC_DEVICE_ID3:
	case OC_DEVICE_ID4:
		return OC_NAME_LANCER;
	case BE_DEVICE_ID2:
		return BE3_NAME;
	case OC_DEVICE_ID5:
	case OC_DEVICE_ID6:
		return OC_NAME_SH;
	default:
		return BE_NAME;
	}
}

static int be_probe(struct pci_dev *pdev, const struct pci_device_id *pdev_id)
{
	struct be_adapter *adapter;
	struct net_device *netdev;
	int status = 0;

	dev_info(&pdev->dev, "%s version is %s\n", DRV_NAME, DRV_VER);

	status = pci_enable_device(pdev);
	if (status)
		goto do_none;

	status = pci_request_regions(pdev, DRV_NAME);
	if (status)
		goto disable_dev;
	pci_set_master(pdev);

	netdev = alloc_etherdev_mqs(sizeof(*adapter), MAX_TX_QS, MAX_RX_QS);
	if (!netdev) {
		status = -ENOMEM;
		goto rel_reg;
	}
	adapter = netdev_priv(netdev);
	adapter->pdev = pdev;
	pci_set_drvdata(pdev, adapter);
	adapter->netdev = netdev;
	SET_NETDEV_DEV(netdev, &pdev->dev);

	status = dma_set_mask_and_coherent(&pdev->dev, DMA_BIT_MASK(64));
	if (!status) {
		netdev->features |= NETIF_F_HIGHDMA;
	} else {
		status = dma_set_mask_and_coherent(&pdev->dev, DMA_BIT_MASK(32));
		if (status) {
			dev_err(&pdev->dev, "Could not set PCI DMA Mask\n");
			goto free_netdev;
		}
	}

	status = pci_enable_pcie_error_reporting(pdev);
	if (!status)
		dev_info(&pdev->dev, "PCIe error reporting enabled\n");

	status = be_map_pci_bars(adapter);
	if (status)
		goto free_netdev;

	status = be_drv_init(adapter);
	if (status)
		goto unmap_bars;

	status = be_setup(adapter);
	if (status)
		goto drv_cleanup;

	be_netdev_init(netdev);
	status = register_netdev(netdev);
	if (status != 0)
		goto unsetup;

	be_roce_dev_add(adapter);

	be_schedule_err_detection(adapter);

	/* On Die temperature not supported for VF. */
	if (be_physfn(adapter) && IS_ENABLED(CONFIG_BE2NET_HWMON)) {
		adapter->hwmon_info.hwmon_dev =
			devm_hwmon_device_register_with_groups(&pdev->dev,
							       DRV_NAME,
							       adapter,
							       be_hwmon_groups);
		adapter->hwmon_info.be_on_die_temp = BE_INVALID_DIE_TEMP;
	}

	dev_info(&pdev->dev, "%s: %s %s port %c\n", nic_name(pdev),
		 func_name(adapter), mc_name(adapter), adapter->port_name);

	return 0;

unsetup:
	be_clear(adapter);
drv_cleanup:
	be_drv_cleanup(adapter);
unmap_bars:
	be_unmap_pci_bars(adapter);
free_netdev:
	free_netdev(netdev);
rel_reg:
	pci_release_regions(pdev);
disable_dev:
	pci_disable_device(pdev);
do_none:
	dev_err(&pdev->dev, "%s initialization failed\n", nic_name(pdev));
	return status;
}

static int be_suspend(struct pci_dev *pdev, pm_message_t state)
{
	struct be_adapter *adapter = pci_get_drvdata(pdev);

	if (adapter->wol_en)
		be_setup_wol(adapter, true);

	be_intr_set(adapter, false);
	be_cancel_err_detection(adapter);

	be_cleanup(adapter);

	pci_save_state(pdev);
	pci_disable_device(pdev);
	pci_set_power_state(pdev, pci_choose_state(pdev, state));
	return 0;
}

static int be_pci_resume(struct pci_dev *pdev)
{
	struct be_adapter *adapter = pci_get_drvdata(pdev);
	int status = 0;

	status = pci_enable_device(pdev);
	if (status)
		return status;

	pci_set_power_state(pdev, PCI_D0);
	pci_restore_state(pdev);

	status = be_resume(adapter);
	if (status)
		return status;

	be_schedule_err_detection(adapter);

	if (adapter->wol_en)
		be_setup_wol(adapter, false);

	return 0;
}

/*
 * An FLR will stop BE from DMAing any data.
 */
static void be_shutdown(struct pci_dev *pdev)
{
	struct be_adapter *adapter = pci_get_drvdata(pdev);

	if (!adapter)
		return;

	be_roce_dev_shutdown(adapter);
	cancel_delayed_work_sync(&adapter->work);
	be_cancel_err_detection(adapter);

	netif_device_detach(adapter->netdev);

	be_cmd_reset_function(adapter);

	pci_disable_device(pdev);
}

static pci_ers_result_t be_eeh_err_detected(struct pci_dev *pdev,
					    pci_channel_state_t state)
{
	struct be_adapter *adapter = pci_get_drvdata(pdev);

	dev_err(&adapter->pdev->dev, "EEH error detected\n");

	if (!be_check_error(adapter, BE_ERROR_EEH)) {
		be_set_error(adapter, BE_ERROR_EEH);

		be_cancel_err_detection(adapter);

		be_cleanup(adapter);
	}

	if (state == pci_channel_io_perm_failure)
		return PCI_ERS_RESULT_DISCONNECT;

	pci_disable_device(pdev);

	/* The error could cause the FW to trigger a flash debug dump.
	 * Resetting the card while flash dump is in progress
	 * can cause it not to recover; wait for it to finish.
	 * Wait only for first function as it is needed only once per
	 * adapter.
	 */
	if (pdev->devfn == 0)
		ssleep(30);

	return PCI_ERS_RESULT_NEED_RESET;
}

static pci_ers_result_t be_eeh_reset(struct pci_dev *pdev)
{
	struct be_adapter *adapter = pci_get_drvdata(pdev);
	int status;

	dev_info(&adapter->pdev->dev, "EEH reset\n");

	status = pci_enable_device(pdev);
	if (status)
		return PCI_ERS_RESULT_DISCONNECT;

	pci_set_master(pdev);
	pci_set_power_state(pdev, PCI_D0);
	pci_restore_state(pdev);

	/* Check if card is ok and fw is ready */
	dev_info(&adapter->pdev->dev,
		 "Waiting for FW to be ready after EEH reset\n");
	status = be_fw_wait_ready(adapter);
	if (status)
		return PCI_ERS_RESULT_DISCONNECT;

	pci_cleanup_aer_uncorrect_error_status(pdev);
	be_clear_error(adapter, BE_CLEAR_ALL);
	return PCI_ERS_RESULT_RECOVERED;
}

static void be_eeh_resume(struct pci_dev *pdev)
{
	int status = 0;
	struct be_adapter *adapter = pci_get_drvdata(pdev);

	dev_info(&adapter->pdev->dev, "EEH resume\n");

	pci_save_state(pdev);

	status = be_resume(adapter);
	if (status)
		goto err;

	be_schedule_err_detection(adapter);
	return;
err:
	dev_err(&adapter->pdev->dev, "EEH resume failed\n");
}

static int be_pci_sriov_configure(struct pci_dev *pdev, int num_vfs)
{
	struct be_adapter *adapter = pci_get_drvdata(pdev);
	u16 num_vf_qs;
	int status;

	if (!num_vfs)
		be_vf_clear(adapter);

	adapter->num_vfs = num_vfs;

	if (adapter->num_vfs == 0 && pci_vfs_assigned(pdev)) {
		dev_warn(&pdev->dev,
			 "Cannot disable VFs while they are assigned\n");
		return -EBUSY;
	}

	/* When the HW is in SRIOV capable configuration, the PF-pool resources
	 * are equally distributed across the max-number of VFs. The user may
	 * request only a subset of the max-vfs to be enabled.
	 * Based on num_vfs, redistribute the resources across num_vfs so that
	 * each VF will have access to more number of resources.
	 * This facility is not available in BE3 FW.
	 * Also, this is done by FW in Lancer chip.
	 */
	if (skyhawk_chip(adapter) && !pci_num_vf(pdev)) {
		num_vf_qs = be_calculate_vf_qs(adapter, adapter->num_vfs);
		status = be_cmd_set_sriov_config(adapter, adapter->pool_res,
						 adapter->num_vfs, num_vf_qs);
		if (status)
			dev_err(&pdev->dev,
				"Failed to optimize SR-IOV resources\n");
	}

	status = be_get_resources(adapter);
	if (status)
		return be_cmd_status(status);

	/* Updating real_num_tx/rx_queues() requires rtnl_lock() */
	rtnl_lock();
	status = be_update_queues(adapter);
	rtnl_unlock();
	if (status)
		return be_cmd_status(status);

	if (adapter->num_vfs)
		status = be_vf_setup(adapter);

	if (!status)
		return adapter->num_vfs;

	return 0;
}

static const struct pci_error_handlers be_eeh_handlers = {
	.error_detected = be_eeh_err_detected,
	.slot_reset = be_eeh_reset,
	.resume = be_eeh_resume,
};

static struct pci_driver be_driver = {
	.name = DRV_NAME,
	.id_table = be_dev_ids,
	.probe = be_probe,
	.remove = be_remove,
	.suspend = be_suspend,
	.resume = be_pci_resume,
	.shutdown = be_shutdown,
	.sriov_configure = be_pci_sriov_configure,
	.err_handler = &be_eeh_handlers
};

static int __init be_init_module(void)
{
	if (rx_frag_size != 8192 && rx_frag_size != 4096 &&
	    rx_frag_size != 2048) {
		printk(KERN_WARNING DRV_NAME
			" : Module param rx_frag_size must be 2048/4096/8192."
			" Using 2048\n");
		rx_frag_size = 2048;
	}

	if (num_vfs > 0) {
		pr_info(DRV_NAME " : Module param num_vfs is obsolete.");
		pr_info(DRV_NAME " : Use sysfs method to enable VFs\n");
	}

	return pci_register_driver(&be_driver);
}
module_init(be_init_module);

static void __exit be_exit_module(void)
{
	pci_unregister_driver(&be_driver);
}
module_exit(be_exit_module);<|MERGE_RESOLUTION|>--- conflicted
+++ resolved
@@ -3526,8 +3526,6 @@
 	for_all_rx_queues(adapter, rxo, i)
 		be_post_rx_frags(rxo, GFP_KERNEL, RX_Q_LEN - 1);
 
-<<<<<<< HEAD
-=======
 	return 0;
 }
 
@@ -3553,7 +3551,6 @@
 
 	be_set_rx_mode(adapter->netdev);
 
->>>>>>> 9fe8ecca
 	return 0;
 }
 
