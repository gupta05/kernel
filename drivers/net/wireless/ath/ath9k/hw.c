/*
 * Copyright (c) 2008-2011 Atheros Communications Inc.
 *
 * Permission to use, copy, modify, and/or distribute this software for any
 * purpose with or without fee is hereby granted, provided that the above
 * copyright notice and this permission notice appear in all copies.
 *
 * THE SOFTWARE IS PROVIDED "AS IS" AND THE AUTHOR DISCLAIMS ALL WARRANTIES
 * WITH REGARD TO THIS SOFTWARE INCLUDING ALL IMPLIED WARRANTIES OF
 * MERCHANTABILITY AND FITNESS. IN NO EVENT SHALL THE AUTHOR BE LIABLE FOR
 * ANY SPECIAL, DIRECT, INDIRECT, OR CONSEQUENTIAL DAMAGES OR ANY DAMAGES
 * WHATSOEVER RESULTING FROM LOSS OF USE, DATA OR PROFITS, WHETHER IN AN
 * ACTION OF CONTRACT, NEGLIGENCE OR OTHER TORTIOUS ACTION, ARISING OUT OF
 * OR IN CONNECTION WITH THE USE OR PERFORMANCE OF THIS SOFTWARE.
 */

#include <linux/io.h>
#include <linux/slab.h>
#include <linux/module.h>
#include <linux/time.h>
#include <linux/bitops.h>
#include <linux/etherdevice.h>
#include <asm/unaligned.h>

#include "hw.h"
#include "hw-ops.h"
#include "ar9003_mac.h"
#include "ar9003_mci.h"
#include "ar9003_phy.h"
#include "ath9k.h"

static bool ath9k_hw_set_reset_reg(struct ath_hw *ah, u32 type);

MODULE_AUTHOR("Atheros Communications");
MODULE_DESCRIPTION("Support for Atheros 802.11n wireless LAN cards.");
MODULE_SUPPORTED_DEVICE("Atheros 802.11n WLAN cards");
MODULE_LICENSE("Dual BSD/GPL");

static void ath9k_hw_set_clockrate(struct ath_hw *ah)
{
	struct ath_common *common = ath9k_hw_common(ah);
	struct ath9k_channel *chan = ah->curchan;
	unsigned int clockrate;

	/* AR9287 v1.3+ uses async FIFO and runs the MAC at 117 MHz */
	if (AR_SREV_9287(ah) && AR_SREV_9287_13_OR_LATER(ah))
		clockrate = 117;
	else if (!chan) /* should really check for CCK instead */
		clockrate = ATH9K_CLOCK_RATE_CCK;
	else if (IS_CHAN_2GHZ(chan))
		clockrate = ATH9K_CLOCK_RATE_2GHZ_OFDM;
	else if (ah->caps.hw_caps & ATH9K_HW_CAP_FASTCLOCK)
		clockrate = ATH9K_CLOCK_FAST_RATE_5GHZ_OFDM;
	else
		clockrate = ATH9K_CLOCK_RATE_5GHZ_OFDM;

	if (chan) {
		if (IS_CHAN_HT40(chan))
			clockrate *= 2;
		if (IS_CHAN_HALF_RATE(chan))
			clockrate /= 2;
		if (IS_CHAN_QUARTER_RATE(chan))
			clockrate /= 4;
	}

	common->clockrate = clockrate;
}

static u32 ath9k_hw_mac_to_clks(struct ath_hw *ah, u32 usecs)
{
	struct ath_common *common = ath9k_hw_common(ah);

	return usecs * common->clockrate;
}

bool ath9k_hw_wait(struct ath_hw *ah, u32 reg, u32 mask, u32 val, u32 timeout)
{
	int i;

	BUG_ON(timeout < AH_TIME_QUANTUM);

	for (i = 0; i < (timeout / AH_TIME_QUANTUM); i++) {
		if ((REG_READ(ah, reg) & mask) == val)
			return true;

		udelay(AH_TIME_QUANTUM);
	}

	ath_dbg(ath9k_hw_common(ah), ANY,
		"timeout (%d us) on reg 0x%x: 0x%08x & 0x%08x != 0x%08x\n",
		timeout, reg, REG_READ(ah, reg), mask, val);

	return false;
}
EXPORT_SYMBOL(ath9k_hw_wait);

void ath9k_hw_synth_delay(struct ath_hw *ah, struct ath9k_channel *chan,
			  int hw_delay)
{
	hw_delay /= 10;

	if (IS_CHAN_HALF_RATE(chan))
		hw_delay *= 2;
	else if (IS_CHAN_QUARTER_RATE(chan))
		hw_delay *= 4;

	udelay(hw_delay + BASE_ACTIVATE_DELAY);
}

void ath9k_hw_write_array(struct ath_hw *ah, const struct ar5416IniArray *array,
			  int column, unsigned int *writecnt)
{
	int r;

	ENABLE_REGWRITE_BUFFER(ah);
	for (r = 0; r < array->ia_rows; r++) {
		REG_WRITE(ah, INI_RA(array, r, 0),
			  INI_RA(array, r, column));
		DO_DELAY(*writecnt);
	}
	REGWRITE_BUFFER_FLUSH(ah);
}

u32 ath9k_hw_reverse_bits(u32 val, u32 n)
{
	u32 retval;
	int i;

	for (i = 0, retval = 0; i < n; i++) {
		retval = (retval << 1) | (val & 1);
		val >>= 1;
	}
	return retval;
}

u16 ath9k_hw_computetxtime(struct ath_hw *ah,
			   u8 phy, int kbps,
			   u32 frameLen, u16 rateix,
			   bool shortPreamble)
{
	u32 bitsPerSymbol, numBits, numSymbols, phyTime, txTime;

	if (kbps == 0)
		return 0;

	switch (phy) {
	case WLAN_RC_PHY_CCK:
		phyTime = CCK_PREAMBLE_BITS + CCK_PLCP_BITS;
		if (shortPreamble)
			phyTime >>= 1;
		numBits = frameLen << 3;
		txTime = CCK_SIFS_TIME + phyTime + ((numBits * 1000) / kbps);
		break;
	case WLAN_RC_PHY_OFDM:
		if (ah->curchan && IS_CHAN_QUARTER_RATE(ah->curchan)) {
			bitsPerSymbol =	(kbps * OFDM_SYMBOL_TIME_QUARTER) / 1000;
			numBits = OFDM_PLCP_BITS + (frameLen << 3);
			numSymbols = DIV_ROUND_UP(numBits, bitsPerSymbol);
			txTime = OFDM_SIFS_TIME_QUARTER
				+ OFDM_PREAMBLE_TIME_QUARTER
				+ (numSymbols * OFDM_SYMBOL_TIME_QUARTER);
		} else if (ah->curchan &&
			   IS_CHAN_HALF_RATE(ah->curchan)) {
			bitsPerSymbol =	(kbps * OFDM_SYMBOL_TIME_HALF) / 1000;
			numBits = OFDM_PLCP_BITS + (frameLen << 3);
			numSymbols = DIV_ROUND_UP(numBits, bitsPerSymbol);
			txTime = OFDM_SIFS_TIME_HALF +
				OFDM_PREAMBLE_TIME_HALF
				+ (numSymbols * OFDM_SYMBOL_TIME_HALF);
		} else {
			bitsPerSymbol = (kbps * OFDM_SYMBOL_TIME) / 1000;
			numBits = OFDM_PLCP_BITS + (frameLen << 3);
			numSymbols = DIV_ROUND_UP(numBits, bitsPerSymbol);
			txTime = OFDM_SIFS_TIME + OFDM_PREAMBLE_TIME
				+ (numSymbols * OFDM_SYMBOL_TIME);
		}
		break;
	default:
		ath_err(ath9k_hw_common(ah),
			"Unknown phy %u (rate ix %u)\n", phy, rateix);
		txTime = 0;
		break;
	}

	return txTime;
}
EXPORT_SYMBOL(ath9k_hw_computetxtime);

void ath9k_hw_get_channel_centers(struct ath_hw *ah,
				  struct ath9k_channel *chan,
				  struct chan_centers *centers)
{
	int8_t extoff;

	if (!IS_CHAN_HT40(chan)) {
		centers->ctl_center = centers->ext_center =
			centers->synth_center = chan->channel;
		return;
	}

	if (IS_CHAN_HT40PLUS(chan)) {
		centers->synth_center =
			chan->channel + HT40_CHANNEL_CENTER_SHIFT;
		extoff = 1;
	} else {
		centers->synth_center =
			chan->channel - HT40_CHANNEL_CENTER_SHIFT;
		extoff = -1;
	}

	centers->ctl_center =
		centers->synth_center - (extoff * HT40_CHANNEL_CENTER_SHIFT);
	/* 25 MHz spacing is supported by hw but not on upper layers */
	centers->ext_center =
		centers->synth_center + (extoff * HT40_CHANNEL_CENTER_SHIFT);
}

/******************/
/* Chip Revisions */
/******************/

static void ath9k_hw_read_revisions(struct ath_hw *ah)
{
	u32 val;

	if (ah->get_mac_revision)
		ah->hw_version.macRev = ah->get_mac_revision();

	switch (ah->hw_version.devid) {
	case AR5416_AR9100_DEVID:
		ah->hw_version.macVersion = AR_SREV_VERSION_9100;
		break;
	case AR9300_DEVID_AR9330:
		ah->hw_version.macVersion = AR_SREV_VERSION_9330;
		if (!ah->get_mac_revision) {
			val = REG_READ(ah, AR_SREV);
			ah->hw_version.macRev = MS(val, AR_SREV_REVISION2);
		}
		return;
	case AR9300_DEVID_AR9340:
		ah->hw_version.macVersion = AR_SREV_VERSION_9340;
		return;
	case AR9300_DEVID_QCA955X:
		ah->hw_version.macVersion = AR_SREV_VERSION_9550;
		return;
	case AR9300_DEVID_AR953X:
		ah->hw_version.macVersion = AR_SREV_VERSION_9531;
		return;
	case AR9300_DEVID_QCA956X:
		ah->hw_version.macVersion = AR_SREV_VERSION_9561;
	}

	val = REG_READ(ah, AR_SREV) & AR_SREV_ID;

	if (val == 0xFF) {
		val = REG_READ(ah, AR_SREV);
		ah->hw_version.macVersion =
			(val & AR_SREV_VERSION2) >> AR_SREV_TYPE2_S;
		ah->hw_version.macRev = MS(val, AR_SREV_REVISION2);

		if (AR_SREV_9462(ah) || AR_SREV_9565(ah))
			ah->is_pciexpress = true;
		else
			ah->is_pciexpress = (val &
					     AR_SREV_TYPE2_HOST_MODE) ? 0 : 1;
	} else {
		if (!AR_SREV_9100(ah))
			ah->hw_version.macVersion = MS(val, AR_SREV_VERSION);

		ah->hw_version.macRev = val & AR_SREV_REVISION;

		if (ah->hw_version.macVersion == AR_SREV_VERSION_5416_PCIE)
			ah->is_pciexpress = true;
	}
}

/************************************/
/* HW Attach, Detach, Init Routines */
/************************************/

static void ath9k_hw_disablepcie(struct ath_hw *ah)
{
	if (!AR_SREV_5416(ah))
		return;

	REG_WRITE(ah, AR_PCIE_SERDES, 0x9248fc00);
	REG_WRITE(ah, AR_PCIE_SERDES, 0x24924924);
	REG_WRITE(ah, AR_PCIE_SERDES, 0x28000029);
	REG_WRITE(ah, AR_PCIE_SERDES, 0x57160824);
	REG_WRITE(ah, AR_PCIE_SERDES, 0x25980579);
	REG_WRITE(ah, AR_PCIE_SERDES, 0x00000000);
	REG_WRITE(ah, AR_PCIE_SERDES, 0x1aaabe40);
	REG_WRITE(ah, AR_PCIE_SERDES, 0xbe105554);
	REG_WRITE(ah, AR_PCIE_SERDES, 0x000e1007);

	REG_WRITE(ah, AR_PCIE_SERDES2, 0x00000000);
}

/* This should work for all families including legacy */
static bool ath9k_hw_chip_test(struct ath_hw *ah)
{
	struct ath_common *common = ath9k_hw_common(ah);
	u32 regAddr[2] = { AR_STA_ID0 };
	u32 regHold[2];
	static const u32 patternData[4] = {
		0x55555555, 0xaaaaaaaa, 0x66666666, 0x99999999
	};
	int i, j, loop_max;

	if (!AR_SREV_9300_20_OR_LATER(ah)) {
		loop_max = 2;
		regAddr[1] = AR_PHY_BASE + (8 << 2);
	} else
		loop_max = 1;

	for (i = 0; i < loop_max; i++) {
		u32 addr = regAddr[i];
		u32 wrData, rdData;

		regHold[i] = REG_READ(ah, addr);
		for (j = 0; j < 0x100; j++) {
			wrData = (j << 16) | j;
			REG_WRITE(ah, addr, wrData);
			rdData = REG_READ(ah, addr);
			if (rdData != wrData) {
				ath_err(common,
					"address test failed addr: 0x%08x - wr:0x%08x != rd:0x%08x\n",
					addr, wrData, rdData);
				return false;
			}
		}
		for (j = 0; j < 4; j++) {
			wrData = patternData[j];
			REG_WRITE(ah, addr, wrData);
			rdData = REG_READ(ah, addr);
			if (wrData != rdData) {
				ath_err(common,
					"address test failed addr: 0x%08x - wr:0x%08x != rd:0x%08x\n",
					addr, wrData, rdData);
				return false;
			}
		}
		REG_WRITE(ah, regAddr[i], regHold[i]);
	}
	udelay(100);

	return true;
}

static void ath9k_hw_init_config(struct ath_hw *ah)
{
	struct ath_common *common = ath9k_hw_common(ah);

	ah->config.dma_beacon_response_time = 1;
	ah->config.sw_beacon_response_time = 6;
	ah->config.cwm_ignore_extcca = 0;
	ah->config.analog_shiftreg = 1;

	ah->config.rx_intr_mitigation = true;

	if (AR_SREV_9300_20_OR_LATER(ah)) {
		ah->config.rimt_last = 500;
		ah->config.rimt_first = 2000;
	} else {
		ah->config.rimt_last = 250;
		ah->config.rimt_first = 700;
	}

	/*
	 * We need this for PCI devices only (Cardbus, PCI, miniPCI)
	 * _and_ if on non-uniprocessor systems (Multiprocessor/HT).
	 * This means we use it for all AR5416 devices, and the few
	 * minor PCI AR9280 devices out there.
	 *
	 * Serialization is required because these devices do not handle
	 * well the case of two concurrent reads/writes due to the latency
	 * involved. During one read/write another read/write can be issued
	 * on another CPU while the previous read/write may still be working
	 * on our hardware, if we hit this case the hardware poops in a loop.
	 * We prevent this by serializing reads and writes.
	 *
	 * This issue is not present on PCI-Express devices or pre-AR5416
	 * devices (legacy, 802.11abg).
	 */
	if (num_possible_cpus() > 1)
		ah->config.serialize_regmode = SER_REG_MODE_AUTO;

	if (NR_CPUS > 1 && ah->config.serialize_regmode == SER_REG_MODE_AUTO) {
		if (ah->hw_version.macVersion == AR_SREV_VERSION_5416_PCI ||
		    ((AR_SREV_9160(ah) || AR_SREV_9280(ah) || AR_SREV_9287(ah)) &&
		     !ah->is_pciexpress)) {
			ah->config.serialize_regmode = SER_REG_MODE_ON;
		} else {
			ah->config.serialize_regmode = SER_REG_MODE_OFF;
		}
	}

	ath_dbg(common, RESET, "serialize_regmode is %d\n",
		ah->config.serialize_regmode);

	if (AR_SREV_9285(ah) || AR_SREV_9271(ah))
		ah->config.max_txtrig_level = MAX_TX_FIFO_THRESHOLD >> 1;
	else
		ah->config.max_txtrig_level = MAX_TX_FIFO_THRESHOLD;
}

static void ath9k_hw_init_defaults(struct ath_hw *ah)
{
	struct ath_regulatory *regulatory = ath9k_hw_regulatory(ah);

	regulatory->country_code = CTRY_DEFAULT;
	regulatory->power_limit = MAX_RATE_POWER;

	ah->hw_version.magic = AR5416_MAGIC;
	ah->hw_version.subvendorid = 0;

	ah->sta_id1_defaults = AR_STA_ID1_CRPT_MIC_ENABLE |
			       AR_STA_ID1_MCAST_KSRCH;
	if (AR_SREV_9100(ah))
		ah->sta_id1_defaults |= AR_STA_ID1_AR9100_BA_FIX;

	ah->slottime = ATH9K_SLOT_TIME_9;
	ah->globaltxtimeout = (u32) -1;
	ah->power_mode = ATH9K_PM_UNDEFINED;
	ah->htc_reset_init = true;

<<<<<<< HEAD
	ah->tpc_enabled = true;
=======
	ah->tpc_enabled = false;
>>>>>>> 007760cf

	ah->ani_function = ATH9K_ANI_ALL;
	if (!AR_SREV_9300_20_OR_LATER(ah))
		ah->ani_function &= ~ATH9K_ANI_MRC_CCK;

	if (AR_SREV_9285(ah) || AR_SREV_9271(ah))
		ah->tx_trig_level = (AR_FTRIG_256B >> AR_FTRIG_S);
	else
		ah->tx_trig_level = (AR_FTRIG_512B >> AR_FTRIG_S);
}

static int ath9k_hw_init_macaddr(struct ath_hw *ah)
{
	struct ath_common *common = ath9k_hw_common(ah);
	u32 sum;
	int i;
	u16 eeval;
	static const u32 EEP_MAC[] = { EEP_MAC_LSW, EEP_MAC_MID, EEP_MAC_MSW };

	sum = 0;
	for (i = 0; i < 3; i++) {
		eeval = ah->eep_ops->get_eeprom(ah, EEP_MAC[i]);
		sum += eeval;
		common->macaddr[2 * i] = eeval >> 8;
		common->macaddr[2 * i + 1] = eeval & 0xff;
	}
	if (!is_valid_ether_addr(common->macaddr)) {
		ath_err(common,
			"eeprom contains invalid mac address: %pM\n",
			common->macaddr);

		random_ether_addr(common->macaddr);
		ath_err(common,
			"random mac address will be used: %pM\n",
			common->macaddr);
	}

	return 0;
}

static int ath9k_hw_post_init(struct ath_hw *ah)
{
	struct ath_common *common = ath9k_hw_common(ah);
	int ecode;

	if (common->bus_ops->ath_bus_type != ATH_USB) {
		if (!ath9k_hw_chip_test(ah))
			return -ENODEV;
	}

	if (!AR_SREV_9300_20_OR_LATER(ah)) {
		ecode = ar9002_hw_rf_claim(ah);
		if (ecode != 0)
			return ecode;
	}

	ecode = ath9k_hw_eeprom_init(ah);
	if (ecode != 0)
		return ecode;

	ath_dbg(ath9k_hw_common(ah), CONFIG, "Eeprom VER: %d, REV: %d\n",
		ah->eep_ops->get_eeprom_ver(ah),
		ah->eep_ops->get_eeprom_rev(ah));

	ath9k_hw_ani_init(ah);

	/*
	 * EEPROM needs to be initialized before we do this.
	 * This is required for regulatory compliance.
	 */
	if (AR_SREV_9300_20_OR_LATER(ah)) {
		u16 regdmn = ah->eep_ops->get_eeprom(ah, EEP_REG_0);
		if ((regdmn & 0xF0) == CTL_FCC) {
			ah->nf_2g.max = AR_PHY_CCA_MAX_GOOD_VAL_9300_FCC_2GHZ;
			ah->nf_5g.max = AR_PHY_CCA_MAX_GOOD_VAL_9300_FCC_5GHZ;
		}
	}

	return 0;
}

static int ath9k_hw_attach_ops(struct ath_hw *ah)
{
	if (!AR_SREV_9300_20_OR_LATER(ah))
		return ar9002_hw_attach_ops(ah);

	ar9003_hw_attach_ops(ah);
	return 0;
}

/* Called for all hardware families */
static int __ath9k_hw_init(struct ath_hw *ah)
{
	struct ath_common *common = ath9k_hw_common(ah);
	int r = 0;

	ath9k_hw_read_revisions(ah);

	switch (ah->hw_version.macVersion) {
	case AR_SREV_VERSION_5416_PCI:
	case AR_SREV_VERSION_5416_PCIE:
	case AR_SREV_VERSION_9160:
	case AR_SREV_VERSION_9100:
	case AR_SREV_VERSION_9280:
	case AR_SREV_VERSION_9285:
	case AR_SREV_VERSION_9287:
	case AR_SREV_VERSION_9271:
	case AR_SREV_VERSION_9300:
	case AR_SREV_VERSION_9330:
	case AR_SREV_VERSION_9485:
	case AR_SREV_VERSION_9340:
	case AR_SREV_VERSION_9462:
	case AR_SREV_VERSION_9550:
	case AR_SREV_VERSION_9565:
	case AR_SREV_VERSION_9531:
	case AR_SREV_VERSION_9561:
		break;
	default:
		ath_err(common,
			"Mac Chip Rev 0x%02x.%x is not supported by this driver\n",
			ah->hw_version.macVersion, ah->hw_version.macRev);
		return -EOPNOTSUPP;
	}

	/*
	 * Read back AR_WA into a permanent copy and set bits 14 and 17.
	 * We need to do this to avoid RMW of this register. We cannot
	 * read the reg when chip is asleep.
	 */
	if (AR_SREV_9300_20_OR_LATER(ah)) {
		ah->WARegVal = REG_READ(ah, AR_WA);
		ah->WARegVal |= (AR_WA_D3_L1_DISABLE |
				 AR_WA_ASPM_TIMER_BASED_DISABLE);
	}

	if (!ath9k_hw_set_reset_reg(ah, ATH9K_RESET_POWER_ON)) {
		ath_err(common, "Couldn't reset chip\n");
		return -EIO;
	}

	if (AR_SREV_9565(ah)) {
		ah->WARegVal |= AR_WA_BIT22;
		REG_WRITE(ah, AR_WA, ah->WARegVal);
	}

	ath9k_hw_init_defaults(ah);
	ath9k_hw_init_config(ah);

	r = ath9k_hw_attach_ops(ah);
	if (r)
		return r;

	if (!ath9k_hw_setpower(ah, ATH9K_PM_AWAKE)) {
		ath_err(common, "Couldn't wakeup chip\n");
		return -EIO;
	}

	if (AR_SREV_9271(ah) || AR_SREV_9100(ah) || AR_SREV_9340(ah) ||
	    AR_SREV_9330(ah) || AR_SREV_9550(ah))
		ah->is_pciexpress = false;

	ah->hw_version.phyRev = REG_READ(ah, AR_PHY_CHIP_ID);
	ath9k_hw_init_cal_settings(ah);

	if (!ah->is_pciexpress)
		ath9k_hw_disablepcie(ah);

	r = ath9k_hw_post_init(ah);
	if (r)
		return r;

	ath9k_hw_init_mode_gain_regs(ah);
	r = ath9k_hw_fill_cap_info(ah);
	if (r)
		return r;

	r = ath9k_hw_init_macaddr(ah);
	if (r) {
		ath_err(common, "Failed to initialize MAC address\n");
		return r;
	}

	ath9k_hw_init_hang_checks(ah);

	common->state = ATH_HW_INITIALIZED;

	return 0;
}

int ath9k_hw_init(struct ath_hw *ah)
{
	int ret;
	struct ath_common *common = ath9k_hw_common(ah);

	/* These are all the AR5008/AR9001/AR9002/AR9003 hardware family of chipsets */
	switch (ah->hw_version.devid) {
	case AR5416_DEVID_PCI:
	case AR5416_DEVID_PCIE:
	case AR5416_AR9100_DEVID:
	case AR9160_DEVID_PCI:
	case AR9280_DEVID_PCI:
	case AR9280_DEVID_PCIE:
	case AR9285_DEVID_PCIE:
	case AR9287_DEVID_PCI:
	case AR9287_DEVID_PCIE:
	case AR2427_DEVID_PCIE:
	case AR9300_DEVID_PCIE:
	case AR9300_DEVID_AR9485_PCIE:
	case AR9300_DEVID_AR9330:
	case AR9300_DEVID_AR9340:
	case AR9300_DEVID_QCA955X:
	case AR9300_DEVID_AR9580:
	case AR9300_DEVID_AR9462:
	case AR9485_DEVID_AR1111:
	case AR9300_DEVID_AR9565:
	case AR9300_DEVID_AR953X:
	case AR9300_DEVID_QCA956X:
		break;
	default:
		if (common->bus_ops->ath_bus_type == ATH_USB)
			break;
		ath_err(common, "Hardware device ID 0x%04x not supported\n",
			ah->hw_version.devid);
		return -EOPNOTSUPP;
	}

	ret = __ath9k_hw_init(ah);
	if (ret) {
		ath_err(common,
			"Unable to initialize hardware; initialization status: %d\n",
			ret);
		return ret;
	}

	ath_dynack_init(ah);

	return 0;
}
EXPORT_SYMBOL(ath9k_hw_init);

static void ath9k_hw_init_qos(struct ath_hw *ah)
{
	ENABLE_REGWRITE_BUFFER(ah);

	REG_WRITE(ah, AR_MIC_QOS_CONTROL, 0x100aa);
	REG_WRITE(ah, AR_MIC_QOS_SELECT, 0x3210);

	REG_WRITE(ah, AR_QOS_NO_ACK,
		  SM(2, AR_QOS_NO_ACK_TWO_BIT) |
		  SM(5, AR_QOS_NO_ACK_BIT_OFF) |
		  SM(0, AR_QOS_NO_ACK_BYTE_OFF));

	REG_WRITE(ah, AR_TXOP_X, AR_TXOP_X_VAL);
	REG_WRITE(ah, AR_TXOP_0_3, 0xFFFFFFFF);
	REG_WRITE(ah, AR_TXOP_4_7, 0xFFFFFFFF);
	REG_WRITE(ah, AR_TXOP_8_11, 0xFFFFFFFF);
	REG_WRITE(ah, AR_TXOP_12_15, 0xFFFFFFFF);

	REGWRITE_BUFFER_FLUSH(ah);
}

u32 ar9003_get_pll_sqsum_dvc(struct ath_hw *ah)
{
	struct ath_common *common = ath9k_hw_common(ah);
	int i = 0;

	REG_CLR_BIT(ah, PLL3, PLL3_DO_MEAS_MASK);
	udelay(100);
	REG_SET_BIT(ah, PLL3, PLL3_DO_MEAS_MASK);

	while ((REG_READ(ah, PLL4) & PLL4_MEAS_DONE) == 0) {

		udelay(100);

		if (WARN_ON_ONCE(i >= 100)) {
			ath_err(common, "PLL4 meaurement not done\n");
			break;
		}

		i++;
	}

	return (REG_READ(ah, PLL3) & SQSUM_DVC_MASK) >> 3;
}
EXPORT_SYMBOL(ar9003_get_pll_sqsum_dvc);

static void ath9k_hw_init_pll(struct ath_hw *ah,
			      struct ath9k_channel *chan)
{
	u32 pll;

	pll = ath9k_hw_compute_pll_control(ah, chan);

	if (AR_SREV_9485(ah) || AR_SREV_9565(ah)) {
		/* program BB PLL ki and kd value, ki=0x4, kd=0x40 */
		REG_RMW_FIELD(ah, AR_CH0_BB_DPLL2,
			      AR_CH0_BB_DPLL2_PLL_PWD, 0x1);
		REG_RMW_FIELD(ah, AR_CH0_BB_DPLL2,
			      AR_CH0_DPLL2_KD, 0x40);
		REG_RMW_FIELD(ah, AR_CH0_BB_DPLL2,
			      AR_CH0_DPLL2_KI, 0x4);

		REG_RMW_FIELD(ah, AR_CH0_BB_DPLL1,
			      AR_CH0_BB_DPLL1_REFDIV, 0x5);
		REG_RMW_FIELD(ah, AR_CH0_BB_DPLL1,
			      AR_CH0_BB_DPLL1_NINI, 0x58);
		REG_RMW_FIELD(ah, AR_CH0_BB_DPLL1,
			      AR_CH0_BB_DPLL1_NFRAC, 0x0);

		REG_RMW_FIELD(ah, AR_CH0_BB_DPLL2,
			      AR_CH0_BB_DPLL2_OUTDIV, 0x1);
		REG_RMW_FIELD(ah, AR_CH0_BB_DPLL2,
			      AR_CH0_BB_DPLL2_LOCAL_PLL, 0x1);
		REG_RMW_FIELD(ah, AR_CH0_BB_DPLL2,
			      AR_CH0_BB_DPLL2_EN_NEGTRIG, 0x1);

		/* program BB PLL phase_shift to 0x6 */
		REG_RMW_FIELD(ah, AR_CH0_BB_DPLL3,
			      AR_CH0_BB_DPLL3_PHASE_SHIFT, 0x6);

		REG_RMW_FIELD(ah, AR_CH0_BB_DPLL2,
			      AR_CH0_BB_DPLL2_PLL_PWD, 0x0);
		udelay(1000);
	} else if (AR_SREV_9330(ah)) {
		u32 ddr_dpll2, pll_control2, kd;

		if (ah->is_clk_25mhz) {
			ddr_dpll2 = 0x18e82f01;
			pll_control2 = 0xe04a3d;
			kd = 0x1d;
		} else {
			ddr_dpll2 = 0x19e82f01;
			pll_control2 = 0x886666;
			kd = 0x3d;
		}

		/* program DDR PLL ki and kd value */
		REG_WRITE(ah, AR_CH0_DDR_DPLL2, ddr_dpll2);

		/* program DDR PLL phase_shift */
		REG_RMW_FIELD(ah, AR_CH0_DDR_DPLL3,
			      AR_CH0_DPLL3_PHASE_SHIFT, 0x1);

		REG_WRITE(ah, AR_RTC_PLL_CONTROL,
			  pll | AR_RTC_9300_PLL_BYPASS);
		udelay(1000);

		/* program refdiv, nint, frac to RTC register */
		REG_WRITE(ah, AR_RTC_PLL_CONTROL2, pll_control2);

		/* program BB PLL kd and ki value */
		REG_RMW_FIELD(ah, AR_CH0_BB_DPLL2, AR_CH0_DPLL2_KD, kd);
		REG_RMW_FIELD(ah, AR_CH0_BB_DPLL2, AR_CH0_DPLL2_KI, 0x06);

		/* program BB PLL phase_shift */
		REG_RMW_FIELD(ah, AR_CH0_BB_DPLL3,
			      AR_CH0_BB_DPLL3_PHASE_SHIFT, 0x1);
	} else if (AR_SREV_9340(ah) || AR_SREV_9550(ah) || AR_SREV_9531(ah) ||
		   AR_SREV_9561(ah)) {
		u32 regval, pll2_divint, pll2_divfrac, refdiv;

		REG_WRITE(ah, AR_RTC_PLL_CONTROL,
			  pll | AR_RTC_9300_SOC_PLL_BYPASS);
		udelay(1000);

		REG_SET_BIT(ah, AR_PHY_PLL_MODE, 0x1 << 16);
		udelay(100);

		if (ah->is_clk_25mhz) {
			if (AR_SREV_9531(ah) || AR_SREV_9561(ah)) {
				pll2_divint = 0x1c;
				pll2_divfrac = 0xa3d2;
				refdiv = 1;
			} else {
				pll2_divint = 0x54;
				pll2_divfrac = 0x1eb85;
				refdiv = 3;
			}
		} else {
			if (AR_SREV_9340(ah)) {
				pll2_divint = 88;
				pll2_divfrac = 0;
				refdiv = 5;
			} else {
				pll2_divint = 0x11;
				pll2_divfrac = (AR_SREV_9531(ah) ||
						AR_SREV_9561(ah)) ?
						0x26665 : 0x26666;
				refdiv = 1;
			}
		}

		regval = REG_READ(ah, AR_PHY_PLL_MODE);
		if (AR_SREV_9531(ah) || AR_SREV_9561(ah))
			regval |= (0x1 << 22);
		else
			regval |= (0x1 << 16);
		REG_WRITE(ah, AR_PHY_PLL_MODE, regval);
		udelay(100);

		REG_WRITE(ah, AR_PHY_PLL_CONTROL, (refdiv << 27) |
			  (pll2_divint << 18) | pll2_divfrac);
		udelay(100);

		regval = REG_READ(ah, AR_PHY_PLL_MODE);
		if (AR_SREV_9340(ah))
			regval = (regval & 0x80071fff) |
				(0x1 << 30) |
				(0x1 << 13) |
				(0x4 << 26) |
				(0x18 << 19);
		else if (AR_SREV_9531(ah) || AR_SREV_9561(ah)) {
			regval = (regval & 0x01c00fff) |
				(0x1 << 31) |
				(0x2 << 29) |
				(0xa << 25) |
				(0x1 << 19);

			if (AR_SREV_9531(ah))
				regval |= (0x6 << 12);
		} else
			regval = (regval & 0x80071fff) |
				(0x3 << 30) |
				(0x1 << 13) |
				(0x4 << 26) |
				(0x60 << 19);
		REG_WRITE(ah, AR_PHY_PLL_MODE, regval);

		if (AR_SREV_9531(ah) || AR_SREV_9561(ah))
			REG_WRITE(ah, AR_PHY_PLL_MODE,
				  REG_READ(ah, AR_PHY_PLL_MODE) & 0xffbfffff);
		else
			REG_WRITE(ah, AR_PHY_PLL_MODE,
				  REG_READ(ah, AR_PHY_PLL_MODE) & 0xfffeffff);

		udelay(1000);
	}

	if (AR_SREV_9565(ah))
		pll |= 0x40000;
	REG_WRITE(ah, AR_RTC_PLL_CONTROL, pll);

	if (AR_SREV_9485(ah) || AR_SREV_9340(ah) || AR_SREV_9330(ah) ||
	    AR_SREV_9550(ah))
		udelay(1000);

	/* Switch the core clock for ar9271 to 117Mhz */
	if (AR_SREV_9271(ah)) {
		udelay(500);
		REG_WRITE(ah, 0x50040, 0x304);
	}

	udelay(RTC_PLL_SETTLE_DELAY);

	REG_WRITE(ah, AR_RTC_SLEEP_CLK, AR_RTC_FORCE_DERIVED_CLK);
}

static void ath9k_hw_init_interrupt_masks(struct ath_hw *ah,
					  enum nl80211_iftype opmode)
{
	u32 sync_default = AR_INTR_SYNC_DEFAULT;
	u32 imr_reg = AR_IMR_TXERR |
		AR_IMR_TXURN |
		AR_IMR_RXERR |
		AR_IMR_RXORN |
		AR_IMR_BCNMISC;

	if (AR_SREV_9340(ah) || AR_SREV_9550(ah) || AR_SREV_9531(ah) ||
	    AR_SREV_9561(ah))
		sync_default &= ~AR_INTR_SYNC_HOST1_FATAL;

	if (AR_SREV_9300_20_OR_LATER(ah)) {
		imr_reg |= AR_IMR_RXOK_HP;
		if (ah->config.rx_intr_mitigation)
			imr_reg |= AR_IMR_RXINTM | AR_IMR_RXMINTR;
		else
			imr_reg |= AR_IMR_RXOK_LP;

	} else {
		if (ah->config.rx_intr_mitigation)
			imr_reg |= AR_IMR_RXINTM | AR_IMR_RXMINTR;
		else
			imr_reg |= AR_IMR_RXOK;
	}

	if (ah->config.tx_intr_mitigation)
		imr_reg |= AR_IMR_TXINTM | AR_IMR_TXMINTR;
	else
		imr_reg |= AR_IMR_TXOK;

	ENABLE_REGWRITE_BUFFER(ah);

	REG_WRITE(ah, AR_IMR, imr_reg);
	ah->imrs2_reg |= AR_IMR_S2_GTT;
	REG_WRITE(ah, AR_IMR_S2, ah->imrs2_reg);

	if (!AR_SREV_9100(ah)) {
		REG_WRITE(ah, AR_INTR_SYNC_CAUSE, 0xFFFFFFFF);
		REG_WRITE(ah, AR_INTR_SYNC_ENABLE, sync_default);
		REG_WRITE(ah, AR_INTR_SYNC_MASK, 0);
	}

	REGWRITE_BUFFER_FLUSH(ah);

	if (AR_SREV_9300_20_OR_LATER(ah)) {
		REG_WRITE(ah, AR_INTR_PRIO_ASYNC_ENABLE, 0);
		REG_WRITE(ah, AR_INTR_PRIO_ASYNC_MASK, 0);
		REG_WRITE(ah, AR_INTR_PRIO_SYNC_ENABLE, 0);
		REG_WRITE(ah, AR_INTR_PRIO_SYNC_MASK, 0);
	}
}

static void ath9k_hw_set_sifs_time(struct ath_hw *ah, u32 us)
{
	u32 val = ath9k_hw_mac_to_clks(ah, us - 2);
	val = min(val, (u32) 0xFFFF);
	REG_WRITE(ah, AR_D_GBL_IFS_SIFS, val);
}

void ath9k_hw_setslottime(struct ath_hw *ah, u32 us)
{
	u32 val = ath9k_hw_mac_to_clks(ah, us);
	val = min(val, (u32) 0xFFFF);
	REG_WRITE(ah, AR_D_GBL_IFS_SLOT, val);
}

void ath9k_hw_set_ack_timeout(struct ath_hw *ah, u32 us)
{
	u32 val = ath9k_hw_mac_to_clks(ah, us);
	val = min(val, (u32) MS(0xFFFFFFFF, AR_TIME_OUT_ACK));
	REG_RMW_FIELD(ah, AR_TIME_OUT, AR_TIME_OUT_ACK, val);
}

void ath9k_hw_set_cts_timeout(struct ath_hw *ah, u32 us)
{
	u32 val = ath9k_hw_mac_to_clks(ah, us);
	val = min(val, (u32) MS(0xFFFFFFFF, AR_TIME_OUT_CTS));
	REG_RMW_FIELD(ah, AR_TIME_OUT, AR_TIME_OUT_CTS, val);
}

static bool ath9k_hw_set_global_txtimeout(struct ath_hw *ah, u32 tu)
{
	if (tu > 0xFFFF) {
		ath_dbg(ath9k_hw_common(ah), XMIT, "bad global tx timeout %u\n",
			tu);
		ah->globaltxtimeout = (u32) -1;
		return false;
	} else {
		REG_RMW_FIELD(ah, AR_GTXTO, AR_GTXTO_TIMEOUT_LIMIT, tu);
		ah->globaltxtimeout = tu;
		return true;
	}
}

void ath9k_hw_init_global_settings(struct ath_hw *ah)
{
	struct ath_common *common = ath9k_hw_common(ah);
	const struct ath9k_channel *chan = ah->curchan;
	int acktimeout, ctstimeout, ack_offset = 0;
	int slottime;
	int sifstime;
	int rx_lat = 0, tx_lat = 0, eifs = 0;
	u32 reg;

	ath_dbg(ath9k_hw_common(ah), RESET, "ah->misc_mode 0x%x\n",
		ah->misc_mode);

	if (!chan)
		return;

	if (ah->misc_mode != 0)
		REG_SET_BIT(ah, AR_PCU_MISC, ah->misc_mode);

	if (IS_CHAN_A_FAST_CLOCK(ah, chan))
		rx_lat = 41;
	else
		rx_lat = 37;
	tx_lat = 54;

	if (IS_CHAN_5GHZ(chan))
		sifstime = 16;
	else
		sifstime = 10;

	if (IS_CHAN_HALF_RATE(chan)) {
		eifs = 175;
		rx_lat *= 2;
		tx_lat *= 2;
		if (IS_CHAN_A_FAST_CLOCK(ah, chan))
		    tx_lat += 11;

		sifstime = 32;
		ack_offset = 16;
		slottime = 13;
	} else if (IS_CHAN_QUARTER_RATE(chan)) {
		eifs = 340;
		rx_lat = (rx_lat * 4) - 1;
		tx_lat *= 4;
		if (IS_CHAN_A_FAST_CLOCK(ah, chan))
		    tx_lat += 22;

		sifstime = 64;
		ack_offset = 32;
		slottime = 21;
	} else {
		if (AR_SREV_9287(ah) && AR_SREV_9287_13_OR_LATER(ah)) {
			eifs = AR_D_GBL_IFS_EIFS_ASYNC_FIFO;
			reg = AR_USEC_ASYNC_FIFO;
		} else {
			eifs = REG_READ(ah, AR_D_GBL_IFS_EIFS)/
				common->clockrate;
			reg = REG_READ(ah, AR_USEC);
		}
		rx_lat = MS(reg, AR_USEC_RX_LAT);
		tx_lat = MS(reg, AR_USEC_TX_LAT);

		slottime = ah->slottime;
	}

	/* As defined by IEEE 802.11-2007 17.3.8.6 */
	slottime += 3 * ah->coverage_class;
	acktimeout = slottime + sifstime + ack_offset;
	ctstimeout = acktimeout;

	/*
	 * Workaround for early ACK timeouts, add an offset to match the
	 * initval's 64us ack timeout value. Use 48us for the CTS timeout.
	 * This was initially only meant to work around an issue with delayed
	 * BA frames in some implementations, but it has been found to fix ACK
	 * timeout issues in other cases as well.
	 */
	if (IS_CHAN_2GHZ(chan) &&
	    !IS_CHAN_HALF_RATE(chan) && !IS_CHAN_QUARTER_RATE(chan)) {
		acktimeout += 64 - sifstime - ah->slottime;
		ctstimeout += 48 - sifstime - ah->slottime;
	}

	if (ah->dynack.enabled) {
		acktimeout = ah->dynack.ackto;
		ctstimeout = acktimeout;
		slottime = (acktimeout - 3) / 2;
	} else {
		ah->dynack.ackto = acktimeout;
	}

	ath9k_hw_set_sifs_time(ah, sifstime);
	ath9k_hw_setslottime(ah, slottime);
	ath9k_hw_set_ack_timeout(ah, acktimeout);
	ath9k_hw_set_cts_timeout(ah, ctstimeout);
	if (ah->globaltxtimeout != (u32) -1)
		ath9k_hw_set_global_txtimeout(ah, ah->globaltxtimeout);

	REG_WRITE(ah, AR_D_GBL_IFS_EIFS, ath9k_hw_mac_to_clks(ah, eifs));
	REG_RMW(ah, AR_USEC,
		(common->clockrate - 1) |
		SM(rx_lat, AR_USEC_RX_LAT) |
		SM(tx_lat, AR_USEC_TX_LAT),
		AR_USEC_TX_LAT | AR_USEC_RX_LAT | AR_USEC_USEC);

}
EXPORT_SYMBOL(ath9k_hw_init_global_settings);

void ath9k_hw_deinit(struct ath_hw *ah)
{
	struct ath_common *common = ath9k_hw_common(ah);

	if (common->state < ATH_HW_INITIALIZED)
		return;

	ath9k_hw_setpower(ah, ATH9K_PM_FULL_SLEEP);
}
EXPORT_SYMBOL(ath9k_hw_deinit);

/*******/
/* INI */
/*******/

u32 ath9k_regd_get_ctl(struct ath_regulatory *reg, struct ath9k_channel *chan)
{
	u32 ctl = ath_regd_get_band_ctl(reg, chan->chan->band);

	if (IS_CHAN_2GHZ(chan))
		ctl |= CTL_11G;
	else
		ctl |= CTL_11A;

	return ctl;
}

/****************************************/
/* Reset and Channel Switching Routines */
/****************************************/

static inline void ath9k_hw_set_dma(struct ath_hw *ah)
{
	struct ath_common *common = ath9k_hw_common(ah);
	int txbuf_size;

	ENABLE_REGWRITE_BUFFER(ah);

	/*
	 * set AHB_MODE not to do cacheline prefetches
	*/
	if (!AR_SREV_9300_20_OR_LATER(ah))
		REG_SET_BIT(ah, AR_AHB_MODE, AR_AHB_PREFETCH_RD_EN);

	/*
	 * let mac dma reads be in 128 byte chunks
	 */
	REG_RMW(ah, AR_TXCFG, AR_TXCFG_DMASZ_128B, AR_TXCFG_DMASZ_MASK);

	REGWRITE_BUFFER_FLUSH(ah);

	/*
	 * Restore TX Trigger Level to its pre-reset value.
	 * The initial value depends on whether aggregation is enabled, and is
	 * adjusted whenever underruns are detected.
	 */
	if (!AR_SREV_9300_20_OR_LATER(ah))
		REG_RMW_FIELD(ah, AR_TXCFG, AR_FTRIG, ah->tx_trig_level);

	ENABLE_REGWRITE_BUFFER(ah);

	/*
	 * let mac dma writes be in 128 byte chunks
	 */
	REG_RMW(ah, AR_RXCFG, AR_RXCFG_DMASZ_128B, AR_RXCFG_DMASZ_MASK);

	/*
	 * Setup receive FIFO threshold to hold off TX activities
	 */
	REG_WRITE(ah, AR_RXFIFO_CFG, 0x200);

	if (AR_SREV_9300_20_OR_LATER(ah)) {
		REG_RMW_FIELD(ah, AR_RXBP_THRESH, AR_RXBP_THRESH_HP, 0x1);
		REG_RMW_FIELD(ah, AR_RXBP_THRESH, AR_RXBP_THRESH_LP, 0x1);

		ath9k_hw_set_rx_bufsize(ah, common->rx_bufsize -
			ah->caps.rx_status_len);
	}

	/*
	 * reduce the number of usable entries in PCU TXBUF to avoid
	 * wrap around issues.
	 */
	if (AR_SREV_9285(ah)) {
		/* For AR9285 the number of Fifos are reduced to half.
		 * So set the usable tx buf size also to half to
		 * avoid data/delimiter underruns
		 */
		txbuf_size = AR_9285_PCU_TXBUF_CTRL_USABLE_SIZE;
	} else if (AR_SREV_9340_13_OR_LATER(ah)) {
		/* Uses fewer entries for AR934x v1.3+ to prevent rx overruns */
		txbuf_size = AR_9340_PCU_TXBUF_CTRL_USABLE_SIZE;
	} else {
		txbuf_size = AR_PCU_TXBUF_CTRL_USABLE_SIZE;
	}

	if (!AR_SREV_9271(ah))
		REG_WRITE(ah, AR_PCU_TXBUF_CTRL, txbuf_size);

	REGWRITE_BUFFER_FLUSH(ah);

	if (AR_SREV_9300_20_OR_LATER(ah))
		ath9k_hw_reset_txstatus_ring(ah);
}

static void ath9k_hw_set_operating_mode(struct ath_hw *ah, int opmode)
{
	u32 mask = AR_STA_ID1_STA_AP | AR_STA_ID1_ADHOC;
	u32 set = AR_STA_ID1_KSRCH_MODE;

	switch (opmode) {
	case NL80211_IFTYPE_ADHOC:
		if (!AR_SREV_9340_13(ah)) {
			set |= AR_STA_ID1_ADHOC;
			REG_SET_BIT(ah, AR_CFG, AR_CFG_AP_ADHOC_INDICATION);
			break;
		}
		/* fall through */
	case NL80211_IFTYPE_MESH_POINT:
	case NL80211_IFTYPE_AP:
		set |= AR_STA_ID1_STA_AP;
		/* fall through */
	case NL80211_IFTYPE_STATION:
		REG_CLR_BIT(ah, AR_CFG, AR_CFG_AP_ADHOC_INDICATION);
		break;
	default:
		if (!ah->is_monitoring)
			set = 0;
		break;
	}
	REG_RMW(ah, AR_STA_ID1, set, mask);
}

void ath9k_hw_get_delta_slope_vals(struct ath_hw *ah, u32 coef_scaled,
				   u32 *coef_mantissa, u32 *coef_exponent)
{
	u32 coef_exp, coef_man;

	for (coef_exp = 31; coef_exp > 0; coef_exp--)
		if ((coef_scaled >> coef_exp) & 0x1)
			break;

	coef_exp = 14 - (coef_exp - COEF_SCALE_S);

	coef_man = coef_scaled + (1 << (COEF_SCALE_S - coef_exp - 1));

	*coef_mantissa = coef_man >> (COEF_SCALE_S - coef_exp);
	*coef_exponent = coef_exp - 16;
}

/* AR9330 WAR:
 * call external reset function to reset WMAC if:
 * - doing a cold reset
 * - we have pending frames in the TX queues.
 */
static bool ath9k_hw_ar9330_reset_war(struct ath_hw *ah, int type)
{
	int i, npend = 0;

	for (i = 0; i < AR_NUM_QCU; i++) {
		npend = ath9k_hw_numtxpending(ah, i);
		if (npend)
			break;
	}

	if (ah->external_reset &&
	    (npend || type == ATH9K_RESET_COLD)) {
		int reset_err = 0;

		ath_dbg(ath9k_hw_common(ah), RESET,
			"reset MAC via external reset\n");

		reset_err = ah->external_reset();
		if (reset_err) {
			ath_err(ath9k_hw_common(ah),
				"External reset failed, err=%d\n",
				reset_err);
			return false;
		}

		REG_WRITE(ah, AR_RTC_RESET, 1);
	}

	return true;
}

static bool ath9k_hw_set_reset(struct ath_hw *ah, int type)
{
	u32 rst_flags;
	u32 tmpReg;

	if (AR_SREV_9100(ah)) {
		REG_RMW_FIELD(ah, AR_RTC_DERIVED_CLK,
			      AR_RTC_DERIVED_CLK_PERIOD, 1);
		(void)REG_READ(ah, AR_RTC_DERIVED_CLK);
	}

	ENABLE_REGWRITE_BUFFER(ah);

	if (AR_SREV_9300_20_OR_LATER(ah)) {
		REG_WRITE(ah, AR_WA, ah->WARegVal);
		udelay(10);
	}

	REG_WRITE(ah, AR_RTC_FORCE_WAKE, AR_RTC_FORCE_WAKE_EN |
		  AR_RTC_FORCE_WAKE_ON_INT);

	if (AR_SREV_9100(ah)) {
		rst_flags = AR_RTC_RC_MAC_WARM | AR_RTC_RC_MAC_COLD |
			AR_RTC_RC_COLD_RESET | AR_RTC_RC_WARM_RESET;
	} else {
		tmpReg = REG_READ(ah, AR_INTR_SYNC_CAUSE);
		if (AR_SREV_9340(ah))
			tmpReg &= AR9340_INTR_SYNC_LOCAL_TIMEOUT;
		else
			tmpReg &= AR_INTR_SYNC_LOCAL_TIMEOUT |
				  AR_INTR_SYNC_RADM_CPL_TIMEOUT;

		if (tmpReg) {
			u32 val;
			REG_WRITE(ah, AR_INTR_SYNC_ENABLE, 0);

			val = AR_RC_HOSTIF;
			if (!AR_SREV_9300_20_OR_LATER(ah))
				val |= AR_RC_AHB;
			REG_WRITE(ah, AR_RC, val);

		} else if (!AR_SREV_9300_20_OR_LATER(ah))
			REG_WRITE(ah, AR_RC, AR_RC_AHB);

		rst_flags = AR_RTC_RC_MAC_WARM;
		if (type == ATH9K_RESET_COLD)
			rst_flags |= AR_RTC_RC_MAC_COLD;
	}

	if (AR_SREV_9330(ah)) {
		if (!ath9k_hw_ar9330_reset_war(ah, type))
			return false;
	}

	if (ath9k_hw_mci_is_enabled(ah))
		ar9003_mci_check_gpm_offset(ah);

	REG_WRITE(ah, AR_RTC_RC, rst_flags);

	REGWRITE_BUFFER_FLUSH(ah);

	if (AR_SREV_9300_20_OR_LATER(ah))
		udelay(50);
	else if (AR_SREV_9100(ah))
		mdelay(10);
	else
		udelay(100);

	REG_WRITE(ah, AR_RTC_RC, 0);
	if (!ath9k_hw_wait(ah, AR_RTC_RC, AR_RTC_RC_M, 0, AH_WAIT_TIMEOUT)) {
		ath_dbg(ath9k_hw_common(ah), RESET, "RTC stuck in MAC reset\n");
		return false;
	}

	if (!AR_SREV_9100(ah))
		REG_WRITE(ah, AR_RC, 0);

	if (AR_SREV_9100(ah))
		udelay(50);

	return true;
}

static bool ath9k_hw_set_reset_power_on(struct ath_hw *ah)
{
	ENABLE_REGWRITE_BUFFER(ah);

	if (AR_SREV_9300_20_OR_LATER(ah)) {
		REG_WRITE(ah, AR_WA, ah->WARegVal);
		udelay(10);
	}

	REG_WRITE(ah, AR_RTC_FORCE_WAKE, AR_RTC_FORCE_WAKE_EN |
		  AR_RTC_FORCE_WAKE_ON_INT);

	if (!AR_SREV_9100(ah) && !AR_SREV_9300_20_OR_LATER(ah))
		REG_WRITE(ah, AR_RC, AR_RC_AHB);

	REG_WRITE(ah, AR_RTC_RESET, 0);

	REGWRITE_BUFFER_FLUSH(ah);

	udelay(2);

	if (!AR_SREV_9100(ah) && !AR_SREV_9300_20_OR_LATER(ah))
		REG_WRITE(ah, AR_RC, 0);

	REG_WRITE(ah, AR_RTC_RESET, 1);

	if (!ath9k_hw_wait(ah,
			   AR_RTC_STATUS,
			   AR_RTC_STATUS_M,
			   AR_RTC_STATUS_ON,
			   AH_WAIT_TIMEOUT)) {
		ath_dbg(ath9k_hw_common(ah), RESET, "RTC not waking up\n");
		return false;
	}

	return ath9k_hw_set_reset(ah, ATH9K_RESET_WARM);
}

static bool ath9k_hw_set_reset_reg(struct ath_hw *ah, u32 type)
{
	bool ret = false;

	if (AR_SREV_9300_20_OR_LATER(ah)) {
		REG_WRITE(ah, AR_WA, ah->WARegVal);
		udelay(10);
	}

	REG_WRITE(ah, AR_RTC_FORCE_WAKE,
		  AR_RTC_FORCE_WAKE_EN | AR_RTC_FORCE_WAKE_ON_INT);

	if (!ah->reset_power_on)
		type = ATH9K_RESET_POWER_ON;

	switch (type) {
	case ATH9K_RESET_POWER_ON:
		ret = ath9k_hw_set_reset_power_on(ah);
		if (ret)
			ah->reset_power_on = true;
		break;
	case ATH9K_RESET_WARM:
	case ATH9K_RESET_COLD:
		ret = ath9k_hw_set_reset(ah, type);
		break;
	default:
		break;
	}

	return ret;
}

static bool ath9k_hw_chip_reset(struct ath_hw *ah,
				struct ath9k_channel *chan)
{
	int reset_type = ATH9K_RESET_WARM;

	if (AR_SREV_9280(ah)) {
		if (ah->eep_ops->get_eeprom(ah, EEP_OL_PWRCTRL))
			reset_type = ATH9K_RESET_POWER_ON;
		else
			reset_type = ATH9K_RESET_COLD;
	} else if (ah->chip_fullsleep || REG_READ(ah, AR_Q_TXE) ||
		   (REG_READ(ah, AR_CR) & AR_CR_RXE))
		reset_type = ATH9K_RESET_COLD;

	if (!ath9k_hw_set_reset_reg(ah, reset_type))
		return false;

	if (!ath9k_hw_setpower(ah, ATH9K_PM_AWAKE))
		return false;

	ah->chip_fullsleep = false;

	if (AR_SREV_9330(ah))
		ar9003_hw_internal_regulator_apply(ah);
	ath9k_hw_init_pll(ah, chan);

	return true;
}

static bool ath9k_hw_channel_change(struct ath_hw *ah,
				    struct ath9k_channel *chan)
{
	struct ath_common *common = ath9k_hw_common(ah);
	struct ath9k_hw_capabilities *pCap = &ah->caps;
	bool band_switch = false, mode_diff = false;
	u8 ini_reloaded = 0;
	u32 qnum;
	int r;

	if (pCap->hw_caps & ATH9K_HW_CAP_FCC_BAND_SWITCH) {
		u32 flags_diff = chan->channelFlags ^ ah->curchan->channelFlags;
		band_switch = !!(flags_diff & CHANNEL_5GHZ);
		mode_diff = !!(flags_diff & ~CHANNEL_HT);
	}

	for (qnum = 0; qnum < AR_NUM_QCU; qnum++) {
		if (ath9k_hw_numtxpending(ah, qnum)) {
			ath_dbg(common, QUEUE,
				"Transmit frames pending on queue %d\n", qnum);
			return false;
		}
	}

	if (!ath9k_hw_rfbus_req(ah)) {
		ath_err(common, "Could not kill baseband RX\n");
		return false;
	}

	if (band_switch || mode_diff) {
		ath9k_hw_mark_phy_inactive(ah);
		udelay(5);

		if (band_switch)
			ath9k_hw_init_pll(ah, chan);

		if (ath9k_hw_fast_chan_change(ah, chan, &ini_reloaded)) {
			ath_err(common, "Failed to do fast channel change\n");
			return false;
		}
	}

	ath9k_hw_set_channel_regs(ah, chan);

	r = ath9k_hw_rf_set_freq(ah, chan);
	if (r) {
		ath_err(common, "Failed to set channel\n");
		return false;
	}
	ath9k_hw_set_clockrate(ah);
	ath9k_hw_apply_txpower(ah, chan, false);

	ath9k_hw_set_delta_slope(ah, chan);
	ath9k_hw_spur_mitigate_freq(ah, chan);

	if (band_switch || ini_reloaded)
		ah->eep_ops->set_board_values(ah, chan);

	ath9k_hw_init_bb(ah, chan);
	ath9k_hw_rfbus_done(ah);

	if (band_switch || ini_reloaded) {
		ah->ah_flags |= AH_FASTCC;
		ath9k_hw_init_cal(ah, chan);
		ah->ah_flags &= ~AH_FASTCC;
	}

	return true;
}

static void ath9k_hw_apply_gpio_override(struct ath_hw *ah)
{
	u32 gpio_mask = ah->gpio_mask;
	int i;

	for (i = 0; gpio_mask; i++, gpio_mask >>= 1) {
		if (!(gpio_mask & 1))
			continue;

		ath9k_hw_cfg_output(ah, i, AR_GPIO_OUTPUT_MUX_AS_OUTPUT);
		ath9k_hw_set_gpio(ah, i, !!(ah->gpio_val & BIT(i)));
	}
}

void ath9k_hw_check_nav(struct ath_hw *ah)
{
	struct ath_common *common = ath9k_hw_common(ah);
	u32 val;

	val = REG_READ(ah, AR_NAV);
	if (val != 0xdeadbeef && val > 0x7fff) {
		ath_dbg(common, BSTUCK, "Abnormal NAV: 0x%x\n", val);
		REG_WRITE(ah, AR_NAV, 0);
	}
}
EXPORT_SYMBOL(ath9k_hw_check_nav);

bool ath9k_hw_check_alive(struct ath_hw *ah)
{
	int count = 50;
	u32 reg, last_val;

	if (AR_SREV_9300(ah))
		return !ath9k_hw_detect_mac_hang(ah);

	if (AR_SREV_9285_12_OR_LATER(ah))
		return true;

	last_val = REG_READ(ah, AR_OBS_BUS_1);
	do {
		reg = REG_READ(ah, AR_OBS_BUS_1);
		if (reg != last_val)
			return true;

		udelay(1);
		last_val = reg;
		if ((reg & 0x7E7FFFEF) == 0x00702400)
			continue;

		switch (reg & 0x7E000B00) {
		case 0x1E000000:
		case 0x52000B00:
		case 0x18000B00:
			continue;
		default:
			return true;
		}
	} while (count-- > 0);

	return false;
}
EXPORT_SYMBOL(ath9k_hw_check_alive);

static void ath9k_hw_init_mfp(struct ath_hw *ah)
{
	/* Setup MFP options for CCMP */
	if (AR_SREV_9280_20_OR_LATER(ah)) {
		/* Mask Retry(b11), PwrMgt(b12), MoreData(b13) to 0 in mgmt
		 * frames when constructing CCMP AAD. */
		REG_RMW_FIELD(ah, AR_AES_MUTE_MASK1, AR_AES_MUTE_MASK1_FC_MGMT,
			      0xc7ff);
		if (AR_SREV_9271(ah) || AR_DEVID_7010(ah))
			ah->sw_mgmt_crypto_tx = true;
		else
			ah->sw_mgmt_crypto_tx = false;
		ah->sw_mgmt_crypto_rx = false;
	} else if (AR_SREV_9160_10_OR_LATER(ah)) {
		/* Disable hardware crypto for management frames */
		REG_CLR_BIT(ah, AR_PCU_MISC_MODE2,
			    AR_PCU_MISC_MODE2_MGMT_CRYPTO_ENABLE);
		REG_SET_BIT(ah, AR_PCU_MISC_MODE2,
			    AR_PCU_MISC_MODE2_NO_CRYPTO_FOR_NON_DATA_PKT);
		ah->sw_mgmt_crypto_tx = true;
		ah->sw_mgmt_crypto_rx = true;
	} else {
		ah->sw_mgmt_crypto_tx = true;
		ah->sw_mgmt_crypto_rx = true;
	}
}

static void ath9k_hw_reset_opmode(struct ath_hw *ah,
				  u32 macStaId1, u32 saveDefAntenna)
{
	struct ath_common *common = ath9k_hw_common(ah);

	ENABLE_REGWRITE_BUFFER(ah);

	REG_RMW(ah, AR_STA_ID1, macStaId1
		  | AR_STA_ID1_RTS_USE_DEF
		  | ah->sta_id1_defaults,
		  ~AR_STA_ID1_SADH_MASK);
	ath_hw_setbssidmask(common);
	REG_WRITE(ah, AR_DEF_ANTENNA, saveDefAntenna);
	ath9k_hw_write_associd(ah);
	REG_WRITE(ah, AR_ISR, ~0);
	REG_WRITE(ah, AR_RSSI_THR, INIT_RSSI_THR);

	REGWRITE_BUFFER_FLUSH(ah);

	ath9k_hw_set_operating_mode(ah, ah->opmode);
}

static void ath9k_hw_init_queues(struct ath_hw *ah)
{
	int i;

	ENABLE_REGWRITE_BUFFER(ah);

	for (i = 0; i < AR_NUM_DCU; i++)
		REG_WRITE(ah, AR_DQCUMASK(i), 1 << i);

	REGWRITE_BUFFER_FLUSH(ah);

	ah->intr_txqs = 0;
	for (i = 0; i < ATH9K_NUM_TX_QUEUES; i++)
		ath9k_hw_resettxqueue(ah, i);
}

/*
 * For big endian systems turn on swapping for descriptors
 */
static void ath9k_hw_init_desc(struct ath_hw *ah)
{
	struct ath_common *common = ath9k_hw_common(ah);

	if (AR_SREV_9100(ah)) {
		u32 mask;
		mask = REG_READ(ah, AR_CFG);
		if (mask & (AR_CFG_SWRB | AR_CFG_SWTB | AR_CFG_SWRG)) {
			ath_dbg(common, RESET, "CFG Byte Swap Set 0x%x\n",
				mask);
		} else {
			mask = INIT_CONFIG_STATUS | AR_CFG_SWRB | AR_CFG_SWTB;
			REG_WRITE(ah, AR_CFG, mask);
			ath_dbg(common, RESET, "Setting CFG 0x%x\n",
				REG_READ(ah, AR_CFG));
		}
	} else {
		if (common->bus_ops->ath_bus_type == ATH_USB) {
			/* Configure AR9271 target WLAN */
			if (AR_SREV_9271(ah))
				REG_WRITE(ah, AR_CFG, AR_CFG_SWRB | AR_CFG_SWTB);
			else
				REG_WRITE(ah, AR_CFG, AR_CFG_SWTD | AR_CFG_SWRD);
		}
#ifdef __BIG_ENDIAN
		else if (AR_SREV_9330(ah) || AR_SREV_9340(ah) ||
			 AR_SREV_9550(ah) || AR_SREV_9531(ah) ||
			 AR_SREV_9561(ah))
			REG_RMW(ah, AR_CFG, AR_CFG_SWRB | AR_CFG_SWTB, 0);
		else
			REG_WRITE(ah, AR_CFG, AR_CFG_SWTD | AR_CFG_SWRD);
#endif
	}
}

/*
 * Fast channel change:
 * (Change synthesizer based on channel freq without resetting chip)
 */
static int ath9k_hw_do_fastcc(struct ath_hw *ah, struct ath9k_channel *chan)
{
	struct ath_common *common = ath9k_hw_common(ah);
	struct ath9k_hw_capabilities *pCap = &ah->caps;
	int ret;

	if (AR_SREV_9280(ah) && common->bus_ops->ath_bus_type == ATH_PCI)
		goto fail;

	if (ah->chip_fullsleep)
		goto fail;

	if (!ah->curchan)
		goto fail;

	if (chan->channel == ah->curchan->channel)
		goto fail;

	if ((ah->curchan->channelFlags | chan->channelFlags) &
	    (CHANNEL_HALF | CHANNEL_QUARTER))
		goto fail;

	/*
	 * If cross-band fcc is not supoprted, bail out if channelFlags differ.
	 */
	if (!(pCap->hw_caps & ATH9K_HW_CAP_FCC_BAND_SWITCH) &&
	    ((chan->channelFlags ^ ah->curchan->channelFlags) & ~CHANNEL_HT))
		goto fail;

	if (!ath9k_hw_check_alive(ah))
		goto fail;

	/*
	 * For AR9462, make sure that calibration data for
	 * re-using are present.
	 */
	if (AR_SREV_9462(ah) && (ah->caldata &&
				 (!test_bit(TXIQCAL_DONE, &ah->caldata->cal_flags) ||
				  !test_bit(TXCLCAL_DONE, &ah->caldata->cal_flags) ||
				  !test_bit(RTT_DONE, &ah->caldata->cal_flags))))
		goto fail;

	ath_dbg(common, RESET, "FastChannelChange for %d -> %d\n",
		ah->curchan->channel, chan->channel);

	ret = ath9k_hw_channel_change(ah, chan);
	if (!ret)
		goto fail;

	if (ath9k_hw_mci_is_enabled(ah))
		ar9003_mci_2g5g_switch(ah, false);

	ath9k_hw_loadnf(ah, ah->curchan);
	ath9k_hw_start_nfcal(ah, true);

	if (AR_SREV_9271(ah))
		ar9002_hw_load_ani_reg(ah, chan);

	return 0;
fail:
	return -EINVAL;
}

u32 ath9k_hw_get_tsf_offset(struct timespec *last, struct timespec *cur)
{
	struct timespec ts;
	s64 usec;

	if (!cur) {
		getrawmonotonic(&ts);
		cur = &ts;
	}

	usec = cur->tv_sec * 1000000ULL + cur->tv_nsec / 1000;
	usec -= last->tv_sec * 1000000ULL + last->tv_nsec / 1000;

	return (u32) usec;
}
EXPORT_SYMBOL(ath9k_hw_get_tsf_offset);

int ath9k_hw_reset(struct ath_hw *ah, struct ath9k_channel *chan,
		   struct ath9k_hw_cal_data *caldata, bool fastcc)
{
	struct ath_common *common = ath9k_hw_common(ah);
	u32 saveLedState;
	u32 saveDefAntenna;
	u32 macStaId1;
	u64 tsf = 0;
	s64 usec = 0;
	int r;
	bool start_mci_reset = false;
	bool save_fullsleep = ah->chip_fullsleep;

	if (ath9k_hw_mci_is_enabled(ah)) {
		start_mci_reset = ar9003_mci_start_reset(ah, chan);
		if (start_mci_reset)
			return 0;
	}

	if (!ath9k_hw_setpower(ah, ATH9K_PM_AWAKE))
		return -EIO;

	if (ah->curchan && !ah->chip_fullsleep)
		ath9k_hw_getnf(ah, ah->curchan);

	ah->caldata = caldata;
	if (caldata && (chan->channel != caldata->channel ||
			chan->channelFlags != caldata->channelFlags)) {
		/* Operating channel changed, reset channel calibration data */
		memset(caldata, 0, sizeof(*caldata));
		ath9k_init_nfcal_hist_buffer(ah, chan);
	} else if (caldata) {
		clear_bit(PAPRD_PACKET_SENT, &caldata->cal_flags);
	}
	ah->noise = ath9k_hw_getchan_noise(ah, chan, chan->noisefloor);

	if (fastcc) {
		r = ath9k_hw_do_fastcc(ah, chan);
		if (!r)
			return r;
	}

	if (ath9k_hw_mci_is_enabled(ah))
		ar9003_mci_stop_bt(ah, save_fullsleep);

	saveDefAntenna = REG_READ(ah, AR_DEF_ANTENNA);
	if (saveDefAntenna == 0)
		saveDefAntenna = 1;

	macStaId1 = REG_READ(ah, AR_STA_ID1) & AR_STA_ID1_BASE_RATE_11B;

	/* Save TSF before chip reset, a cold reset clears it */
	tsf = ath9k_hw_gettsf64(ah);
	usec = ktime_to_us(ktime_get_raw());

	saveLedState = REG_READ(ah, AR_CFG_LED) &
		(AR_CFG_LED_ASSOC_CTL | AR_CFG_LED_MODE_SEL |
		 AR_CFG_LED_BLINK_THRESH_SEL | AR_CFG_LED_BLINK_SLOW);

	ath9k_hw_mark_phy_inactive(ah);

	ah->paprd_table_write_done = false;

	/* Only required on the first reset */
	if (AR_SREV_9271(ah) && ah->htc_reset_init) {
		REG_WRITE(ah,
			  AR9271_RESET_POWER_DOWN_CONTROL,
			  AR9271_RADIO_RF_RST);
		udelay(50);
	}

	if (!ath9k_hw_chip_reset(ah, chan)) {
		ath_err(common, "Chip reset failed\n");
		return -EINVAL;
	}

	/* Only required on the first reset */
	if (AR_SREV_9271(ah) && ah->htc_reset_init) {
		ah->htc_reset_init = false;
		REG_WRITE(ah,
			  AR9271_RESET_POWER_DOWN_CONTROL,
			  AR9271_GATE_MAC_CTL);
		udelay(50);
	}

	/* Restore TSF */
	usec = ktime_to_us(ktime_get_raw()) - usec;
	ath9k_hw_settsf64(ah, tsf + usec);

	if (AR_SREV_9280_20_OR_LATER(ah))
		REG_SET_BIT(ah, AR_GPIO_INPUT_EN_VAL, AR_GPIO_JTAG_DISABLE);

	if (!AR_SREV_9300_20_OR_LATER(ah))
		ar9002_hw_enable_async_fifo(ah);

	r = ath9k_hw_process_ini(ah, chan);
	if (r)
		return r;

	ath9k_hw_set_rfmode(ah, chan);

	if (ath9k_hw_mci_is_enabled(ah))
		ar9003_mci_reset(ah, false, IS_CHAN_2GHZ(chan), save_fullsleep);

	/*
	 * Some AR91xx SoC devices frequently fail to accept TSF writes
	 * right after the chip reset. When that happens, write a new
	 * value after the initvals have been applied, with an offset
	 * based on measured time difference
	 */
	if (AR_SREV_9100(ah) && (ath9k_hw_gettsf64(ah) < tsf)) {
		tsf += 1500;
		ath9k_hw_settsf64(ah, tsf);
	}

	ath9k_hw_init_mfp(ah);

	ath9k_hw_set_delta_slope(ah, chan);
	ath9k_hw_spur_mitigate_freq(ah, chan);
	ah->eep_ops->set_board_values(ah, chan);

	ath9k_hw_reset_opmode(ah, macStaId1, saveDefAntenna);

	r = ath9k_hw_rf_set_freq(ah, chan);
	if (r)
		return r;

	ath9k_hw_set_clockrate(ah);

	ath9k_hw_init_queues(ah);
	ath9k_hw_init_interrupt_masks(ah, ah->opmode);
	ath9k_hw_ani_cache_ini_regs(ah);
	ath9k_hw_init_qos(ah);

	if (ah->caps.hw_caps & ATH9K_HW_CAP_RFSILENT)
		ath9k_hw_cfg_gpio_input(ah, ah->rfkill_gpio);

	ath9k_hw_init_global_settings(ah);

	if (AR_SREV_9287(ah) && AR_SREV_9287_13_OR_LATER(ah)) {
		REG_SET_BIT(ah, AR_MAC_PCU_LOGIC_ANALYZER,
			    AR_MAC_PCU_LOGIC_ANALYZER_DISBUG20768);
		REG_RMW_FIELD(ah, AR_AHB_MODE, AR_AHB_CUSTOM_BURST_EN,
			      AR_AHB_CUSTOM_BURST_ASYNC_FIFO_VAL);
		REG_SET_BIT(ah, AR_PCU_MISC_MODE2,
			    AR_PCU_MISC_MODE2_ENABLE_AGGWEP);
	}

	REG_SET_BIT(ah, AR_STA_ID1, AR_STA_ID1_PRESERVE_SEQNUM);

	ath9k_hw_set_dma(ah);

	if (!ath9k_hw_mci_is_enabled(ah))
		REG_WRITE(ah, AR_OBS, 8);

	if (ah->config.rx_intr_mitigation) {
		REG_RMW_FIELD(ah, AR_RIMT, AR_RIMT_LAST, ah->config.rimt_last);
		REG_RMW_FIELD(ah, AR_RIMT, AR_RIMT_FIRST, ah->config.rimt_first);
	}

	if (ah->config.tx_intr_mitigation) {
		REG_RMW_FIELD(ah, AR_TIMT, AR_TIMT_LAST, 300);
		REG_RMW_FIELD(ah, AR_TIMT, AR_TIMT_FIRST, 750);
	}

	ath9k_hw_init_bb(ah, chan);

	if (caldata) {
		clear_bit(TXIQCAL_DONE, &caldata->cal_flags);
		clear_bit(TXCLCAL_DONE, &caldata->cal_flags);
	}
	if (!ath9k_hw_init_cal(ah, chan))
		return -EIO;

	if (ath9k_hw_mci_is_enabled(ah) && ar9003_mci_end_reset(ah, chan, caldata))
		return -EIO;

	ENABLE_REGWRITE_BUFFER(ah);

	ath9k_hw_restore_chainmask(ah);
	REG_WRITE(ah, AR_CFG_LED, saveLedState | AR_CFG_SCLK_32KHZ);

	REGWRITE_BUFFER_FLUSH(ah);

	ath9k_hw_gen_timer_start_tsf2(ah);

	ath9k_hw_init_desc(ah);

	if (ath9k_hw_btcoex_is_enabled(ah))
		ath9k_hw_btcoex_enable(ah);

	if (ath9k_hw_mci_is_enabled(ah))
		ar9003_mci_check_bt(ah);

	if (AR_SREV_9300_20_OR_LATER(ah)) {
		ath9k_hw_loadnf(ah, chan);
		ath9k_hw_start_nfcal(ah, true);
	}

	if (AR_SREV_9300_20_OR_LATER(ah))
		ar9003_hw_bb_watchdog_config(ah);

	if (ah->config.hw_hang_checks & HW_PHYRESTART_CLC_WAR)
		ar9003_hw_disable_phy_restart(ah);

	ath9k_hw_apply_gpio_override(ah);

	if (AR_SREV_9565(ah) && common->bt_ant_diversity)
		REG_SET_BIT(ah, AR_BTCOEX_WL_LNADIV, AR_BTCOEX_WL_LNADIV_FORCE_ON);

	if (ah->hw->conf.radar_enabled) {
		/* set HW specific DFS configuration */
		ah->radar_conf.ext_channel = IS_CHAN_HT40(chan);
		ath9k_hw_set_radar_params(ah);
	}

	return 0;
}
EXPORT_SYMBOL(ath9k_hw_reset);

/******************************/
/* Power Management (Chipset) */
/******************************/

/*
 * Notify Power Mgt is disabled in self-generated frames.
 * If requested, force chip to sleep.
 */
static void ath9k_set_power_sleep(struct ath_hw *ah)
{
	REG_SET_BIT(ah, AR_STA_ID1, AR_STA_ID1_PWR_SAV);

	if (AR_SREV_9462(ah) || AR_SREV_9565(ah)) {
		REG_CLR_BIT(ah, AR_TIMER_MODE, 0xff);
		REG_CLR_BIT(ah, AR_NDP2_TIMER_MODE, 0xff);
		REG_CLR_BIT(ah, AR_SLP32_INC, 0xfffff);
		/* xxx Required for WLAN only case ? */
		REG_WRITE(ah, AR_MCI_INTERRUPT_RX_MSG_EN, 0);
		udelay(100);
	}

	/*
	 * Clear the RTC force wake bit to allow the
	 * mac to go to sleep.
	 */
	REG_CLR_BIT(ah, AR_RTC_FORCE_WAKE, AR_RTC_FORCE_WAKE_EN);

	if (ath9k_hw_mci_is_enabled(ah))
		udelay(100);

	if (!AR_SREV_9100(ah) && !AR_SREV_9300_20_OR_LATER(ah))
		REG_WRITE(ah, AR_RC, AR_RC_AHB | AR_RC_HOSTIF);

	/* Shutdown chip. Active low */
	if (!AR_SREV_5416(ah) && !AR_SREV_9271(ah)) {
		REG_CLR_BIT(ah, AR_RTC_RESET, AR_RTC_RESET_EN);
		udelay(2);
	}

	/* Clear Bit 14 of AR_WA after putting chip into Full Sleep mode. */
	if (AR_SREV_9300_20_OR_LATER(ah))
		REG_WRITE(ah, AR_WA, ah->WARegVal & ~AR_WA_D3_L1_DISABLE);
}

/*
 * Notify Power Management is enabled in self-generating
 * frames. If request, set power mode of chip to
 * auto/normal.  Duration in units of 128us (1/8 TU).
 */
static void ath9k_set_power_network_sleep(struct ath_hw *ah)
{
	struct ath9k_hw_capabilities *pCap = &ah->caps;

	REG_SET_BIT(ah, AR_STA_ID1, AR_STA_ID1_PWR_SAV);

	if (!(pCap->hw_caps & ATH9K_HW_CAP_AUTOSLEEP)) {
		/* Set WakeOnInterrupt bit; clear ForceWake bit */
		REG_WRITE(ah, AR_RTC_FORCE_WAKE,
			  AR_RTC_FORCE_WAKE_ON_INT);
	} else {

		/* When chip goes into network sleep, it could be waken
		 * up by MCI_INT interrupt caused by BT's HW messages
		 * (LNA_xxx, CONT_xxx) which chould be in a very fast
		 * rate (~100us). This will cause chip to leave and
		 * re-enter network sleep mode frequently, which in
		 * consequence will have WLAN MCI HW to generate lots of
		 * SYS_WAKING and SYS_SLEEPING messages which will make
		 * BT CPU to busy to process.
		 */
		if (ath9k_hw_mci_is_enabled(ah))
			REG_CLR_BIT(ah, AR_MCI_INTERRUPT_RX_MSG_EN,
				    AR_MCI_INTERRUPT_RX_HW_MSG_MASK);
		/*
		 * Clear the RTC force wake bit to allow the
		 * mac to go to sleep.
		 */
		REG_CLR_BIT(ah, AR_RTC_FORCE_WAKE, AR_RTC_FORCE_WAKE_EN);

		if (ath9k_hw_mci_is_enabled(ah))
			udelay(30);
	}

	/* Clear Bit 14 of AR_WA after putting chip into Net Sleep mode. */
	if (AR_SREV_9300_20_OR_LATER(ah))
		REG_WRITE(ah, AR_WA, ah->WARegVal & ~AR_WA_D3_L1_DISABLE);
}

static bool ath9k_hw_set_power_awake(struct ath_hw *ah)
{
	u32 val;
	int i;

	/* Set Bits 14 and 17 of AR_WA before powering on the chip. */
	if (AR_SREV_9300_20_OR_LATER(ah)) {
		REG_WRITE(ah, AR_WA, ah->WARegVal);
		udelay(10);
	}

	if ((REG_READ(ah, AR_RTC_STATUS) &
	     AR_RTC_STATUS_M) == AR_RTC_STATUS_SHUTDOWN) {
		if (!ath9k_hw_set_reset_reg(ah, ATH9K_RESET_POWER_ON)) {
			return false;
		}
		if (!AR_SREV_9300_20_OR_LATER(ah))
			ath9k_hw_init_pll(ah, NULL);
	}
	if (AR_SREV_9100(ah))
		REG_SET_BIT(ah, AR_RTC_RESET,
			    AR_RTC_RESET_EN);

	REG_SET_BIT(ah, AR_RTC_FORCE_WAKE,
		    AR_RTC_FORCE_WAKE_EN);
	if (AR_SREV_9100(ah))
		mdelay(10);
	else
		udelay(50);

	for (i = POWER_UP_TIME / 50; i > 0; i--) {
		val = REG_READ(ah, AR_RTC_STATUS) & AR_RTC_STATUS_M;
		if (val == AR_RTC_STATUS_ON)
			break;
		udelay(50);
		REG_SET_BIT(ah, AR_RTC_FORCE_WAKE,
			    AR_RTC_FORCE_WAKE_EN);
	}
	if (i == 0) {
		ath_err(ath9k_hw_common(ah),
			"Failed to wakeup in %uus\n",
			POWER_UP_TIME / 20);
		return false;
	}

	if (ath9k_hw_mci_is_enabled(ah))
		ar9003_mci_set_power_awake(ah);

	REG_CLR_BIT(ah, AR_STA_ID1, AR_STA_ID1_PWR_SAV);

	return true;
}

bool ath9k_hw_setpower(struct ath_hw *ah, enum ath9k_power_mode mode)
{
	struct ath_common *common = ath9k_hw_common(ah);
	int status = true;
	static const char *modes[] = {
		"AWAKE",
		"FULL-SLEEP",
		"NETWORK SLEEP",
		"UNDEFINED"
	};

	if (ah->power_mode == mode)
		return status;

	ath_dbg(common, RESET, "%s -> %s\n",
		modes[ah->power_mode], modes[mode]);

	switch (mode) {
	case ATH9K_PM_AWAKE:
		status = ath9k_hw_set_power_awake(ah);
		break;
	case ATH9K_PM_FULL_SLEEP:
		if (ath9k_hw_mci_is_enabled(ah))
			ar9003_mci_set_full_sleep(ah);

		ath9k_set_power_sleep(ah);
		ah->chip_fullsleep = true;
		break;
	case ATH9K_PM_NETWORK_SLEEP:
		ath9k_set_power_network_sleep(ah);
		break;
	default:
		ath_err(common, "Unknown power mode %u\n", mode);
		return false;
	}
	ah->power_mode = mode;

	/*
	 * XXX: If this warning never comes up after a while then
	 * simply keep the ATH_DBG_WARN_ON_ONCE() but make
	 * ath9k_hw_setpower() return type void.
	 */

	if (!(ah->ah_flags & AH_UNPLUGGED))
		ATH_DBG_WARN_ON_ONCE(!status);

	return status;
}
EXPORT_SYMBOL(ath9k_hw_setpower);

/*******************/
/* Beacon Handling */
/*******************/

void ath9k_hw_beaconinit(struct ath_hw *ah, u32 next_beacon, u32 beacon_period)
{
	int flags = 0;

	ENABLE_REGWRITE_BUFFER(ah);

	switch (ah->opmode) {
	case NL80211_IFTYPE_ADHOC:
		REG_SET_BIT(ah, AR_TXCFG,
			    AR_TXCFG_ADHOC_BEACON_ATIM_TX_POLICY);
	case NL80211_IFTYPE_MESH_POINT:
	case NL80211_IFTYPE_AP:
		REG_WRITE(ah, AR_NEXT_TBTT_TIMER, next_beacon);
		REG_WRITE(ah, AR_NEXT_DMA_BEACON_ALERT, next_beacon -
			  TU_TO_USEC(ah->config.dma_beacon_response_time));
		REG_WRITE(ah, AR_NEXT_SWBA, next_beacon -
			  TU_TO_USEC(ah->config.sw_beacon_response_time));
		flags |=
			AR_TBTT_TIMER_EN | AR_DBA_TIMER_EN | AR_SWBA_TIMER_EN;
		break;
	default:
		ath_dbg(ath9k_hw_common(ah), BEACON,
			"%s: unsupported opmode: %d\n", __func__, ah->opmode);
		return;
		break;
	}

	REG_WRITE(ah, AR_BEACON_PERIOD, beacon_period);
	REG_WRITE(ah, AR_DMA_BEACON_PERIOD, beacon_period);
	REG_WRITE(ah, AR_SWBA_PERIOD, beacon_period);

	REGWRITE_BUFFER_FLUSH(ah);

	REG_SET_BIT(ah, AR_TIMER_MODE, flags);
}
EXPORT_SYMBOL(ath9k_hw_beaconinit);

void ath9k_hw_set_sta_beacon_timers(struct ath_hw *ah,
				    const struct ath9k_beacon_state *bs)
{
	u32 nextTbtt, beaconintval, dtimperiod, beacontimeout;
	struct ath9k_hw_capabilities *pCap = &ah->caps;
	struct ath_common *common = ath9k_hw_common(ah);

	ENABLE_REGWRITE_BUFFER(ah);

	REG_WRITE(ah, AR_NEXT_TBTT_TIMER, bs->bs_nexttbtt);
	REG_WRITE(ah, AR_BEACON_PERIOD, bs->bs_intval);
	REG_WRITE(ah, AR_DMA_BEACON_PERIOD, bs->bs_intval);

	REGWRITE_BUFFER_FLUSH(ah);

	REG_RMW_FIELD(ah, AR_RSSI_THR,
		      AR_RSSI_THR_BM_THR, bs->bs_bmissthreshold);

	beaconintval = bs->bs_intval;

	if (bs->bs_sleepduration > beaconintval)
		beaconintval = bs->bs_sleepduration;

	dtimperiod = bs->bs_dtimperiod;
	if (bs->bs_sleepduration > dtimperiod)
		dtimperiod = bs->bs_sleepduration;

	if (beaconintval == dtimperiod)
		nextTbtt = bs->bs_nextdtim;
	else
		nextTbtt = bs->bs_nexttbtt;

	ath_dbg(common, BEACON, "next DTIM %d\n", bs->bs_nextdtim);
	ath_dbg(common, BEACON, "next beacon %d\n", nextTbtt);
	ath_dbg(common, BEACON, "beacon period %d\n", beaconintval);
	ath_dbg(common, BEACON, "DTIM period %d\n", dtimperiod);

	ENABLE_REGWRITE_BUFFER(ah);

	REG_WRITE(ah, AR_NEXT_DTIM, bs->bs_nextdtim - SLEEP_SLOP);
	REG_WRITE(ah, AR_NEXT_TIM, nextTbtt - SLEEP_SLOP);

	REG_WRITE(ah, AR_SLEEP1,
		  SM((CAB_TIMEOUT_VAL << 3), AR_SLEEP1_CAB_TIMEOUT)
		  | AR_SLEEP1_ASSUME_DTIM);

	if (pCap->hw_caps & ATH9K_HW_CAP_AUTOSLEEP)
		beacontimeout = (BEACON_TIMEOUT_VAL << 3);
	else
		beacontimeout = MIN_BEACON_TIMEOUT_VAL;

	REG_WRITE(ah, AR_SLEEP2,
		  SM(beacontimeout, AR_SLEEP2_BEACON_TIMEOUT));

	REG_WRITE(ah, AR_TIM_PERIOD, beaconintval);
	REG_WRITE(ah, AR_DTIM_PERIOD, dtimperiod);

	REGWRITE_BUFFER_FLUSH(ah);

	REG_SET_BIT(ah, AR_TIMER_MODE,
		    AR_TBTT_TIMER_EN | AR_TIM_TIMER_EN |
		    AR_DTIM_TIMER_EN);

	/* TSF Out of Range Threshold */
	REG_WRITE(ah, AR_TSFOOR_THRESHOLD, bs->bs_tsfoor_threshold);
}
EXPORT_SYMBOL(ath9k_hw_set_sta_beacon_timers);

/*******************/
/* HW Capabilities */
/*******************/

static u8 fixup_chainmask(u8 chip_chainmask, u8 eeprom_chainmask)
{
	eeprom_chainmask &= chip_chainmask;
	if (eeprom_chainmask)
		return eeprom_chainmask;
	else
		return chip_chainmask;
}

/**
 * ath9k_hw_dfs_tested - checks if DFS has been tested with used chipset
 * @ah: the atheros hardware data structure
 *
 * We enable DFS support upstream on chipsets which have passed a series
 * of tests. The testing requirements are going to be documented. Desired
 * test requirements are documented at:
 *
 * http://wireless.kernel.org/en/users/Drivers/ath9k/dfs
 *
 * Once a new chipset gets properly tested an individual commit can be used
 * to document the testing for DFS for that chipset.
 */
static bool ath9k_hw_dfs_tested(struct ath_hw *ah)
{

	switch (ah->hw_version.macVersion) {
	/* for temporary testing DFS with 9280 */
	case AR_SREV_VERSION_9280:
	/* AR9580 will likely be our first target to get testing on */
	case AR_SREV_VERSION_9580:
		return true;
	default:
		return false;
	}
}

int ath9k_hw_fill_cap_info(struct ath_hw *ah)
{
	struct ath9k_hw_capabilities *pCap = &ah->caps;
	struct ath_regulatory *regulatory = ath9k_hw_regulatory(ah);
	struct ath_common *common = ath9k_hw_common(ah);

	u16 eeval;
	u8 ant_div_ctl1, tx_chainmask, rx_chainmask;

	eeval = ah->eep_ops->get_eeprom(ah, EEP_REG_0);
	regulatory->current_rd = eeval;

	if (ah->opmode != NL80211_IFTYPE_AP &&
	    ah->hw_version.subvendorid == AR_SUBVENDOR_ID_NEW_A) {
		if (regulatory->current_rd == 0x64 ||
		    regulatory->current_rd == 0x65)
			regulatory->current_rd += 5;
		else if (regulatory->current_rd == 0x41)
			regulatory->current_rd = 0x43;
		ath_dbg(common, REGULATORY, "regdomain mapped to 0x%x\n",
			regulatory->current_rd);
	}

	eeval = ah->eep_ops->get_eeprom(ah, EEP_OP_MODE);

	if (eeval & AR5416_OPFLAGS_11A) {
		if (ah->disable_5ghz)
			ath_warn(common, "disabling 5GHz band\n");
		else
			pCap->hw_caps |= ATH9K_HW_CAP_5GHZ;
	}

	if (eeval & AR5416_OPFLAGS_11G) {
		if (ah->disable_2ghz)
			ath_warn(common, "disabling 2GHz band\n");
		else
			pCap->hw_caps |= ATH9K_HW_CAP_2GHZ;
	}

	if ((pCap->hw_caps & (ATH9K_HW_CAP_2GHZ | ATH9K_HW_CAP_5GHZ)) == 0) {
		ath_err(common, "both bands are disabled\n");
		return -EINVAL;
	}

	if (AR_SREV_9485(ah) ||
	    AR_SREV_9285(ah) ||
	    AR_SREV_9330(ah) ||
	    AR_SREV_9565(ah))
		pCap->chip_chainmask = 1;
	else if (!AR_SREV_9280_20_OR_LATER(ah))
		pCap->chip_chainmask = 7;
	else if (!AR_SREV_9300_20_OR_LATER(ah) ||
		 AR_SREV_9340(ah) ||
		 AR_SREV_9462(ah) ||
		 AR_SREV_9531(ah))
		pCap->chip_chainmask = 3;
	else
		pCap->chip_chainmask = 7;

	pCap->tx_chainmask = ah->eep_ops->get_eeprom(ah, EEP_TX_MASK);
	/*
	 * For AR9271 we will temporarilly uses the rx chainmax as read from
	 * the EEPROM.
	 */
	if ((ah->hw_version.devid == AR5416_DEVID_PCI) &&
	    !(eeval & AR5416_OPFLAGS_11A) &&
	    !(AR_SREV_9271(ah)))
		/* CB71: GPIO 0 is pulled down to indicate 3 rx chains */
		pCap->rx_chainmask = ath9k_hw_gpio_get(ah, 0) ? 0x5 : 0x7;
	else if (AR_SREV_9100(ah))
		pCap->rx_chainmask = 0x7;
	else
		/* Use rx_chainmask from EEPROM. */
		pCap->rx_chainmask = ah->eep_ops->get_eeprom(ah, EEP_RX_MASK);

	pCap->tx_chainmask = fixup_chainmask(pCap->chip_chainmask, pCap->tx_chainmask);
	pCap->rx_chainmask = fixup_chainmask(pCap->chip_chainmask, pCap->rx_chainmask);
	ah->txchainmask = pCap->tx_chainmask;
	ah->rxchainmask = pCap->rx_chainmask;

	ah->misc_mode |= AR_PCU_MIC_NEW_LOC_ENA;

	/* enable key search for every frame in an aggregate */
	if (AR_SREV_9300_20_OR_LATER(ah))
		ah->misc_mode |= AR_PCU_ALWAYS_PERFORM_KEYSEARCH;

	common->crypt_caps |= ATH_CRYPT_CAP_CIPHER_AESCCM;

	if (ah->hw_version.devid != AR2427_DEVID_PCIE)
		pCap->hw_caps |= ATH9K_HW_CAP_HT;
	else
		pCap->hw_caps &= ~ATH9K_HW_CAP_HT;

	if (AR_SREV_9271(ah))
		pCap->num_gpio_pins = AR9271_NUM_GPIO;
	else if (AR_DEVID_7010(ah))
		pCap->num_gpio_pins = AR7010_NUM_GPIO;
	else if (AR_SREV_9300_20_OR_LATER(ah))
		pCap->num_gpio_pins = AR9300_NUM_GPIO;
	else if (AR_SREV_9287_11_OR_LATER(ah))
		pCap->num_gpio_pins = AR9287_NUM_GPIO;
	else if (AR_SREV_9285_12_OR_LATER(ah))
		pCap->num_gpio_pins = AR9285_NUM_GPIO;
	else if (AR_SREV_9280_20_OR_LATER(ah))
		pCap->num_gpio_pins = AR928X_NUM_GPIO;
	else
		pCap->num_gpio_pins = AR_NUM_GPIO;

	if (AR_SREV_9160_10_OR_LATER(ah) || AR_SREV_9100(ah))
		pCap->rts_aggr_limit = ATH_AMPDU_LIMIT_MAX;
	else
		pCap->rts_aggr_limit = (8 * 1024);

#ifdef CONFIG_ATH9K_RFKILL
	ah->rfsilent = ah->eep_ops->get_eeprom(ah, EEP_RF_SILENT);
	if (ah->rfsilent & EEP_RFSILENT_ENABLED) {
		ah->rfkill_gpio =
			MS(ah->rfsilent, EEP_RFSILENT_GPIO_SEL);
		ah->rfkill_polarity =
			MS(ah->rfsilent, EEP_RFSILENT_POLARITY);

		pCap->hw_caps |= ATH9K_HW_CAP_RFSILENT;
	}
#endif
	if (AR_SREV_9271(ah) || AR_SREV_9300_20_OR_LATER(ah))
		pCap->hw_caps |= ATH9K_HW_CAP_AUTOSLEEP;
	else
		pCap->hw_caps &= ~ATH9K_HW_CAP_AUTOSLEEP;

	if (AR_SREV_9280(ah) || AR_SREV_9285(ah))
		pCap->hw_caps &= ~ATH9K_HW_CAP_4KB_SPLITTRANS;
	else
		pCap->hw_caps |= ATH9K_HW_CAP_4KB_SPLITTRANS;

	if (AR_SREV_9300_20_OR_LATER(ah)) {
		pCap->hw_caps |= ATH9K_HW_CAP_EDMA | ATH9K_HW_CAP_FASTCLOCK;
		if (!AR_SREV_9330(ah) && !AR_SREV_9485(ah) &&
		    !AR_SREV_9561(ah) && !AR_SREV_9565(ah))
			pCap->hw_caps |= ATH9K_HW_CAP_LDPC;

		pCap->rx_hp_qdepth = ATH9K_HW_RX_HP_QDEPTH;
		pCap->rx_lp_qdepth = ATH9K_HW_RX_LP_QDEPTH;
		pCap->rx_status_len = sizeof(struct ar9003_rxs);
		pCap->tx_desc_len = sizeof(struct ar9003_txc);
		pCap->txs_len = sizeof(struct ar9003_txs);
	} else {
		pCap->tx_desc_len = sizeof(struct ath_desc);
		if (AR_SREV_9280_20(ah))
			pCap->hw_caps |= ATH9K_HW_CAP_FASTCLOCK;
	}

	if (AR_SREV_9300_20_OR_LATER(ah))
		pCap->hw_caps |= ATH9K_HW_CAP_RAC_SUPPORTED;

	if (AR_SREV_9561(ah))
		ah->ent_mode = 0x3BDA000;
	else if (AR_SREV_9300_20_OR_LATER(ah))
		ah->ent_mode = REG_READ(ah, AR_ENT_OTP);

	if (AR_SREV_9287_11_OR_LATER(ah) || AR_SREV_9271(ah))
		pCap->hw_caps |= ATH9K_HW_CAP_SGI_20;

	if (AR_SREV_9285(ah)) {
		if (ah->eep_ops->get_eeprom(ah, EEP_MODAL_VER) >= 3) {
			ant_div_ctl1 =
				ah->eep_ops->get_eeprom(ah, EEP_ANT_DIV_CTL1);
			if ((ant_div_ctl1 & 0x1) && ((ant_div_ctl1 >> 3) & 0x1)) {
				pCap->hw_caps |= ATH9K_HW_CAP_ANT_DIV_COMB;
				ath_info(common, "Enable LNA combining\n");
			}
		}
	}

	if (AR_SREV_9300_20_OR_LATER(ah)) {
		if (ah->eep_ops->get_eeprom(ah, EEP_CHAIN_MASK_REDUCE))
			pCap->hw_caps |= ATH9K_HW_CAP_APM;
	}

	if (AR_SREV_9330(ah) || AR_SREV_9485(ah) || AR_SREV_9565(ah)) {
		ant_div_ctl1 = ah->eep_ops->get_eeprom(ah, EEP_ANT_DIV_CTL1);
		if ((ant_div_ctl1 >> 0x6) == 0x3) {
			pCap->hw_caps |= ATH9K_HW_CAP_ANT_DIV_COMB;
			ath_info(common, "Enable LNA combining\n");
		}
	}

	if (ath9k_hw_dfs_tested(ah))
		pCap->hw_caps |= ATH9K_HW_CAP_DFS;

	tx_chainmask = pCap->tx_chainmask;
	rx_chainmask = pCap->rx_chainmask;
	while (tx_chainmask || rx_chainmask) {
		if (tx_chainmask & BIT(0))
			pCap->max_txchains++;
		if (rx_chainmask & BIT(0))
			pCap->max_rxchains++;

		tx_chainmask >>= 1;
		rx_chainmask >>= 1;
	}

	if (AR_SREV_9462(ah) || AR_SREV_9565(ah)) {
		if (!(ah->ent_mode & AR_ENT_OTP_49GHZ_DISABLE))
			pCap->hw_caps |= ATH9K_HW_CAP_MCI;

		if (AR_SREV_9462_20_OR_LATER(ah))
			pCap->hw_caps |= ATH9K_HW_CAP_RTT;
	}

	if (AR_SREV_9300_20_OR_LATER(ah) &&
	    ah->eep_ops->get_eeprom(ah, EEP_PAPRD))
			pCap->hw_caps |= ATH9K_HW_CAP_PAPRD;

#ifdef CONFIG_ATH9K_WOW
	if (AR_SREV_9462_20_OR_LATER(ah) || AR_SREV_9565_11_OR_LATER(ah))
		ah->wow.max_patterns = MAX_NUM_PATTERN;
	else
		ah->wow.max_patterns = MAX_NUM_PATTERN_LEGACY;
#endif

	return 0;
}

/****************************/
/* GPIO / RFKILL / Antennae */
/****************************/

static void ath9k_hw_gpio_cfg_output_mux(struct ath_hw *ah,
					 u32 gpio, u32 type)
{
	int addr;
	u32 gpio_shift, tmp;

	if (gpio > 11)
		addr = AR_GPIO_OUTPUT_MUX3;
	else if (gpio > 5)
		addr = AR_GPIO_OUTPUT_MUX2;
	else
		addr = AR_GPIO_OUTPUT_MUX1;

	gpio_shift = (gpio % 6) * 5;

	if (AR_SREV_9280_20_OR_LATER(ah)
	    || (addr != AR_GPIO_OUTPUT_MUX1)) {
		REG_RMW(ah, addr, (type << gpio_shift),
			(0x1f << gpio_shift));
	} else {
		tmp = REG_READ(ah, addr);
		tmp = ((tmp & 0x1F0) << 1) | (tmp & ~0x1F0);
		tmp &= ~(0x1f << gpio_shift);
		tmp |= (type << gpio_shift);
		REG_WRITE(ah, addr, tmp);
	}
}

void ath9k_hw_cfg_gpio_input(struct ath_hw *ah, u32 gpio)
{
	u32 gpio_shift;

	BUG_ON(gpio >= ah->caps.num_gpio_pins);

	if (AR_DEVID_7010(ah)) {
		gpio_shift = gpio;
		REG_RMW(ah, AR7010_GPIO_OE,
			(AR7010_GPIO_OE_AS_INPUT << gpio_shift),
			(AR7010_GPIO_OE_MASK << gpio_shift));
		return;
	}

	gpio_shift = gpio << 1;
	REG_RMW(ah,
		AR_GPIO_OE_OUT,
		(AR_GPIO_OE_OUT_DRV_NO << gpio_shift),
		(AR_GPIO_OE_OUT_DRV << gpio_shift));
}
EXPORT_SYMBOL(ath9k_hw_cfg_gpio_input);

u32 ath9k_hw_gpio_get(struct ath_hw *ah, u32 gpio)
{
#define MS_REG_READ(x, y) \
	(MS(REG_READ(ah, AR_GPIO_IN_OUT), x##_GPIO_IN_VAL) & (AR_GPIO_BIT(y)))

	if (gpio >= ah->caps.num_gpio_pins)
		return 0xffffffff;

	if (AR_DEVID_7010(ah)) {
		u32 val;
		val = REG_READ(ah, AR7010_GPIO_IN);
		return (MS(val, AR7010_GPIO_IN_VAL) & AR_GPIO_BIT(gpio)) == 0;
	} else if (AR_SREV_9300_20_OR_LATER(ah))
		return (MS(REG_READ(ah, AR_GPIO_IN), AR9300_GPIO_IN_VAL) &
			AR_GPIO_BIT(gpio)) != 0;
	else if (AR_SREV_9271(ah))
		return MS_REG_READ(AR9271, gpio) != 0;
	else if (AR_SREV_9287_11_OR_LATER(ah))
		return MS_REG_READ(AR9287, gpio) != 0;
	else if (AR_SREV_9285_12_OR_LATER(ah))
		return MS_REG_READ(AR9285, gpio) != 0;
	else if (AR_SREV_9280_20_OR_LATER(ah))
		return MS_REG_READ(AR928X, gpio) != 0;
	else
		return MS_REG_READ(AR, gpio) != 0;
}
EXPORT_SYMBOL(ath9k_hw_gpio_get);

void ath9k_hw_cfg_output(struct ath_hw *ah, u32 gpio,
			 u32 ah_signal_type)
{
	u32 gpio_shift;

	if (AR_DEVID_7010(ah)) {
		gpio_shift = gpio;
		REG_RMW(ah, AR7010_GPIO_OE,
			(AR7010_GPIO_OE_AS_OUTPUT << gpio_shift),
			(AR7010_GPIO_OE_MASK << gpio_shift));
		return;
	}

	ath9k_hw_gpio_cfg_output_mux(ah, gpio, ah_signal_type);
	gpio_shift = 2 * gpio;
	REG_RMW(ah,
		AR_GPIO_OE_OUT,
		(AR_GPIO_OE_OUT_DRV_ALL << gpio_shift),
		(AR_GPIO_OE_OUT_DRV << gpio_shift));
}
EXPORT_SYMBOL(ath9k_hw_cfg_output);

void ath9k_hw_set_gpio(struct ath_hw *ah, u32 gpio, u32 val)
{
	if (AR_DEVID_7010(ah)) {
		val = val ? 0 : 1;
		REG_RMW(ah, AR7010_GPIO_OUT, ((val&1) << gpio),
			AR_GPIO_BIT(gpio));
		return;
	}

	if (AR_SREV_9271(ah))
		val = ~val;

	REG_RMW(ah, AR_GPIO_IN_OUT, ((val & 1) << gpio),
		AR_GPIO_BIT(gpio));
}
EXPORT_SYMBOL(ath9k_hw_set_gpio);

void ath9k_hw_setantenna(struct ath_hw *ah, u32 antenna)
{
	REG_WRITE(ah, AR_DEF_ANTENNA, (antenna & 0x7));
}
EXPORT_SYMBOL(ath9k_hw_setantenna);

/*********************/
/* General Operation */
/*********************/

u32 ath9k_hw_getrxfilter(struct ath_hw *ah)
{
	u32 bits = REG_READ(ah, AR_RX_FILTER);
	u32 phybits = REG_READ(ah, AR_PHY_ERR);

	if (phybits & AR_PHY_ERR_RADAR)
		bits |= ATH9K_RX_FILTER_PHYRADAR;
	if (phybits & (AR_PHY_ERR_OFDM_TIMING | AR_PHY_ERR_CCK_TIMING))
		bits |= ATH9K_RX_FILTER_PHYERR;

	return bits;
}
EXPORT_SYMBOL(ath9k_hw_getrxfilter);

void ath9k_hw_setrxfilter(struct ath_hw *ah, u32 bits)
{
	u32 phybits;

	ENABLE_REGWRITE_BUFFER(ah);

	if (AR_SREV_9462(ah) || AR_SREV_9565(ah))
		bits |= ATH9K_RX_FILTER_CONTROL_WRAPPER;

	REG_WRITE(ah, AR_RX_FILTER, bits);

	phybits = 0;
	if (bits & ATH9K_RX_FILTER_PHYRADAR)
		phybits |= AR_PHY_ERR_RADAR;
	if (bits & ATH9K_RX_FILTER_PHYERR)
		phybits |= AR_PHY_ERR_OFDM_TIMING | AR_PHY_ERR_CCK_TIMING;
	REG_WRITE(ah, AR_PHY_ERR, phybits);

	if (phybits)
		REG_SET_BIT(ah, AR_RXCFG, AR_RXCFG_ZLFDMA);
	else
		REG_CLR_BIT(ah, AR_RXCFG, AR_RXCFG_ZLFDMA);

	REGWRITE_BUFFER_FLUSH(ah);
}
EXPORT_SYMBOL(ath9k_hw_setrxfilter);

bool ath9k_hw_phy_disable(struct ath_hw *ah)
{
	if (ath9k_hw_mci_is_enabled(ah))
		ar9003_mci_bt_gain_ctrl(ah);

	if (!ath9k_hw_set_reset_reg(ah, ATH9K_RESET_WARM))
		return false;

	ath9k_hw_init_pll(ah, NULL);
	ah->htc_reset_init = true;
	return true;
}
EXPORT_SYMBOL(ath9k_hw_phy_disable);

bool ath9k_hw_disable(struct ath_hw *ah)
{
	if (!ath9k_hw_setpower(ah, ATH9K_PM_AWAKE))
		return false;

	if (!ath9k_hw_set_reset_reg(ah, ATH9K_RESET_COLD))
		return false;

	ath9k_hw_init_pll(ah, NULL);
	return true;
}
EXPORT_SYMBOL(ath9k_hw_disable);

static int get_antenna_gain(struct ath_hw *ah, struct ath9k_channel *chan)
{
	enum eeprom_param gain_param;

	if (IS_CHAN_2GHZ(chan))
		gain_param = EEP_ANTENNA_GAIN_2G;
	else
		gain_param = EEP_ANTENNA_GAIN_5G;

	return ah->eep_ops->get_eeprom(ah, gain_param);
}

void ath9k_hw_apply_txpower(struct ath_hw *ah, struct ath9k_channel *chan,
			    bool test)
{
	struct ath_regulatory *reg = ath9k_hw_regulatory(ah);
	struct ieee80211_channel *channel;
	int chan_pwr, new_pwr, max_gain;
	int ant_gain, ant_reduction = 0;

	if (!chan)
		return;

	channel = chan->chan;
	chan_pwr = min_t(int, channel->max_power * 2, MAX_RATE_POWER);
	new_pwr = min_t(int, chan_pwr, reg->power_limit);
	max_gain = chan_pwr - new_pwr + channel->max_antenna_gain * 2;

	ant_gain = get_antenna_gain(ah, chan);
	if (ant_gain > max_gain)
		ant_reduction = ant_gain - max_gain;

	ah->eep_ops->set_txpower(ah, chan,
				 ath9k_regd_get_ctl(reg, chan),
				 ant_reduction, new_pwr, test);
}

void ath9k_hw_set_txpowerlimit(struct ath_hw *ah, u32 limit, bool test)
{
	struct ath_regulatory *reg = ath9k_hw_regulatory(ah);
	struct ath9k_channel *chan = ah->curchan;
	struct ieee80211_channel *channel = chan->chan;

	reg->power_limit = min_t(u32, limit, MAX_RATE_POWER);
	if (test)
		channel->max_power = MAX_RATE_POWER / 2;

	ath9k_hw_apply_txpower(ah, chan, test);

	if (test)
		channel->max_power = DIV_ROUND_UP(reg->max_power_level, 2);
}
EXPORT_SYMBOL(ath9k_hw_set_txpowerlimit);

void ath9k_hw_setopmode(struct ath_hw *ah)
{
	ath9k_hw_set_operating_mode(ah, ah->opmode);
}
EXPORT_SYMBOL(ath9k_hw_setopmode);

void ath9k_hw_setmcastfilter(struct ath_hw *ah, u32 filter0, u32 filter1)
{
	REG_WRITE(ah, AR_MCAST_FIL0, filter0);
	REG_WRITE(ah, AR_MCAST_FIL1, filter1);
}
EXPORT_SYMBOL(ath9k_hw_setmcastfilter);

void ath9k_hw_write_associd(struct ath_hw *ah)
{
	struct ath_common *common = ath9k_hw_common(ah);

	REG_WRITE(ah, AR_BSS_ID0, get_unaligned_le32(common->curbssid));
	REG_WRITE(ah, AR_BSS_ID1, get_unaligned_le16(common->curbssid + 4) |
		  ((common->curaid & 0x3fff) << AR_BSS_ID1_AID_S));
}
EXPORT_SYMBOL(ath9k_hw_write_associd);

#define ATH9K_MAX_TSF_READ 10

u64 ath9k_hw_gettsf64(struct ath_hw *ah)
{
	u32 tsf_lower, tsf_upper1, tsf_upper2;
	int i;

	tsf_upper1 = REG_READ(ah, AR_TSF_U32);
	for (i = 0; i < ATH9K_MAX_TSF_READ; i++) {
		tsf_lower = REG_READ(ah, AR_TSF_L32);
		tsf_upper2 = REG_READ(ah, AR_TSF_U32);
		if (tsf_upper2 == tsf_upper1)
			break;
		tsf_upper1 = tsf_upper2;
	}

	WARN_ON( i == ATH9K_MAX_TSF_READ );

	return (((u64)tsf_upper1 << 32) | tsf_lower);
}
EXPORT_SYMBOL(ath9k_hw_gettsf64);

void ath9k_hw_settsf64(struct ath_hw *ah, u64 tsf64)
{
	REG_WRITE(ah, AR_TSF_L32, tsf64 & 0xffffffff);
	REG_WRITE(ah, AR_TSF_U32, (tsf64 >> 32) & 0xffffffff);
}
EXPORT_SYMBOL(ath9k_hw_settsf64);

void ath9k_hw_reset_tsf(struct ath_hw *ah)
{
	if (!ath9k_hw_wait(ah, AR_SLP32_MODE, AR_SLP32_TSF_WRITE_STATUS, 0,
			   AH_TSF_WRITE_TIMEOUT))
		ath_dbg(ath9k_hw_common(ah), RESET,
			"AR_SLP32_TSF_WRITE_STATUS limit exceeded\n");

	REG_WRITE(ah, AR_RESET_TSF, AR_RESET_TSF_ONCE);
}
EXPORT_SYMBOL(ath9k_hw_reset_tsf);

void ath9k_hw_set_tsfadjust(struct ath_hw *ah, bool set)
{
	if (set)
		ah->misc_mode |= AR_PCU_TX_ADD_TSF;
	else
		ah->misc_mode &= ~AR_PCU_TX_ADD_TSF;
}
EXPORT_SYMBOL(ath9k_hw_set_tsfadjust);

void ath9k_hw_set11nmac2040(struct ath_hw *ah, struct ath9k_channel *chan)
{
	u32 macmode;

	if (IS_CHAN_HT40(chan) && !ah->config.cwm_ignore_extcca)
		macmode = AR_2040_JOINED_RX_CLEAR;
	else
		macmode = 0;

	REG_WRITE(ah, AR_2040_MODE, macmode);
}

/* HW Generic timers configuration */

static const struct ath_gen_timer_configuration gen_tmr_configuration[] =
{
	{AR_NEXT_NDP_TIMER, AR_NDP_PERIOD, AR_TIMER_MODE, 0x0080},
	{AR_NEXT_NDP_TIMER, AR_NDP_PERIOD, AR_TIMER_MODE, 0x0080},
	{AR_NEXT_NDP_TIMER, AR_NDP_PERIOD, AR_TIMER_MODE, 0x0080},
	{AR_NEXT_NDP_TIMER, AR_NDP_PERIOD, AR_TIMER_MODE, 0x0080},
	{AR_NEXT_NDP_TIMER, AR_NDP_PERIOD, AR_TIMER_MODE, 0x0080},
	{AR_NEXT_NDP_TIMER, AR_NDP_PERIOD, AR_TIMER_MODE, 0x0080},
	{AR_NEXT_NDP_TIMER, AR_NDP_PERIOD, AR_TIMER_MODE, 0x0080},
	{AR_NEXT_NDP_TIMER, AR_NDP_PERIOD, AR_TIMER_MODE, 0x0080},
	{AR_NEXT_NDP2_TIMER, AR_NDP2_PERIOD, AR_NDP2_TIMER_MODE, 0x0001},
	{AR_NEXT_NDP2_TIMER + 1*4, AR_NDP2_PERIOD + 1*4,
				AR_NDP2_TIMER_MODE, 0x0002},
	{AR_NEXT_NDP2_TIMER + 2*4, AR_NDP2_PERIOD + 2*4,
				AR_NDP2_TIMER_MODE, 0x0004},
	{AR_NEXT_NDP2_TIMER + 3*4, AR_NDP2_PERIOD + 3*4,
				AR_NDP2_TIMER_MODE, 0x0008},
	{AR_NEXT_NDP2_TIMER + 4*4, AR_NDP2_PERIOD + 4*4,
				AR_NDP2_TIMER_MODE, 0x0010},
	{AR_NEXT_NDP2_TIMER + 5*4, AR_NDP2_PERIOD + 5*4,
				AR_NDP2_TIMER_MODE, 0x0020},
	{AR_NEXT_NDP2_TIMER + 6*4, AR_NDP2_PERIOD + 6*4,
				AR_NDP2_TIMER_MODE, 0x0040},
	{AR_NEXT_NDP2_TIMER + 7*4, AR_NDP2_PERIOD + 7*4,
				AR_NDP2_TIMER_MODE, 0x0080}
};

/* HW generic timer primitives */

u32 ath9k_hw_gettsf32(struct ath_hw *ah)
{
	return REG_READ(ah, AR_TSF_L32);
}
EXPORT_SYMBOL(ath9k_hw_gettsf32);

void ath9k_hw_gen_timer_start_tsf2(struct ath_hw *ah)
{
	struct ath_gen_timer_table *timer_table = &ah->hw_gen_timers;

	if (timer_table->tsf2_enabled) {
		REG_SET_BIT(ah, AR_DIRECT_CONNECT, AR_DC_AP_STA_EN);
		REG_SET_BIT(ah, AR_RESET_TSF, AR_RESET_TSF2_ONCE);
	}
}

struct ath_gen_timer *ath_gen_timer_alloc(struct ath_hw *ah,
					  void (*trigger)(void *),
					  void (*overflow)(void *),
					  void *arg,
					  u8 timer_index)
{
	struct ath_gen_timer_table *timer_table = &ah->hw_gen_timers;
	struct ath_gen_timer *timer;

	if ((timer_index < AR_FIRST_NDP_TIMER) ||
	    (timer_index >= ATH_MAX_GEN_TIMER))
		return NULL;

	if ((timer_index > AR_FIRST_NDP_TIMER) &&
	    !AR_SREV_9300_20_OR_LATER(ah))
		return NULL;

	timer = kzalloc(sizeof(struct ath_gen_timer), GFP_KERNEL);
	if (timer == NULL)
		return NULL;

	/* allocate a hardware generic timer slot */
	timer_table->timers[timer_index] = timer;
	timer->index = timer_index;
	timer->trigger = trigger;
	timer->overflow = overflow;
	timer->arg = arg;

	if ((timer_index > AR_FIRST_NDP_TIMER) && !timer_table->tsf2_enabled) {
		timer_table->tsf2_enabled = true;
		ath9k_hw_gen_timer_start_tsf2(ah);
	}

	return timer;
}
EXPORT_SYMBOL(ath_gen_timer_alloc);

void ath9k_hw_gen_timer_start(struct ath_hw *ah,
			      struct ath_gen_timer *timer,
			      u32 timer_next,
			      u32 timer_period)
{
	struct ath_gen_timer_table *timer_table = &ah->hw_gen_timers;
	u32 mask = 0;

	timer_table->timer_mask |= BIT(timer->index);

	/*
	 * Program generic timer registers
	 */
	REG_WRITE(ah, gen_tmr_configuration[timer->index].next_addr,
		 timer_next);
	REG_WRITE(ah, gen_tmr_configuration[timer->index].period_addr,
		  timer_period);
	REG_SET_BIT(ah, gen_tmr_configuration[timer->index].mode_addr,
		    gen_tmr_configuration[timer->index].mode_mask);

	if (AR_SREV_9462(ah) || AR_SREV_9565(ah)) {
		/*
		 * Starting from AR9462, each generic timer can select which tsf
		 * to use. But we still follow the old rule, 0 - 7 use tsf and
		 * 8 - 15  use tsf2.
		 */
		if ((timer->index < AR_GEN_TIMER_BANK_1_LEN))
			REG_CLR_BIT(ah, AR_MAC_PCU_GEN_TIMER_TSF_SEL,
				       (1 << timer->index));
		else
			REG_SET_BIT(ah, AR_MAC_PCU_GEN_TIMER_TSF_SEL,
				       (1 << timer->index));
	}

	if (timer->trigger)
		mask |= SM(AR_GENTMR_BIT(timer->index),
			   AR_IMR_S5_GENTIMER_TRIG);
	if (timer->overflow)
		mask |= SM(AR_GENTMR_BIT(timer->index),
			   AR_IMR_S5_GENTIMER_THRESH);

	REG_SET_BIT(ah, AR_IMR_S5, mask);

	if ((ah->imask & ATH9K_INT_GENTIMER) == 0) {
		ah->imask |= ATH9K_INT_GENTIMER;
		ath9k_hw_set_interrupts(ah);
	}
}
EXPORT_SYMBOL(ath9k_hw_gen_timer_start);

void ath9k_hw_gen_timer_stop(struct ath_hw *ah, struct ath_gen_timer *timer)
{
	struct ath_gen_timer_table *timer_table = &ah->hw_gen_timers;

	/* Clear generic timer enable bits. */
	REG_CLR_BIT(ah, gen_tmr_configuration[timer->index].mode_addr,
			gen_tmr_configuration[timer->index].mode_mask);

	if (AR_SREV_9462(ah) || AR_SREV_9565(ah)) {
		/*
		 * Need to switch back to TSF if it was using TSF2.
		 */
		if ((timer->index >= AR_GEN_TIMER_BANK_1_LEN)) {
			REG_CLR_BIT(ah, AR_MAC_PCU_GEN_TIMER_TSF_SEL,
				    (1 << timer->index));
		}
	}

	/* Disable both trigger and thresh interrupt masks */
	REG_CLR_BIT(ah, AR_IMR_S5,
		(SM(AR_GENTMR_BIT(timer->index), AR_IMR_S5_GENTIMER_THRESH) |
		SM(AR_GENTMR_BIT(timer->index), AR_IMR_S5_GENTIMER_TRIG)));

	timer_table->timer_mask &= ~BIT(timer->index);

	if (timer_table->timer_mask == 0) {
		ah->imask &= ~ATH9K_INT_GENTIMER;
		ath9k_hw_set_interrupts(ah);
	}
}
EXPORT_SYMBOL(ath9k_hw_gen_timer_stop);

void ath_gen_timer_free(struct ath_hw *ah, struct ath_gen_timer *timer)
{
	struct ath_gen_timer_table *timer_table = &ah->hw_gen_timers;

	/* free the hardware generic timer slot */
	timer_table->timers[timer->index] = NULL;
	kfree(timer);
}
EXPORT_SYMBOL(ath_gen_timer_free);

/*
 * Generic Timer Interrupts handling
 */
void ath_gen_timer_isr(struct ath_hw *ah)
{
	struct ath_gen_timer_table *timer_table = &ah->hw_gen_timers;
	struct ath_gen_timer *timer;
	unsigned long trigger_mask, thresh_mask;
	unsigned int index;

	/* get hardware generic timer interrupt status */
	trigger_mask = ah->intr_gen_timer_trigger;
	thresh_mask = ah->intr_gen_timer_thresh;
	trigger_mask &= timer_table->timer_mask;
	thresh_mask &= timer_table->timer_mask;

	for_each_set_bit(index, &thresh_mask, ARRAY_SIZE(timer_table->timers)) {
		timer = timer_table->timers[index];
		if (!timer)
		    continue;
		if (!timer->overflow)
		    continue;

		trigger_mask &= ~BIT(index);
		timer->overflow(timer->arg);
	}

	for_each_set_bit(index, &trigger_mask, ARRAY_SIZE(timer_table->timers)) {
		timer = timer_table->timers[index];
		if (!timer)
		    continue;
		if (!timer->trigger)
		    continue;
		timer->trigger(timer->arg);
	}
}
EXPORT_SYMBOL(ath_gen_timer_isr);

/********/
/* HTC  */
/********/

static struct {
	u32 version;
	const char * name;
} ath_mac_bb_names[] = {
	/* Devices with external radios */
	{ AR_SREV_VERSION_5416_PCI,	"5416" },
	{ AR_SREV_VERSION_5416_PCIE,	"5418" },
	{ AR_SREV_VERSION_9100,		"9100" },
	{ AR_SREV_VERSION_9160,		"9160" },
	/* Single-chip solutions */
	{ AR_SREV_VERSION_9280,		"9280" },
	{ AR_SREV_VERSION_9285,		"9285" },
	{ AR_SREV_VERSION_9287,         "9287" },
	{ AR_SREV_VERSION_9271,         "9271" },
	{ AR_SREV_VERSION_9300,         "9300" },
	{ AR_SREV_VERSION_9330,         "9330" },
	{ AR_SREV_VERSION_9340,		"9340" },
	{ AR_SREV_VERSION_9485,         "9485" },
	{ AR_SREV_VERSION_9462,         "9462" },
	{ AR_SREV_VERSION_9550,         "9550" },
	{ AR_SREV_VERSION_9565,         "9565" },
	{ AR_SREV_VERSION_9531,         "9531" },
};

/* For devices with external radios */
static struct {
	u16 version;
	const char * name;
} ath_rf_names[] = {
	{ 0,				"5133" },
	{ AR_RAD5133_SREV_MAJOR,	"5133" },
	{ AR_RAD5122_SREV_MAJOR,	"5122" },
	{ AR_RAD2133_SREV_MAJOR,	"2133" },
	{ AR_RAD2122_SREV_MAJOR,	"2122" }
};

/*
 * Return the MAC/BB name. "????" is returned if the MAC/BB is unknown.
 */
static const char *ath9k_hw_mac_bb_name(u32 mac_bb_version)
{
	int i;

	for (i=0; i<ARRAY_SIZE(ath_mac_bb_names); i++) {
		if (ath_mac_bb_names[i].version == mac_bb_version) {
			return ath_mac_bb_names[i].name;
		}
	}

	return "????";
}

/*
 * Return the RF name. "????" is returned if the RF is unknown.
 * Used for devices with external radios.
 */
static const char *ath9k_hw_rf_name(u16 rf_version)
{
	int i;

	for (i=0; i<ARRAY_SIZE(ath_rf_names); i++) {
		if (ath_rf_names[i].version == rf_version) {
			return ath_rf_names[i].name;
		}
	}

	return "????";
}

void ath9k_hw_name(struct ath_hw *ah, char *hw_name, size_t len)
{
	int used;

	/* chipsets >= AR9280 are single-chip */
	if (AR_SREV_9280_20_OR_LATER(ah)) {
		used = scnprintf(hw_name, len,
				 "Atheros AR%s Rev:%x",
				 ath9k_hw_mac_bb_name(ah->hw_version.macVersion),
				 ah->hw_version.macRev);
	}
	else {
		used = scnprintf(hw_name, len,
				 "Atheros AR%s MAC/BB Rev:%x AR%s RF Rev:%x",
				 ath9k_hw_mac_bb_name(ah->hw_version.macVersion),
				 ah->hw_version.macRev,
				 ath9k_hw_rf_name((ah->hw_version.analog5GhzRev
						  & AR_RADIO_SREV_MAJOR)),
				 ah->hw_version.phyRev);
	}

	hw_name[used] = '\0';
}
EXPORT_SYMBOL(ath9k_hw_name);<|MERGE_RESOLUTION|>--- conflicted
+++ resolved
@@ -424,11 +424,7 @@
 	ah->power_mode = ATH9K_PM_UNDEFINED;
 	ah->htc_reset_init = true;
 
-<<<<<<< HEAD
-	ah->tpc_enabled = true;
-=======
 	ah->tpc_enabled = false;
->>>>>>> 007760cf
 
 	ah->ani_function = ATH9K_ANI_ALL;
 	if (!AR_SREV_9300_20_OR_LATER(ah))
