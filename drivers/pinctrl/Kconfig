--- conflicted
+++ resolved
@@ -210,60 +210,6 @@
 	bool
 	select PINCTRL_MXS
 
-<<<<<<< HEAD
-=======
-config PINCTRL_MSM
-	bool
-	select PINMUX
-	select PINCONF
-	select GENERIC_PINCONF
-	select GPIOLIB_IRQCHIP
-
-config PINCTRL_APQ8064
-	tristate "Qualcomm APQ8064 pin controller driver"
-	depends on GPIOLIB && OF
-	select PINCTRL_MSM
-	help
-	  This is the pinctrl, pinmux, pinconf and gpiolib driver for the
-	  Qualcomm TLMM block found in the Qualcomm APQ8064 platform.
-
-config PINCTRL_IPQ8064
-	tristate "Qualcomm IPQ8064 pin controller driver"
-	depends on GPIOLIB && OF
-	select PINCTRL_MSM
-	help
-	  This is the pinctrl, pinmux, pinconf and gpiolib driver for the
-	  Qualcomm TLMM block found in the Qualcomm IPQ8064 platform.
-
-config PINCTRL_MSM8X74
-	tristate "Qualcomm 8x74 pin controller driver"
-	depends on GPIOLIB && OF && (ARCH_QCOM || COMPILE_TEST)
-	select PINCTRL_MSM
-	help
-	  This is the pinctrl, pinmux, pinconf and gpiolib driver for the
-	  Qualcomm TLMM block found in the Qualcomm 8974 platform.
-
-config PINCTRL_NOMADIK
-	bool "Nomadik pin controller driver"
-	depends on ARCH_U8500 || ARCH_NOMADIK
-	select PINMUX
-	select PINCONF
-	select GPIOLIB
-	select OF_GPIO
-	select GPIOLIB_IRQCHIP
-
-config PINCTRL_STN8815
-	bool "STN8815 pin controller driver"
-	depends on PINCTRL_NOMADIK && ARCH_NOMADIK
-
-config PINCTRL_DB8500
-	bool "DB8500 pin controller driver"
-	depends on PINCTRL_NOMADIK && ARCH_U8500
-
-config PINCTRL_DB8540
-	bool "DB8540 pin controller driver"
-	depends on PINCTRL_NOMADIK && ARCH_U8500
-
 config PINCTRL_PM8XXX_GPIO
 	tristate "Qualcomm PM8xxx gpio driver"
 	depends on GPIOLIB && OF && (ARCH_QCOM || COMPILE_TEST)
@@ -275,7 +221,6 @@
 	  Qualcomm GPIO blocks found in the pm8018, pm8038, pm8058, pm8917 and
 	  pm8921 pmics from Qualcomm.
 
->>>>>>> ee4ca0c1
 config PINCTRL_ROCKCHIP
 	bool
 	select PINMUX
