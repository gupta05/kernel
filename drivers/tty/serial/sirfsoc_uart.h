--- conflicted
+++ resolved
@@ -296,10 +296,7 @@
 #define SIRFUART_DMA_MODE			0x0
 #define SIRFUART_RX_DMA_FLUSH			0x4
 
-<<<<<<< HEAD
-=======
 #define SIRFUART_CLEAR_RX_ADDR_EN		0x2
->>>>>>> 9fe8ecca
 /* Baud Rate Calculation */
 #define SIRF_USP_MIN_SAMPLE_DIV			0x1
 #define SIRF_MIN_SAMPLE_DIV			0xf
@@ -329,10 +326,7 @@
 #define SIRFSOC_USP_ASYNC_DIV2_MASK		0x3f
 #define SIRFSOC_USP_ASYNC_DIV2_OFFSET		16
 #define SIRFSOC_USP_LOOP_BACK_CTRL		BIT(2)
-<<<<<<< HEAD
-=======
 #define SIRFSOC_USP_FRADDR_CLR_EN		BIT(1)
->>>>>>> 9fe8ecca
 /* USP-UART Common */
 #define SIRFSOC_UART_RX_TIMEOUT(br, to)	(((br) * (((to) + 999) / 1000)) / 1000)
 #define SIRFUART_RECV_TIMEOUT_VALUE(x)	\
@@ -429,10 +423,6 @@
 	struct dma_chan			*tx_dma_chan;
 	dma_addr_t			tx_dma_addr;
 	struct dma_async_tx_descriptor	*tx_dma_desc;
-<<<<<<< HEAD
-	unsigned int			rx_io_count;
-=======
->>>>>>> 9fe8ecca
 	unsigned long			transfer_size;
 	enum sirfsoc_tx_state		tx_dma_state;
 	unsigned int			cts_gpio;
@@ -442,11 +432,8 @@
 	struct hrtimer			hrt;
 	bool				is_hrt_enabled;
 	unsigned long			rx_period_time;
-<<<<<<< HEAD
-=======
 	unsigned long			rx_last_pos;
 	unsigned long			pio_fetch_cnt;
->>>>>>> 9fe8ecca
 };
 
 /* Register Access Control */
