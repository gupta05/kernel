/*
 * Simple MTD partitioning layer
 *
 * Copyright © 2000 Nicolas Pitre <nico@fluxnic.net>
 * Copyright © 2002 Thomas Gleixner <gleixner@linutronix.de>
 * Copyright © 2000-2010 David Woodhouse <dwmw2@infradead.org>
 *
 * This program is free software; you can redistribute it and/or modify
 * it under the terms of the GNU General Public License as published by
 * the Free Software Foundation; either version 2 of the License, or
 * (at your option) any later version.
 *
 * This program is distributed in the hope that it will be useful,
 * but WITHOUT ANY WARRANTY; without even the implied warranty of
 * MERCHANTABILITY or FITNESS FOR A PARTICULAR PURPOSE.  See the
 * GNU General Public License for more details.
 *
 * You should have received a copy of the GNU General Public License
 * along with this program; if not, write to the Free Software
 * Foundation, Inc., 51 Franklin St, Fifth Floor, Boston, MA  02110-1301  USA
 *
 */

#include <linux/module.h>
#include <linux/types.h>
#include <linux/kernel.h>
#include <linux/slab.h>
#include <linux/list.h>
#include <linux/kmod.h>
#include <linux/mtd/mtd.h>
#include <linux/mtd/partitions.h>
#include <linux/err.h>

#include "mtdcore.h"

/* Our partition linked list */
static LIST_HEAD(mtd_partitions);
static DEFINE_MUTEX(mtd_partitions_mutex);

/* Our partition node structure */
struct mtd_part {
	struct mtd_info mtd;
	struct mtd_info *master;
	uint64_t offset;
	struct list_head list;
};

/*
 * Given a pointer to the MTD object in the mtd_part structure, we can retrieve
 * the pointer to that structure with this macro.
 */
#define PART(x)  ((struct mtd_part *)(x))


/*
 * MTD methods which simply translate the effective address and pass through
 * to the _real_ device.
 */

static int part_read(struct mtd_info *mtd, loff_t from, size_t len,
		size_t *retlen, u_char *buf)
{
	struct mtd_part *part = PART(mtd);
	struct mtd_ecc_stats stats;
	int res;

	stats = part->master->ecc_stats;
	res = part->master->_read(part->master, from + part->offset, len,
				  retlen, buf);
	if (unlikely(res)) {
		if (mtd_is_bitflip(res))
			mtd->ecc_stats.corrected += part->master->ecc_stats.corrected - stats.corrected;
		if (mtd_is_eccerr(res))
			mtd->ecc_stats.failed += part->master->ecc_stats.failed - stats.failed;
	}
	return res;
}

static int part_point(struct mtd_info *mtd, loff_t from, size_t len,
		size_t *retlen, void **virt, resource_size_t *phys)
{
	struct mtd_part *part = PART(mtd);

	return part->master->_point(part->master, from + part->offset, len,
				    retlen, virt, phys);
}

static int part_unpoint(struct mtd_info *mtd, loff_t from, size_t len)
{
	struct mtd_part *part = PART(mtd);

	return part->master->_unpoint(part->master, from + part->offset, len);
}

static unsigned long part_get_unmapped_area(struct mtd_info *mtd,
					    unsigned long len,
					    unsigned long offset,
					    unsigned long flags)
{
	struct mtd_part *part = PART(mtd);

	offset += part->offset;
	return part->master->_get_unmapped_area(part->master, len, offset,
						flags);
}

static int part_read_oob(struct mtd_info *mtd, loff_t from,
		struct mtd_oob_ops *ops)
{
	struct mtd_part *part = PART(mtd);
	int res;

	if (from >= mtd->size)
		return -EINVAL;
	if (ops->datbuf && from + ops->len > mtd->size)
		return -EINVAL;

	/*
	 * If OOB is also requested, make sure that we do not read past the end
	 * of this partition.
	 */
	if (ops->oobbuf) {
		size_t len, pages;

		if (ops->mode == MTD_OPS_AUTO_OOB)
			len = mtd->oobavail;
		else
			len = mtd->oobsize;
		pages = mtd_div_by_ws(mtd->size, mtd);
		pages -= mtd_div_by_ws(from, mtd);
		if (ops->ooboffs + ops->ooblen > pages * len)
			return -EINVAL;
	}

	res = part->master->_read_oob(part->master, from + part->offset, ops);
	if (unlikely(res)) {
		if (mtd_is_bitflip(res))
			mtd->ecc_stats.corrected++;
		if (mtd_is_eccerr(res))
			mtd->ecc_stats.failed++;
	}
	return res;
}

static int part_read_user_prot_reg(struct mtd_info *mtd, loff_t from,
		size_t len, size_t *retlen, u_char *buf)
{
	struct mtd_part *part = PART(mtd);
	return part->master->_read_user_prot_reg(part->master, from, len,
						 retlen, buf);
}

static int part_get_user_prot_info(struct mtd_info *mtd,
		struct otp_info *buf, size_t len)
{
	struct mtd_part *part = PART(mtd);
	return part->master->_get_user_prot_info(part->master, buf, len);
}

static int part_read_fact_prot_reg(struct mtd_info *mtd, loff_t from,
		size_t len, size_t *retlen, u_char *buf)
{
	struct mtd_part *part = PART(mtd);
	return part->master->_read_fact_prot_reg(part->master, from, len,
						 retlen, buf);
}

static int part_get_fact_prot_info(struct mtd_info *mtd, struct otp_info *buf,
		size_t len)
{
	struct mtd_part *part = PART(mtd);
	return part->master->_get_fact_prot_info(part->master, buf, len);
}

static int part_write(struct mtd_info *mtd, loff_t to, size_t len,
		size_t *retlen, const u_char *buf)
{
	struct mtd_part *part = PART(mtd);
	return part->master->_write(part->master, to + part->offset, len,
				    retlen, buf);
}

static int part_panic_write(struct mtd_info *mtd, loff_t to, size_t len,
		size_t *retlen, const u_char *buf)
{
	struct mtd_part *part = PART(mtd);
	return part->master->_panic_write(part->master, to + part->offset, len,
					  retlen, buf);
}

static int part_write_oob(struct mtd_info *mtd, loff_t to,
		struct mtd_oob_ops *ops)
{
	struct mtd_part *part = PART(mtd);

	if (to >= mtd->size)
		return -EINVAL;
	if (ops->datbuf && to + ops->len > mtd->size)
		return -EINVAL;
	return part->master->_write_oob(part->master, to + part->offset, ops);
}

static int part_write_user_prot_reg(struct mtd_info *mtd, loff_t from,
		size_t len, size_t *retlen, u_char *buf)
{
	struct mtd_part *part = PART(mtd);
	return part->master->_write_user_prot_reg(part->master, from, len,
						  retlen, buf);
}

static int part_lock_user_prot_reg(struct mtd_info *mtd, loff_t from,
		size_t len)
{
	struct mtd_part *part = PART(mtd);
	return part->master->_lock_user_prot_reg(part->master, from, len);
}

static int part_writev(struct mtd_info *mtd, const struct kvec *vecs,
		unsigned long count, loff_t to, size_t *retlen)
{
	struct mtd_part *part = PART(mtd);
	return part->master->_writev(part->master, vecs, count,
				     to + part->offset, retlen);
}

static int part_erase(struct mtd_info *mtd, struct erase_info *instr)
{
	struct mtd_part *part = PART(mtd);
	int ret;

	instr->addr += part->offset;
	ret = part->master->_erase(part->master, instr);
	if (ret) {
		if (instr->fail_addr != MTD_FAIL_ADDR_UNKNOWN)
			instr->fail_addr -= part->offset;
		instr->addr -= part->offset;
	}
	return ret;
}

void mtd_erase_callback(struct erase_info *instr)
{
	if (instr->mtd->_erase == part_erase) {
		struct mtd_part *part = PART(instr->mtd);

		if (instr->fail_addr != MTD_FAIL_ADDR_UNKNOWN)
			instr->fail_addr -= part->offset;
		instr->addr -= part->offset;
	}
	if (instr->callback)
		instr->callback(instr);
}
EXPORT_SYMBOL_GPL(mtd_erase_callback);

static int part_lock(struct mtd_info *mtd, loff_t ofs, uint64_t len)
{
	struct mtd_part *part = PART(mtd);
	return part->master->_lock(part->master, ofs + part->offset, len);
}

static int part_unlock(struct mtd_info *mtd, loff_t ofs, uint64_t len)
{
	struct mtd_part *part = PART(mtd);
	return part->master->_unlock(part->master, ofs + part->offset, len);
}

static int part_is_locked(struct mtd_info *mtd, loff_t ofs, uint64_t len)
{
	struct mtd_part *part = PART(mtd);
	return part->master->_is_locked(part->master, ofs + part->offset, len);
}

static void part_sync(struct mtd_info *mtd)
{
	struct mtd_part *part = PART(mtd);
	part->master->_sync(part->master);
}

static int part_suspend(struct mtd_info *mtd)
{
	struct mtd_part *part = PART(mtd);
	return part->master->_suspend(part->master);
}

static void part_resume(struct mtd_info *mtd)
{
	struct mtd_part *part = PART(mtd);
	part->master->_resume(part->master);
}

static int part_block_isbad(struct mtd_info *mtd, loff_t ofs)
{
	struct mtd_part *part = PART(mtd);
	ofs += part->offset;
	return part->master->_block_isbad(part->master, ofs);
}

static int part_block_markbad(struct mtd_info *mtd, loff_t ofs)
{
	struct mtd_part *part = PART(mtd);
	int res;

	ofs += part->offset;
	res = part->master->_block_markbad(part->master, ofs);
	if (!res)
		mtd->ecc_stats.badblocks++;
	return res;
}

static inline void free_partition(struct mtd_part *p)
{
	kfree(p->mtd.name);
	kfree(p);
}

void part_fill_badblockstats(struct mtd_info *mtd)
{
	struct mtd_part *part = PART(mtd);
	if (part->master->block_isbad) {
		uint64_t offs = 0;
		mtd->ecc_stats.badblocks = 0;
		while (offs < mtd->size) {
			if (part->master->block_isbad(part->master,
						offs + part->offset))
				mtd->ecc_stats.badblocks++;
			offs += mtd->erasesize;
		}
	}
}

/*
 * This function unregisters and destroy all slave MTD objects which are
 * attached to the given master MTD object.
 */

int del_mtd_partitions(struct mtd_info *master)
{
	struct mtd_part *slave, *next;
	int ret, err = 0;

	mutex_lock(&mtd_partitions_mutex);
	list_for_each_entry_safe(slave, next, &mtd_partitions, list)
		if (slave->master == master) {
			ret = del_mtd_device(&slave->mtd);
			if (ret < 0) {
				err = ret;
				continue;
			}
			list_del(&slave->list);
			free_partition(slave);
		}
	mutex_unlock(&mtd_partitions_mutex);

	return err;
}

static struct mtd_part *allocate_partition(struct mtd_info *master,
			const struct mtd_partition *part, int partno,
			uint64_t cur_offset)
{
	struct mtd_part *slave;
	char *name;

	/* allocate the partition structure */
	slave = kzalloc(sizeof(*slave), GFP_KERNEL);
	name = kstrdup(part->name, GFP_KERNEL);
	if (!name || !slave) {
		printk(KERN_ERR"memory allocation error while creating partitions for \"%s\"\n",
		       master->name);
		kfree(name);
		kfree(slave);
		return ERR_PTR(-ENOMEM);
	}

	/* set up the MTD object for this partition */
	slave->mtd.type = master->type;
	slave->mtd.flags = master->flags & ~part->mask_flags;
	slave->mtd.size = part->size;
	slave->mtd.writesize = master->writesize;
	slave->mtd.writebufsize = master->writebufsize;
	slave->mtd.oobsize = master->oobsize;
	slave->mtd.oobavail = master->oobavail;
	slave->mtd.subpage_sft = master->subpage_sft;

	slave->mtd.name = name;
	slave->mtd.owner = master->owner;
	slave->mtd.backing_dev_info = master->backing_dev_info;

	/* NOTE:  we don't arrange MTDs as a tree; it'd be error-prone
	 * to have the same data be in two different partitions.
	 */
	slave->mtd.dev.parent = master->dev.parent;

	slave->mtd._read = part_read;
	slave->mtd._write = part_write;

	if (master->_panic_write)
		slave->mtd._panic_write = part_panic_write;

	if (master->_point && master->_unpoint) {
		slave->mtd._point = part_point;
		slave->mtd._unpoint = part_unpoint;
	}

	if (master->_get_unmapped_area)
		slave->mtd._get_unmapped_area = part_get_unmapped_area;
	if (master->_read_oob)
		slave->mtd._read_oob = part_read_oob;
	if (master->_write_oob)
		slave->mtd._write_oob = part_write_oob;
	if (master->_read_user_prot_reg)
		slave->mtd._read_user_prot_reg = part_read_user_prot_reg;
	if (master->_read_fact_prot_reg)
		slave->mtd._read_fact_prot_reg = part_read_fact_prot_reg;
	if (master->_write_user_prot_reg)
		slave->mtd._write_user_prot_reg = part_write_user_prot_reg;
	if (master->_lock_user_prot_reg)
		slave->mtd._lock_user_prot_reg = part_lock_user_prot_reg;
	if (master->_get_user_prot_info)
		slave->mtd._get_user_prot_info = part_get_user_prot_info;
	if (master->_get_fact_prot_info)
		slave->mtd._get_fact_prot_info = part_get_fact_prot_info;
	if (master->_sync)
		slave->mtd._sync = part_sync;
	if (!partno && !master->dev.class && master->_suspend &&
	    master->_resume) {
			slave->mtd._suspend = part_suspend;
			slave->mtd._resume = part_resume;
	}
	if (master->_writev)
		slave->mtd._writev = part_writev;
	if (master->_lock)
		slave->mtd._lock = part_lock;
	if (master->_unlock)
		slave->mtd._unlock = part_unlock;
	if (master->_is_locked)
		slave->mtd._is_locked = part_is_locked;
	if (master->_block_isbad)
		slave->mtd._block_isbad = part_block_isbad;
	if (master->_block_markbad)
		slave->mtd._block_markbad = part_block_markbad;
	slave->mtd._erase = part_erase;
	slave->master = master;
	slave->offset = part->offset;

	if (slave->offset == MTDPART_OFS_APPEND)
		slave->offset = cur_offset;
	if (slave->offset == MTDPART_OFS_NXTBLK) {
		slave->offset = cur_offset;
		if (mtd_mod_by_eb(cur_offset, master) != 0) {
			/* Round up to next erasesize */
			slave->offset = (mtd_div_by_eb(cur_offset, master) + 1) * master->erasesize;
			printk(KERN_NOTICE "Moving partition %d: "
			       "0x%012llx -> 0x%012llx\n", partno,
			       (unsigned long long)cur_offset, (unsigned long long)slave->offset);
		}
	}
	if (slave->offset == MTDPART_OFS_RETAIN) {
		slave->offset = cur_offset;
		if (master->size - slave->offset >= slave->mtd.size) {
			slave->mtd.size = master->size - slave->offset
							- slave->mtd.size;
		} else {
			printk(KERN_ERR "mtd partition \"%s\" doesn't have enough space: %#llx < %#llx, disabled\n",
				part->name, master->size - slave->offset,
				slave->mtd.size);
			/* register to preserve ordering */
			goto out_register;
		}
	}
	if (slave->mtd.size == MTDPART_SIZ_FULL)
		slave->mtd.size = master->size - slave->offset;

	printk(KERN_NOTICE "0x%012llx-0x%012llx : \"%s\"\n", (unsigned long long)slave->offset,
		(unsigned long long)(slave->offset + slave->mtd.size), slave->mtd.name);

	/* let's do some sanity checks */
	if (slave->offset >= master->size) {
		/* let's register it anyway to preserve ordering */
		slave->offset = 0;
		slave->mtd.size = 0;
		printk(KERN_ERR"mtd: partition \"%s\" is out of reach -- disabled\n",
			part->name);
		goto out_register;
	}
	if (slave->offset + slave->mtd.size > master->size) {
		slave->mtd.size = master->size - slave->offset;
		printk(KERN_WARNING"mtd: partition \"%s\" extends beyond the end of device \"%s\" -- size truncated to %#llx\n",
			part->name, master->name, (unsigned long long)slave->mtd.size);
	}
	if (master->numeraseregions > 1) {
		/* Deal with variable erase size stuff */
		int i, max = master->numeraseregions;
		u64 end = slave->offset + slave->mtd.size;
		struct mtd_erase_region_info *regions = master->eraseregions;

		/* Find the first erase regions which is part of this
		 * partition. */
		for (i = 0; i < max && regions[i].offset <= slave->offset; i++)
			;
		/* The loop searched for the region _behind_ the first one */
		if (i > 0)
			i--;

		/* Pick biggest erasesize */
		for (; i < max && regions[i].offset < end; i++) {
			if (slave->mtd.erasesize < regions[i].erasesize) {
				slave->mtd.erasesize = regions[i].erasesize;
			}
		}
		BUG_ON(slave->mtd.erasesize == 0);
	} else {
		/* Single erase size */
		slave->mtd.erasesize = master->erasesize;
	}

	if ((slave->mtd.flags & MTD_WRITEABLE) &&
	    mtd_mod_by_eb(slave->offset, &slave->mtd)) {
		/* Doesn't start on a boundary of major erase size */
		/* FIXME: Let it be writable if it is on a boundary of
		 * _minor_ erase size though */
		slave->mtd.flags &= ~MTD_WRITEABLE;
		printk(KERN_WARNING"mtd: partition \"%s\" doesn't start on an erase block boundary -- force read-only\n",
			part->name);
	}
	if ((slave->mtd.flags & MTD_WRITEABLE) &&
	    mtd_mod_by_eb(slave->mtd.size, &slave->mtd)) {
		slave->mtd.flags &= ~MTD_WRITEABLE;
		printk(KERN_WARNING"mtd: partition \"%s\" doesn't end on an erase block -- force read-only\n",
			part->name);
	}

	slave->mtd.ecclayout = master->ecclayout;
<<<<<<< HEAD
	slave->mtd.ecc_strength = master->ecc_strength;
	if (master->_block_isbad) {
		uint64_t offs = 0;

		while (offs < slave->mtd.size) {
			if (mtd_block_isbad(master, offs + slave->offset))
				slave->mtd.ecc_stats.badblocks++;
			offs += slave->mtd.erasesize;
		}
	}
=======

#ifndef CONFIG_MTD_LAZYECCSTATS
	part_fill_badblockstats(&(slave->mtd));
#endif
>>>>>>> 3f6240f3

out_register:
	return slave;
}

int mtd_add_partition(struct mtd_info *master, char *name,
		      long long offset, long long length)
{
	struct mtd_partition part;
	struct mtd_part *p, *new;
	uint64_t start, end;
	int ret = 0;

	/* the direct offset is expected */
	if (offset == MTDPART_OFS_APPEND ||
	    offset == MTDPART_OFS_NXTBLK)
		return -EINVAL;

	if (length == MTDPART_SIZ_FULL)
		length = master->size - offset;

	if (length <= 0)
		return -EINVAL;

	part.name = name;
	part.size = length;
	part.offset = offset;
	part.mask_flags = 0;
	part.ecclayout = NULL;

	new = allocate_partition(master, &part, -1, offset);
	if (IS_ERR(new))
		return PTR_ERR(new);

	start = offset;
	end = offset + length;

	mutex_lock(&mtd_partitions_mutex);
	list_for_each_entry(p, &mtd_partitions, list)
		if (p->master == master) {
			if ((start >= p->offset) &&
			    (start < (p->offset + p->mtd.size)))
				goto err_inv;

			if ((end >= p->offset) &&
			    (end < (p->offset + p->mtd.size)))
				goto err_inv;
		}

	list_add(&new->list, &mtd_partitions);
	mutex_unlock(&mtd_partitions_mutex);

	add_mtd_device(&new->mtd);

	return ret;
err_inv:
	mutex_unlock(&mtd_partitions_mutex);
	free_partition(new);
	return -EINVAL;
}
EXPORT_SYMBOL_GPL(mtd_add_partition);

int mtd_del_partition(struct mtd_info *master, int partno)
{
	struct mtd_part *slave, *next;
	int ret = -EINVAL;

	mutex_lock(&mtd_partitions_mutex);
	list_for_each_entry_safe(slave, next, &mtd_partitions, list)
		if ((slave->master == master) &&
		    (slave->mtd.index == partno)) {
			ret = del_mtd_device(&slave->mtd);
			if (ret < 0)
				break;

			list_del(&slave->list);
			free_partition(slave);
			break;
		}
	mutex_unlock(&mtd_partitions_mutex);

	return ret;
}
EXPORT_SYMBOL_GPL(mtd_del_partition);

/*
 * This function, given a master MTD object and a partition table, creates
 * and registers slave MTD objects which are bound to the master according to
 * the partition definitions.
 *
 * We don't register the master, or expect the caller to have done so,
 * for reasons of data integrity.
 */

int add_mtd_partitions(struct mtd_info *master,
		       const struct mtd_partition *parts,
		       int nbparts)
{
	struct mtd_part *slave;
	uint64_t cur_offset = 0;
	int i;

	printk(KERN_NOTICE "Creating %d MTD partitions on \"%s\":\n", nbparts, master->name);

	for (i = 0; i < nbparts; i++) {
		slave = allocate_partition(master, parts + i, i, cur_offset);
		if (IS_ERR(slave))
			return PTR_ERR(slave);

		mutex_lock(&mtd_partitions_mutex);
		list_add(&slave->list, &mtd_partitions);
		mutex_unlock(&mtd_partitions_mutex);

		add_mtd_device(&slave->mtd);

		cur_offset = slave->offset + slave->mtd.size;
	}

	return 0;
}

static DEFINE_SPINLOCK(part_parser_lock);
static LIST_HEAD(part_parsers);

static struct mtd_part_parser *get_partition_parser(const char *name)
{
	struct mtd_part_parser *p, *ret = NULL;

	spin_lock(&part_parser_lock);

	list_for_each_entry(p, &part_parsers, list)
		if (!strcmp(p->name, name) && try_module_get(p->owner)) {
			ret = p;
			break;
		}

	spin_unlock(&part_parser_lock);

	return ret;
}

#define put_partition_parser(p) do { module_put((p)->owner); } while (0)

int register_mtd_parser(struct mtd_part_parser *p)
{
	spin_lock(&part_parser_lock);
	list_add(&p->list, &part_parsers);
	spin_unlock(&part_parser_lock);

	return 0;
}
EXPORT_SYMBOL_GPL(register_mtd_parser);

int deregister_mtd_parser(struct mtd_part_parser *p)
{
	spin_lock(&part_parser_lock);
	list_del(&p->list);
	spin_unlock(&part_parser_lock);
	return 0;
}
EXPORT_SYMBOL_GPL(deregister_mtd_parser);

/*
 * Do not forget to update 'parse_mtd_partitions()' kerneldoc comment if you
 * are changing this array!
 */
static const char *default_mtd_part_types[] = {
	"cmdlinepart",
	"ofpart",
	NULL
};

/**
 * parse_mtd_partitions - parse MTD partitions
 * @master: the master partition (describes whole MTD device)
 * @types: names of partition parsers to try or %NULL
 * @pparts: array of partitions found is returned here
 * @data: MTD partition parser-specific data
 *
 * This function tries to find partition on MTD device @master. It uses MTD
 * partition parsers, specified in @types. However, if @types is %NULL, then
 * the default list of parsers is used. The default list contains only the
 * "cmdlinepart" and "ofpart" parsers ATM.
 *
 * This function may return:
 * o a negative error code in case of failure
 * o zero if no partitions were found
 * o a positive number of found partitions, in which case on exit @pparts will
 *   point to an array containing this number of &struct mtd_info objects.
 */
int parse_mtd_partitions(struct mtd_info *master, const char **types,
			 struct mtd_partition **pparts,
			 struct mtd_part_parser_data *data)
{
	struct mtd_part_parser *parser;
	int ret = 0;

	if (!types)
		types = default_mtd_part_types;

	for ( ; ret <= 0 && *types; types++) {
		parser = get_partition_parser(*types);
		if (!parser && !request_module("%s", *types))
			parser = get_partition_parser(*types);
		if (!parser)
			continue;
		ret = (*parser->parse_fn)(master, pparts, data);
		if (ret > 0) {
			printk(KERN_NOTICE "%d %s partitions found on MTD device %s\n",
			       ret, parser->name, master->name);
		}
		put_partition_parser(parser);
	}
	return ret;
}

int mtd_is_partition(struct mtd_info *mtd)
{
	struct mtd_part *part;
	int ispart = 0;

	mutex_lock(&mtd_partitions_mutex);
	list_for_each_entry(part, &mtd_partitions, list)
		if (&part->mtd == mtd) {
			ispart = 1;
			break;
		}
	mutex_unlock(&mtd_partitions_mutex);

	return ispart;
}
EXPORT_SYMBOL_GPL(mtd_is_partition);<|MERGE_RESOLUTION|>--- conflicted
+++ resolved
@@ -316,11 +316,11 @@
 void part_fill_badblockstats(struct mtd_info *mtd)
 {
 	struct mtd_part *part = PART(mtd);
-	if (part->master->block_isbad) {
+	if (part->master->_block_isbad) {
 		uint64_t offs = 0;
 		mtd->ecc_stats.badblocks = 0;
 		while (offs < mtd->size) {
-			if (part->master->block_isbad(part->master,
+			if (mtd_block_isbad(part->master,
 						offs + part->offset))
 				mtd->ecc_stats.badblocks++;
 			offs += mtd->erasesize;
@@ -531,8 +531,11 @@
 	}
 
 	slave->mtd.ecclayout = master->ecclayout;
-<<<<<<< HEAD
 	slave->mtd.ecc_strength = master->ecc_strength;
+
+#ifndef CONFIG_MTD_LAZYECCSTATS
+	part_fill_badblockstats(&(slave->mtd));
+#endif
 	if (master->_block_isbad) {
 		uint64_t offs = 0;
 
@@ -542,12 +545,6 @@
 			offs += slave->mtd.erasesize;
 		}
 	}
-=======
-
-#ifndef CONFIG_MTD_LAZYECCSTATS
-	part_fill_badblockstats(&(slave->mtd));
-#endif
->>>>>>> 3f6240f3
 
 out_register:
 	return slave;
