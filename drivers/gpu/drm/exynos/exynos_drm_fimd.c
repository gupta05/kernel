--- conflicted
+++ resolved
@@ -285,20 +285,9 @@
 	}
 }
 
-<<<<<<< HEAD
-static int fimd_ctx_initialize(struct fimd_context *ctx,
-			struct drm_device *drm_dev)
-{
-	struct exynos_drm_private *priv;
-	priv = drm_dev->dev_private;
-
-	ctx->drm_dev = drm_dev;
-	ctx->pipe = priv->pipe++;
-=======
 static int fimd_iommu_attach_devices(struct fimd_context *ctx,
 			struct drm_device *drm_dev)
 {
->>>>>>> 007760cf
 
 	/* attach this sub driver to iommu mapping if supported. */
 	if (is_drm_iommu_supported(ctx->drm_dev)) {
@@ -320,11 +309,7 @@
 	return 0;
 }
 
-<<<<<<< HEAD
-static void fimd_ctx_remove(struct fimd_context *ctx)
-=======
 static void fimd_iommu_detach_devices(struct fimd_context *ctx)
->>>>>>> 007760cf
 {
 	/* detach this sub driver from iommu mapping if supported. */
 	if (is_drm_iommu_supported(ctx->drm_dev))
@@ -548,22 +533,14 @@
 	win_data->offset_y = plane->crtc_y;
 	win_data->ovl_width = plane->crtc_width;
 	win_data->ovl_height = plane->crtc_height;
-<<<<<<< HEAD
-=======
 	win_data->fb_pitch = plane->pitch;
->>>>>>> 007760cf
 	win_data->fb_width = plane->fb_width;
 	win_data->fb_height = plane->fb_height;
 	win_data->dma_addr = plane->dma_addr[0] + offset;
 	win_data->bpp = plane->bpp;
 	win_data->pixel_format = plane->pixel_format;
-<<<<<<< HEAD
-	win_data->buf_offsize = (plane->fb_width - plane->crtc_width) *
-				(plane->bpp >> 3);
-=======
 	win_data->buf_offsize =
 		plane->pitch - (plane->crtc_width * (plane->bpp >> 3));
->>>>>>> 007760cf
 	win_data->line_size = plane->crtc_width * (plane->bpp >> 3);
 
 	DRM_DEBUG_KMS("offset_x = %d, offset_y = %d\n",
@@ -1076,32 +1053,15 @@
 {
 	struct fimd_context *ctx = dev_get_drvdata(dev);
 	struct drm_device *drm_dev = data;
-<<<<<<< HEAD
-	int ret;
-
-	ret = fimd_ctx_initialize(ctx, drm_dev);
-	if (ret) {
-		DRM_ERROR("fimd_ctx_initialize failed.\n");
-		return ret;
-	}
-=======
 	struct exynos_drm_private *priv = drm_dev->dev_private;
 	int ret;
 
 	ctx->drm_dev = drm_dev;
 	ctx->pipe = priv->pipe++;
->>>>>>> 007760cf
 
 	ctx->crtc = exynos_drm_crtc_create(drm_dev, ctx->pipe,
 					   EXYNOS_DISPLAY_TYPE_LCD,
 					   &fimd_crtc_ops, ctx);
-<<<<<<< HEAD
-	if (IS_ERR(ctx->crtc)) {
-		fimd_ctx_remove(ctx);
-		return PTR_ERR(ctx->crtc);
-	}
-=======
->>>>>>> 007760cf
 
 	if (ctx->display)
 		exynos_drm_create_enc_conn(drm_dev, ctx->display);
@@ -1120,19 +1080,11 @@
 	struct fimd_context *ctx = dev_get_drvdata(dev);
 
 	fimd_dpms(ctx->crtc, DRM_MODE_DPMS_OFF);
-<<<<<<< HEAD
+
+	fimd_iommu_detach_devices(ctx);
 
 	if (ctx->display)
 		exynos_dpi_remove(ctx->display);
-
-	fimd_ctx_remove(ctx);
-=======
-
-	fimd_iommu_detach_devices(ctx);
-
-	if (ctx->display)
-		exynos_dpi_remove(ctx->display);
->>>>>>> 007760cf
 }
 
 static const struct component_ops fimd_component_ops = {
