--- conflicted
+++ resolved
@@ -44,15 +44,12 @@
 #define MIXER_WIN_NR		3
 #define MIXER_DEFAULT_WIN	0
 
-<<<<<<< HEAD
-=======
 /* The pixelformats that are natively supported by the mixer. */
 #define MXR_FORMAT_RGB565	4
 #define MXR_FORMAT_ARGB1555	5
 #define MXR_FORMAT_ARGB4444	6
 #define MXR_FORMAT_ARGB8888	7
 
->>>>>>> 4b8a8262
 struct mixer_resources {
 	int			irq;
 	void __iomem		*mixer_regs;
@@ -388,10 +385,6 @@
 	struct mixer_resources *res = &ctx->mixer_res;
 	unsigned long flags;
 	struct exynos_drm_plane *plane;
-<<<<<<< HEAD
-	unsigned int buf_num = 1;
-=======
->>>>>>> 4b8a8262
 	dma_addr_t luma_addr[2], chroma_addr[2];
 	bool tiled_mode = false;
 	bool crcb_mode = false;
@@ -407,31 +400,13 @@
 		crcb_mode = true;
 		break;
 	default:
-<<<<<<< HEAD
-		/* ignore pixel format at disable time */
-		if (!plane->dma_addr[0])
-			break;
-
-=======
->>>>>>> 4b8a8262
 		DRM_ERROR("pixel format for vp is wrong [%d].\n",
 				plane->pixel_format);
 		return;
 	}
 
-<<<<<<< HEAD
-	if (buf_num == 2) {
-		luma_addr[0] = plane->dma_addr[0];
-		chroma_addr[0] = plane->dma_addr[1];
-	} else {
-		luma_addr[0] = plane->dma_addr[0];
-		chroma_addr[0] = plane->dma_addr[0]
-			+ (plane->pitch * plane->fb_height);
-	}
-=======
 	luma_addr[0] = plane->dma_addr[0];
 	chroma_addr[0] = plane->dma_addr[1];
->>>>>>> 4b8a8262
 
 	if (plane->scan_flag & DRM_MODE_FLAG_INTERLACE) {
 		ctx->interlace = true;
@@ -537,11 +512,7 @@
 	return -ENOTSUPP;
 }
 
-<<<<<<< HEAD
-static void mixer_graph_buffer(struct mixer_context *ctx, int win)
-=======
 static void mixer_graph_buffer(struct mixer_context *ctx, unsigned int win)
->>>>>>> 4b8a8262
 {
 	struct mixer_resources *res = &ctx->mixer_res;
 	unsigned long flags;
@@ -553,27 +524,18 @@
 	u32 val;
 
 	plane = &ctx->planes[win];
-<<<<<<< HEAD
-=======
 
 	switch (plane->pixel_format) {
 	case DRM_FORMAT_XRGB4444:
 		fmt = MXR_FORMAT_ARGB4444;
 		break;
->>>>>>> 4b8a8262
 
 	case DRM_FORMAT_XRGB1555:
 		fmt = MXR_FORMAT_ARGB1555;
 		break;
 
-<<<<<<< HEAD
-	switch (plane->bpp) {
-	case 16:
-		fmt = ARGB4444;
-=======
 	case DRM_FORMAT_RGB565:
 		fmt = MXR_FORMAT_RGB565;
->>>>>>> 4b8a8262
 		break;
 
 	case DRM_FORMAT_XRGB8888:
