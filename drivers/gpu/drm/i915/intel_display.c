--- conflicted
+++ resolved
@@ -211,8 +211,6 @@
 	}
 }
 
-<<<<<<< HEAD
-=======
 static void intel_update_czclk(struct drm_i915_private *dev_priv)
 {
 	if (!IS_VALLEYVIEW(dev_priv))
@@ -224,7 +222,6 @@
 	DRM_DEBUG_DRIVER("CZ clock rate: %d kHz\n", dev_priv->czclk_freq);
 }
 
->>>>>>> 3a2fb2c3
 static inline u32 /* units of 100MHz */
 intel_fdi_link_freq(struct drm_device *dev)
 {
@@ -5152,11 +5149,7 @@
 	if (INTEL_INFO(dev)->gen >= 9)
 		skylake_scaler_disable(intel_crtc);
 	else
-<<<<<<< HEAD
-		ironlake_pfit_disable(intel_crtc);
-=======
 		ironlake_pfit_disable(intel_crtc, false);
->>>>>>> 3a2fb2c3
 
 	if (!is_dsi)
 		intel_ddi_disable_pipe_clock(intel_crtc);
@@ -12539,25 +12532,12 @@
 				      DRM_MODE_FLAG_NVSYNC);
 	}
 
-<<<<<<< HEAD
-	PIPE_CONF_CHECK_I(pipe_src_w);
-	PIPE_CONF_CHECK_I(pipe_src_h);
-
-=======
->>>>>>> 3a2fb2c3
 	PIPE_CONF_CHECK_X(gmch_pfit.control);
 	/* pfit ratios are autocomputed by the hw on gen4+ */
 	if (INTEL_INFO(dev)->gen < 4)
 		PIPE_CONF_CHECK_I(gmch_pfit.pgm_ratios);
 	PIPE_CONF_CHECK_X(gmch_pfit.lvds_border_bits);
 
-<<<<<<< HEAD
-	PIPE_CONF_CHECK_I(pch_pfit.enabled);
-	if (current_config->pch_pfit.enabled) {
-		PIPE_CONF_CHECK_X(pch_pfit.pos);
-		PIPE_CONF_CHECK_X(pch_pfit.size);
-	}
-=======
 	if (!adjust) {
 		PIPE_CONF_CHECK_I(pipe_src_w);
 		PIPE_CONF_CHECK_I(pipe_src_h);
@@ -12567,7 +12547,6 @@
 			PIPE_CONF_CHECK_X(pch_pfit.pos);
 			PIPE_CONF_CHECK_X(pch_pfit.size);
 		}
->>>>>>> 3a2fb2c3
 
 		PIPE_CONF_CHECK_I(scaler_state.scaler_id);
 	}
@@ -13599,13 +13578,6 @@
 	if (!crtc->state->active)
 		return;
 
-<<<<<<< HEAD
-	if (state->visible)
-		/* FIXME: kill this fastboot hack */
-		intel_update_pipe_size(intel_crtc);
-
-=======
->>>>>>> 3a2fb2c3
 	dev_priv->display.update_primary_plane(crtc, fb,
 					       state->src.x1 >> 16,
 					       state->src.y1 >> 16);
@@ -14954,12 +14926,9 @@
 		}
 	}
 
-<<<<<<< HEAD
-=======
 	intel_update_czclk(dev_priv);
 	intel_update_cdclk(dev);
 
->>>>>>> 3a2fb2c3
 	intel_shared_dpll_init(dev);
 
 	/* Just disable it once at startup */
