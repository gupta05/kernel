--- conflicted
+++ resolved
@@ -51,20 +51,24 @@
 	  To compile this driver as a module, choose M here: the module
 	  will be called panel-sharp-lq101r1sx01.
 
-<<<<<<< HEAD
 config DRM_PANEL_AUO_NOVATEK_1080P_VID
 	tristate "AUO Novatek 1080p video mode panel"
-=======
-config DRM_PANEL_PANASONIC_VVX10F034N00
-	tristate "Panasonic VVX10F034N00 1920x1200 video mode panel"
->>>>>>> 05523908
 	depends on OF
 	depends on DRM_MIPI_DSI
 	depends on BACKLIGHT_CLASS_DEVICE
 	help
-<<<<<<< HEAD
 	  Say Y here if you want to enable support for AUO 1080p DSI panel
 	  as found in some Sony XPERIA Z3 devices
+
+config DRM_PANEL_PANASONIC_VVX10F034N00
+	tristate "Panasonic VVX10F034N00 1920x1200 video mode panel"
+	depends on OF
+	depends on DRM_MIPI_DSI
+	depends on BACKLIGHT_CLASS_DEVICE
+	help
+	  Say Y here if you want to enable support for Panasonic VVX10F034N00
+	  WUXGA (1920x1200) Novatek NT1397-based DSI panel as found in some
+	  Xperia Z2 tablets
 
 config DRM_PANEL_SHARP_LS043T1LE01
 	tristate "Sharp LS043T1LE01 qHD video mode panel"
@@ -83,11 +87,4 @@
 	help
 	  Say Y here if you want to enable support for SHARP 1080p DSI panel
 	  as found in some Sony XPERIA Z3 devices
-
-=======
-	  Say Y here if you want to enable support for Panasonic VVX10F034N00
-	  WUXGA (1920x1200) Novatek NT1397-based DSI panel as found in some
-	  Xperia Z2 tablets
->>>>>>> 05523908
-
 endmenu