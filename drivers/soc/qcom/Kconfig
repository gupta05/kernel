#
# QCOM Soc drivers
#
config QCOM_GSBI
        tristate "QCOM General Serial Bus Interface"
        depends on ARCH_QCOM
        select MFD_SYSCON
        help
          Say y here to enable GSBI support.  The GSBI provides control
          functions for connecting the underlying serial UART, SPI, and I2C
          devices to the output pins.

config QCOM_PM
	bool "Qualcomm Power Management"
	depends on ARCH_QCOM && !ARM64
	select QCOM_SCM
	help
	  QCOM Platform specific power driver to manage cores and L2 low power
	  modes. It interface with various system drivers to put the cores in
	  low power modes.

config QCOM_SMEM
	tristate "Qualcomm Shared Memory Manager (SMEM)"
	depends on ARCH_QCOM
	depends on HWSPINLOCK
	help
	  Say y here to enable support for the Qualcomm Shared Memory Manager.
	  The driver provides an interface to items in a heap shared among all
	  processors in a Qualcomm platform.

config QCOM_SMD
	tristate "Qualcomm Shared Memory Driver (SMD)"
	depends on QCOM_SMEM
	help
	  Say y here to enable support for the Qualcomm Shared Memory Driver
	  providing communication channels to remote processors in Qualcomm
	  platforms.

config QCOM_SMD_RPM
	tristate "Qualcomm Resource Power Manager (RPM) over SMD"
	depends on QCOM_SMD && OF
	help
	  If you say yes to this option, support will be included for the
	  Resource Power Manager system found in the Qualcomm 8974 based
	  devices.

	  This is required to access many regulators, clocks and bus
	  frequencies controlled by the RPM on these devices.

	  Say M here if you want to include support for the Qualcomm RPM as a
	  module. This will build a module called "qcom-smd-rpm".

<<<<<<< HEAD
config QCOM_SMEM_STATE
	bool

config QCOM_SMP2P
	bool "Qualcomm Shared Memory Point to Point support"
	depends on QCOM_SMEM
	select QCOM_SMEM_STATE
	help
	  Say yes here to support the Qualcomm Shared Memory Point to Point
	  protocol.

config QCOM_SMSM
	bool "Qualcomm Shared Memory State Machine"
	depends on QCOM_SMEM
	select QCOM_SMEM_STATE
	help
	  Say yes here to support the Qualcomm Shared Memory State Machine.
	  The state machine is represented by bits in shared memory.

config QCOM_WCNSS_CTRL
	tristate "Qualcomm WCNSS control driver"
	depends on QCOM_SMD
	help
	  Client driver for the WCNSS_CTRL SMD channel, used to download nv
	  firmware to a newly booted WCNSS chip.
=======
config QCOM_OCMEM
	tristate "Qualcomm OCMEM driver"
	depends on QCOM_SMD
	help
	  Allocator for OCMEM (On Chip MEMory).
>>>>>>> 214638bd
<|MERGE_RESOLUTION|>--- conflicted
+++ resolved
@@ -50,7 +50,6 @@
 	  Say M here if you want to include support for the Qualcomm RPM as a
 	  module. This will build a module called "qcom-smd-rpm".
 
-<<<<<<< HEAD
 config QCOM_SMEM_STATE
 	bool
 
@@ -76,10 +75,9 @@
 	help
 	  Client driver for the WCNSS_CTRL SMD channel, used to download nv
 	  firmware to a newly booted WCNSS chip.
-=======
+
 config QCOM_OCMEM
 	tristate "Qualcomm OCMEM driver"
 	depends on QCOM_SMD
 	help
-	  Allocator for OCMEM (On Chip MEMory).
->>>>>>> 214638bd
+	  Allocator for OCMEM (On Chip MEMory).