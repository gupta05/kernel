--- conflicted
+++ resolved
@@ -1198,15 +1198,9 @@
 
 	dev_dbg(chan2dev(chan), "%s\n", __func__);
 
-<<<<<<< HEAD
-	spin_lock_bh(&atchan->lock);
-	if (!at_xdmac_chan_is_paused(atchan)) {
-		spin_unlock_bh(&atchan->lock);
-=======
 	spin_lock_irqsave(&atchan->lock, flags);
 	if (!at_xdmac_chan_is_paused(atchan)) {
 		spin_unlock_irqrestore(&atchan->lock, flags);
->>>>>>> 4b8a8262
 		return 0;
 	}
 
