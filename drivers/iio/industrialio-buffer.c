--- conflicted
+++ resolved
@@ -814,16 +814,6 @@
 }
 
 static const char * const iio_scan_elements_group_name = "scan_elements";
-<<<<<<< HEAD
-
-static DEVICE_ATTR(length, S_IRUGO | S_IWUSR, iio_buffer_read_length,
-		   iio_buffer_write_length);
-static struct device_attribute dev_attr_length_ro = __ATTR(length,
-	S_IRUGO, iio_buffer_read_length, NULL);
-static DEVICE_ATTR(enable, S_IRUGO | S_IWUSR,
-		   iio_buffer_show_enable, iio_buffer_store_enable);
-
-=======
 
 static ssize_t iio_buffer_show_watermark(struct device *dev,
 					 struct device_attribute *attr,
@@ -888,7 +878,6 @@
 	&dev_attr_watermark.attr,
 };
 
->>>>>>> 007760cf
 int iio_buffer_alloc_sysfs_and_mask(struct iio_dev *indio_dev)
 {
 	struct iio_dev_attr *p;
@@ -906,23 +895,6 @@
 			attrcount++;
 	}
 
-<<<<<<< HEAD
-	buffer->buffer_group.name = "buffer";
-	buffer->buffer_group.attrs = kcalloc(attrcount + 3,
-			sizeof(*buffer->buffer_group.attrs), GFP_KERNEL);
-	if (!buffer->buffer_group.attrs)
-		return -ENOMEM;
-
-	if (buffer->access->set_length)
-		buffer->buffer_group.attrs[0] = &dev_attr_length.attr;
-	else
-		buffer->buffer_group.attrs[0] = &dev_attr_length_ro.attr;
-	buffer->buffer_group.attrs[1] = &dev_attr_enable.attr;
-	if (buffer->attrs)
-		memcpy(&buffer->buffer_group.attrs[2], buffer->attrs,
-			sizeof(*&buffer->buffer_group.attrs) * attrcount);
-	buffer->buffer_group.attrs[attrcount+2] = NULL;
-=======
 	attr = kcalloc(attrcount + ARRAY_SIZE(iio_buffer_attrs) + 1,
 		       sizeof(struct attribute *), GFP_KERNEL);
 	if (!attr)
@@ -940,7 +912,6 @@
 
 	buffer->buffer_group.name = "buffer";
 	buffer->buffer_group.attrs = attr;
->>>>>>> 007760cf
 
 	indio_dev->groups[indio_dev->groupcounter++] = &buffer->buffer_group;
 
