--- conflicted
+++ resolved
@@ -1049,10 +1049,7 @@
 	}
 
 	INIT_WORK(&bci->work, twl4030_bci_usb_work);
-<<<<<<< HEAD
-=======
 	INIT_DELAYED_WORK(&bci->current_worker, twl4030_current_worker);
->>>>>>> 9fe8ecca
 
 	bci->usb_nb.notifier_call = twl4030_bci_usb_ncb;
 	if (bci->dev->of_node) {
@@ -1060,11 +1057,6 @@
 
 		phynode = of_find_compatible_node(bci->dev->of_node->parent,
 						  NULL, "ti,twl4030-usb");
-<<<<<<< HEAD
-		if (phynode)
-			bci->transceiver = devm_usb_get_phy_by_node(
-				bci->dev, phynode, &bci->usb_nb);
-=======
 		if (phynode) {
 			bci->transceiver = devm_usb_get_phy_by_node(
 				bci->dev, phynode, &bci->usb_nb);
@@ -1072,7 +1064,6 @@
 			    PTR_ERR(bci->transceiver) == -EPROBE_DEFER)
 				return -EPROBE_DEFER;
 		}
->>>>>>> 9fe8ecca
 	}
 
 	/* Enable interrupts now. */
@@ -1115,23 +1106,6 @@
 		twl4030_charger_enable_backup(0, 0);
 
 	return 0;
-<<<<<<< HEAD
-
-fail_unmask_interrupts:
-	free_irq(bci->irq_bci, bci);
-fail_bci_irq:
-	free_irq(bci->irq_chg, bci);
-fail_chg_irq:
-	power_supply_unregister(bci->usb);
-fail_register_usb:
-	power_supply_unregister(bci->ac);
-fail_register_ac:
-fail_no_battery:
-	kfree(bci);
-
-	return ret;
-=======
->>>>>>> 9fe8ecca
 }
 
 static int __exit twl4030_bci_remove(struct platform_device *pdev)
@@ -1152,15 +1126,6 @@
 	twl_i2c_write_u8(TWL4030_MODULE_INTERRUPTS, 0xff,
 			 TWL4030_INTERRUPTS_BCIIMR2A);
 
-<<<<<<< HEAD
-	free_irq(bci->irq_bci, bci);
-	free_irq(bci->irq_chg, bci);
-	power_supply_unregister(bci->usb);
-	power_supply_unregister(bci->ac);
-	kfree(bci);
-
-=======
->>>>>>> 9fe8ecca
 	return 0;
 }
 
