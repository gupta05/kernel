/*
 * This file is based on code from OCTEON SDK by Cavium Networks.
 *
 * Copyright (c) 2003-2007 Cavium Networks
 *
 * This file is free software; you can redistribute it and/or modify
 * it under the terms of the GNU General Public License, Version 2, as
 * published by the Free Software Foundation.
 */

#include <linux/kernel.h>
#include <linux/netdevice.h>
#include <linux/interrupt.h>
#include <linux/phy.h>
#include <linux/ratelimit.h>
#include <net/dst.h>

#include <asm/octeon/octeon.h>

#include "ethernet-defines.h"
#include "octeon-ethernet.h"
#include "ethernet-util.h"
#include "ethernet-mdio.h"

#include <asm/octeon/cvmx-helper.h>

#include <asm/octeon/cvmx-ipd-defs.h>
#include <asm/octeon/cvmx-npi-defs.h>
#include <asm/octeon/cvmx-gmxx-defs.h>

static DEFINE_SPINLOCK(global_register_lock);

static int number_rgmii_ports;

static void cvm_oct_set_hw_preamble(struct octeon_ethernet *priv, bool enable)
{
	union cvmx_gmxx_rxx_frm_ctl gmxx_rxx_frm_ctl;
	union cvmx_ipd_sub_port_fcs ipd_sub_port_fcs;
	union cvmx_gmxx_rxx_int_reg gmxx_rxx_int_reg;
	int interface = INTERFACE(priv->port);
	int index = INDEX(priv->port);

	/* Set preamble checking. */
	gmxx_rxx_frm_ctl.u64 = cvmx_read_csr(CVMX_GMXX_RXX_FRM_CTL(index,
								   interface));
	gmxx_rxx_frm_ctl.s.pre_chk = enable;
	cvmx_write_csr(CVMX_GMXX_RXX_FRM_CTL(index, interface),
		       gmxx_rxx_frm_ctl.u64);

	/* Set FCS stripping. */
	ipd_sub_port_fcs.u64 = cvmx_read_csr(CVMX_IPD_SUB_PORT_FCS);
	if (enable)
		ipd_sub_port_fcs.s.port_bit |= 1ull << priv->port;
	else
		ipd_sub_port_fcs.s.port_bit &=
					0xffffffffull ^ (1ull << priv->port);
	cvmx_write_csr(CVMX_IPD_SUB_PORT_FCS, ipd_sub_port_fcs.u64);

	/* Clear any error bits. */
	gmxx_rxx_int_reg.u64 = cvmx_read_csr(CVMX_GMXX_RXX_INT_REG(index,
								   interface));
	cvmx_write_csr(CVMX_GMXX_RXX_INT_REG(index, interface),
		       gmxx_rxx_int_reg.u64);
}

static void cvm_oct_rgmii_poll(struct net_device *dev)
{
	struct octeon_ethernet *priv = netdev_priv(dev);
	unsigned long flags = 0;
	cvmx_helper_link_info_t link_info;
	int use_global_register_lock = (priv->phydev == NULL);

	BUG_ON(in_interrupt());
	if (use_global_register_lock) {
		/*
		 * Take the global register lock since we are going to
		 * touch registers that affect more than one port.
		 */
		spin_lock_irqsave(&global_register_lock, flags);
	} else {
		mutex_lock(&priv->phydev->bus->mdio_lock);
	}

	link_info = cvmx_helper_link_get(priv->port);
	if (link_info.u64 == priv->link_info) {
		if (link_info.s.speed == 10) {
			/*
			 * Read the GMXX_RXX_INT_REG[PCTERR] bit and
			 * see if we are getting preamble errors.
			 */
			int interface = INTERFACE(priv->port);
			int index = INDEX(priv->port);
			union cvmx_gmxx_rxx_int_reg gmxx_rxx_int_reg;

			gmxx_rxx_int_reg.u64 =
			    cvmx_read_csr(CVMX_GMXX_RXX_INT_REG
					  (index, interface));
			if (gmxx_rxx_int_reg.s.pcterr) {
				/*
				 * We are getting preamble errors at
				 * 10Mbps.  Most likely the PHY is
				 * giving us packets with mis aligned
				 * preambles. In order to get these
				 * packets we need to disable preamble
				 * checking and do it in software.
				 */
				cvm_oct_set_hw_preamble(priv, false);
				printk_ratelimited("%s: Using 10Mbps with software preamble removal\n",
						   dev->name);
			}
		}

		if (use_global_register_lock)
			spin_unlock_irqrestore(&global_register_lock, flags);
		else
			mutex_unlock(&priv->phydev->bus->mdio_lock);
		return;
	}

	/* Since the 10Mbps preamble workaround is allowed we need to enable
<<<<<<< HEAD
	   preamble checking, FCS stripping, and clear error bits on
	   every speed change. If errors occur during 10Mbps operation
	   the above code will change this stuff */
=======
	 * preamble checking, FCS stripping, and clear error bits on
	 * every speed change. If errors occur during 10Mbps operation
	 * the above code will change this stuff
	 */
>>>>>>> 9fe8ecca
	cvm_oct_set_hw_preamble(priv, true);

	if (priv->phydev == NULL) {
		link_info = cvmx_helper_link_autoconf(priv->port);
		priv->link_info = link_info.u64;
	}

	if (use_global_register_lock)
		spin_unlock_irqrestore(&global_register_lock, flags);
	else
		mutex_unlock(&priv->phydev->bus->mdio_lock);

	if (priv->phydev == NULL) {
		/* Tell core. */
		if (link_info.s.link_up) {
			if (!netif_carrier_ok(dev))
				netif_carrier_on(dev);
		} else if (netif_carrier_ok(dev)) {
			netif_carrier_off(dev);
		}
		cvm_oct_note_carrier(priv, link_info);
	}
}

static int cmv_oct_rgmii_gmx_interrupt(int interface)
{
	int index;
	int count = 0;

	/* Loop through every port of this interface */
	for (index = 0;
	     index < cvmx_helper_ports_on_interface(interface);
	     index++) {
		union cvmx_gmxx_rxx_int_reg gmx_rx_int_reg;

		/* Read the GMX interrupt status bits */
		gmx_rx_int_reg.u64 = cvmx_read_csr(CVMX_GMXX_RXX_INT_REG
					  (index, interface));
		gmx_rx_int_reg.u64 &= cvmx_read_csr(CVMX_GMXX_RXX_INT_EN
					  (index, interface));

		/* Poll the port if inband status changed */
		if (gmx_rx_int_reg.s.phy_dupx || gmx_rx_int_reg.s.phy_link ||
		    gmx_rx_int_reg.s.phy_spd) {
			struct net_device *dev =
				    cvm_oct_device[cvmx_helper_get_ipd_port
						   (interface, index)];
			struct octeon_ethernet *priv = netdev_priv(dev);

			if (dev && !atomic_read(&cvm_oct_poll_queue_stopping))
				queue_work(cvm_oct_poll_queue,
					   &priv->port_work);

			gmx_rx_int_reg.u64 = 0;
			gmx_rx_int_reg.s.phy_dupx = 1;
			gmx_rx_int_reg.s.phy_link = 1;
			gmx_rx_int_reg.s.phy_spd = 1;
			cvmx_write_csr(CVMX_GMXX_RXX_INT_REG(index, interface),
				       gmx_rx_int_reg.u64);
			count++;
		}
	}
	return count;
}

static irqreturn_t cvm_oct_rgmii_rml_interrupt(int cpl, void *dev_id)
{
	union cvmx_npi_rsl_int_blocks rsl_int_blocks;
	int count = 0;

	rsl_int_blocks.u64 = cvmx_read_csr(CVMX_NPI_RSL_INT_BLOCKS);

	/* Check and see if this interrupt was caused by the GMX0 block */
	if (rsl_int_blocks.s.gmx0)
		count += cmv_oct_rgmii_gmx_interrupt(0);

	/* Check and see if this interrupt was caused by the GMX1 block */
	if (rsl_int_blocks.s.gmx1)
		count += cmv_oct_rgmii_gmx_interrupt(1);

	return count ? IRQ_HANDLED : IRQ_NONE;
}

int cvm_oct_rgmii_open(struct net_device *dev)
{
	return cvm_oct_common_open(dev, cvm_oct_rgmii_poll, false);
}

static void cvm_oct_rgmii_immediate_poll(struct work_struct *work)
{
	struct octeon_ethernet *priv =
		container_of(work, struct octeon_ethernet, port_work);
	cvm_oct_rgmii_poll(cvm_oct_device[priv->port]);
}

int cvm_oct_rgmii_init(struct net_device *dev)
{
	struct octeon_ethernet *priv = netdev_priv(dev);
	int r;

	cvm_oct_common_init(dev);
	INIT_WORK(&priv->port_work, cvm_oct_rgmii_immediate_poll);
	/*
	 * Due to GMX errata in CN3XXX series chips, it is necessary
	 * to take the link down immediately when the PHY changes
	 * state. In order to do this we call the poll function every
	 * time the RGMII inband status changes.  This may cause
	 * problems if the PHY doesn't implement inband status
	 * properly.
	 */
	if (number_rgmii_ports == 0) {
		r = request_irq(OCTEON_IRQ_RML, cvm_oct_rgmii_rml_interrupt,
				IRQF_SHARED, "RGMII", &number_rgmii_ports);
		if (r != 0)
			return r;
	}
	number_rgmii_ports++;

	/*
	 * Only true RGMII ports need to be polled. In GMII mode, port
	 * 0 is really a RGMII port.
	 */
	if (((priv->imode == CVMX_HELPER_INTERFACE_MODE_GMII)
	     && (priv->port == 0))
	    || (priv->imode == CVMX_HELPER_INTERFACE_MODE_RGMII)) {

		if (!octeon_is_simulation()) {

			union cvmx_gmxx_rxx_int_en gmx_rx_int_en;
			int interface = INTERFACE(priv->port);
			int index = INDEX(priv->port);

			/*
			 * Enable interrupts on inband status changes
			 * for this port.
			 */
			gmx_rx_int_en.u64 = 0;
			gmx_rx_int_en.s.phy_dupx = 1;
			gmx_rx_int_en.s.phy_link = 1;
			gmx_rx_int_en.s.phy_spd = 1;
			cvmx_write_csr(CVMX_GMXX_RXX_INT_EN(index, interface),
				       gmx_rx_int_en.u64);
		}
	}

	return 0;
}

void cvm_oct_rgmii_uninit(struct net_device *dev)
{
	struct octeon_ethernet *priv = netdev_priv(dev);

	cvm_oct_common_uninit(dev);

	/*
	 * Only true RGMII ports need to be polled. In GMII mode, port
	 * 0 is really a RGMII port.
	 */
	if (((priv->imode == CVMX_HELPER_INTERFACE_MODE_GMII)
	     && (priv->port == 0))
	    || (priv->imode == CVMX_HELPER_INTERFACE_MODE_RGMII)) {

		if (!octeon_is_simulation()) {

			union cvmx_gmxx_rxx_int_en gmx_rx_int_en;
			int interface = INTERFACE(priv->port);
			int index = INDEX(priv->port);

			/*
			 * Disable interrupts on inband status changes
			 * for this port.
			 */
			gmx_rx_int_en.u64 =
			    cvmx_read_csr(CVMX_GMXX_RXX_INT_EN
					  (index, interface));
			gmx_rx_int_en.s.phy_dupx = 0;
			gmx_rx_int_en.s.phy_link = 0;
			gmx_rx_int_en.s.phy_spd = 0;
			cvmx_write_csr(CVMX_GMXX_RXX_INT_EN(index, interface),
				       gmx_rx_int_en.u64);
		}
	}

	/* Remove the interrupt handler when the last port is removed. */
	number_rgmii_ports--;
	if (number_rgmii_ports == 0)
		free_irq(OCTEON_IRQ_RML, &number_rgmii_ports);
	cancel_work_sync(&priv->port_work);
}<|MERGE_RESOLUTION|>--- conflicted
+++ resolved
@@ -118,16 +118,10 @@
 	}
 
 	/* Since the 10Mbps preamble workaround is allowed we need to enable
-<<<<<<< HEAD
-	   preamble checking, FCS stripping, and clear error bits on
-	   every speed change. If errors occur during 10Mbps operation
-	   the above code will change this stuff */
-=======
 	 * preamble checking, FCS stripping, and clear error bits on
 	 * every speed change. If errors occur during 10Mbps operation
 	 * the above code will change this stuff
 	 */
->>>>>>> 9fe8ecca
 	cvm_oct_set_hw_preamble(priv, true);
 
 	if (priv->phydev == NULL) {
