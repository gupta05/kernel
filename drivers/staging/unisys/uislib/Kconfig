--- conflicted
+++ resolved
@@ -4,10 +4,6 @@
 
 config UNISYS_UISLIB
 	tristate "Unisys uislib driver"
-<<<<<<< HEAD
-	depends on UNISYSSPAR && UNISYS_VISORCHIPSET && HAS_IOMEM
-=======
 	select UNISYS_VISORCHIPSET
->>>>>>> 007760cf
 	---help---
 	If you say Y here, you will enable the Unisys uislib driver.
