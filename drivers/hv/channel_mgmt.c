--- conflicted
+++ resolved
@@ -392,10 +392,7 @@
 	struct vmbus_channel *primary = channel->primary_channel;
 	int next_node;
 	struct cpumask available_mask;
-<<<<<<< HEAD
-=======
 	struct cpumask *alloced_mask;
->>>>>>> 9fe8ecca
 
 	for (i = IDE; i < MAX_PERF_CHN; i++) {
 		if (!memcmp(type_guid->b, hp_devs[i].guid,
@@ -413,10 +410,6 @@
 		 * channel, bind it to cpu 0.
 		 */
 		channel->numa_node = 0;
-<<<<<<< HEAD
-		cpumask_set_cpu(0, &channel->alloced_cpus_in_node);
-=======
->>>>>>> 9fe8ecca
 		channel->target_cpu = 0;
 		channel->target_vp = hv_context.vp_index[0];
 		return;
@@ -441,29 +434,14 @@
 		channel->numa_node = next_node;
 		primary = channel;
 	}
-<<<<<<< HEAD
-
-	if (cpumask_weight(&primary->alloced_cpus_in_node) ==
-=======
 	alloced_mask = &hv_context.hv_numa_map[primary->numa_node];
 
 	if (cpumask_weight(alloced_mask) ==
->>>>>>> 9fe8ecca
 	    cpumask_weight(cpumask_of_node(primary->numa_node))) {
 		/*
 		 * We have cycled through all the CPUs in the node;
 		 * reset the alloced map.
 		 */
-<<<<<<< HEAD
-		cpumask_clear(&primary->alloced_cpus_in_node);
-	}
-
-	cpumask_xor(&available_mask, &primary->alloced_cpus_in_node,
-		    cpumask_of_node(primary->numa_node));
-
-	cur_cpu = cpumask_next(-1, &available_mask);
-	cpumask_set_cpu(cur_cpu, &primary->alloced_cpus_in_node);
-=======
 		cpumask_clear(alloced_mask);
 	}
 
@@ -488,7 +466,6 @@
 			break;
 		}
 	}
->>>>>>> 9fe8ecca
 
 	channel->target_cpu = cur_cpu;
 	channel->target_vp = hv_context.vp_index[cur_cpu];
@@ -510,13 +487,10 @@
 {
 	struct vmbus_channel_message_header hdr;
 
-<<<<<<< HEAD
-=======
 	/* Pre-Win2012R2 hosts don't support reconnect */
 	if (vmbus_proto_version < VERSION_WIN8_1)
 		return;
 
->>>>>>> 9fe8ecca
 	init_completion(&vmbus_connection.unload_event);
 	memset(&hdr, 0, sizeof(struct vmbus_channel_message_header));
 	hdr.msgtype = CHANNELMSG_UNLOAD;
