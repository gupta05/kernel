/*
 *  linux/drivers/mmc/card/queue.c
 *
 *  Copyright (C) 2003 Russell King, All Rights Reserved.
 *  Copyright 2006-2007 Pierre Ossman
 *
 * This program is free software; you can redistribute it and/or modify
 * it under the terms of the GNU General Public License version 2 as
 * published by the Free Software Foundation.
 *
 */
#include <linux/slab.h>
#include <linux/module.h>
#include <linux/blkdev.h>
#include <linux/freezer.h>
#include <linux/kthread.h>
#include <linux/scatterlist.h>

#include <linux/mmc/card.h>
#include <linux/mmc/host.h>
#include "queue.h"

#define MMC_QUEUE_BOUNCESZ	65536

#define MMC_QUEUE_SUSPENDED	(1 << 0)

/*
 * Based on benchmark tests the default num of requests to trigger the write
 * packing was determined, to keep the read latency as low as possible and
 * manage to keep the high write throughput.
 */
#define DEFAULT_NUM_REQS_TO_START_PACK 17

/*
 * Prepare a MMC request. This just filters out odd stuff.
 */
static int mmc_prep_request(struct request_queue *q, struct request *req)
{
	struct mmc_queue *mq = q->queuedata;

	/*
	 * We only like normal block requests and discards.
	 */
	if (req->cmd_type != REQ_TYPE_FS && !(req->cmd_flags & REQ_DISCARD)) {
		blk_dump_rq_flags(req, "MMC bad request");
		return BLKPREP_KILL;
	}

	if (mq && mmc_card_removed(mq->card))
		return BLKPREP_KILL;

	req->cmd_flags |= REQ_DONTPREP;

	return BLKPREP_OK;
}

static int mmc_queue_thread(void *d)
{
	struct mmc_queue *mq = d;
	struct request_queue *q = mq->queue;
	struct request *req;

	current->flags |= PF_MEMALLOC;

	down(&mq->thread_sem);
	do {
<<<<<<< HEAD
		struct request *req = NULL;
		struct mmc_queue_req *tmp;
=======
		struct mmc_queue_req *tmp;
		req = NULL;	/* Must be set to NULL at each iteration */
>>>>>>> 3f6240f3

		spin_lock_irq(q->queue_lock);
		set_current_state(TASK_INTERRUPTIBLE);
		req = blk_fetch_request(q);
		mq->mqrq_cur->req = req;
		spin_unlock_irq(q->queue_lock);

		if (req || mq->mqrq_prev->req) {
<<<<<<< HEAD
=======
			if (mmc_card_doing_bkops(mq->card))
				mmc_interrupt_bkops(mq->card);

>>>>>>> 3f6240f3
			set_current_state(TASK_RUNNING);
			mq->issue_fn(mq, req);
		} else {
			if (kthread_should_stop()) {
				set_current_state(TASK_RUNNING);
				break;
			}

			mmc_start_bkops(mq->card);
			up(&mq->thread_sem);
			schedule();
			down(&mq->thread_sem);
		}

		/* Current request becomes previous request and vice versa. */
		mq->mqrq_prev->brq.mrq.data = NULL;
		mq->mqrq_prev->req = NULL;
		tmp = mq->mqrq_prev;
		mq->mqrq_prev = mq->mqrq_cur;
		mq->mqrq_cur = tmp;
	} while (1);
	up(&mq->thread_sem);

	return 0;
}

/*
 * Generic MMC request handler.  This is called for any queue on a
 * particular host.  When the host is not busy, we look for a request
 * on any queue on this host, and attempt to issue it.  This may
 * not be the queue we were asked to process.
 */
static void mmc_request(struct request_queue *q)
{
	struct mmc_queue *mq = q->queuedata;
	struct request *req;

	if (!mq) {
		while ((req = blk_fetch_request(q)) != NULL) {
			req->cmd_flags |= REQ_QUIET;
			__blk_end_request_all(req, -EIO);
		}
		return;
	}

	if (!mq->mqrq_cur->req && !mq->mqrq_prev->req)
		wake_up_process(mq->thread);
}

<<<<<<< HEAD
static struct scatterlist *mmc_alloc_sg(int sg_len, int *err)
=======
struct scatterlist *mmc_alloc_sg(int sg_len, int *err)
>>>>>>> 3f6240f3
{
	struct scatterlist *sg;

	sg = kmalloc(sizeof(struct scatterlist)*sg_len, GFP_KERNEL);
	if (!sg)
		*err = -ENOMEM;
	else {
		*err = 0;
		sg_init_table(sg, sg_len);
	}

	return sg;
}

static void mmc_queue_setup_discard(struct request_queue *q,
				    struct mmc_card *card)
{
	unsigned max_discard;

	max_discard = mmc_calc_max_discard(card);
	if (!max_discard)
		return;

	queue_flag_set_unlocked(QUEUE_FLAG_DISCARD, q);
	q->limits.max_discard_sectors = max_discard;
<<<<<<< HEAD
	if (card->erased_byte == 0 && !mmc_can_discard(card))
=======
	if (card->erased_byte == 0)
>>>>>>> 3f6240f3
		q->limits.discard_zeroes_data = 1;
	q->limits.discard_granularity = card->pref_erase << 9;
	/* granularity must not be greater than max. discard */
	if (card->pref_erase > max_discard)
		q->limits.discard_granularity = 0;
<<<<<<< HEAD
	if (mmc_can_secure_erase_trim(card) || mmc_can_sanitize(card))
		queue_flag_set_unlocked(QUEUE_FLAG_SECDISCARD, q);
}

=======
	if (mmc_can_secure_erase_trim(card))
		queue_flag_set_unlocked(QUEUE_FLAG_SECDISCARD, q);
}

static void mmc_queue_setup_sanitize(struct request_queue *q)
{
	queue_flag_set_unlocked(QUEUE_FLAG_SANITIZE, q);
}

>>>>>>> 3f6240f3
/**
 * mmc_init_queue - initialise a queue structure.
 * @mq: mmc queue
 * @card: mmc card to attach this queue
 * @lock: queue lock
 * @subname: partition subname
 *
 * Initialise a MMC card request queue.
 */
int mmc_init_queue(struct mmc_queue *mq, struct mmc_card *card,
		   spinlock_t *lock, const char *subname)
{
	struct mmc_host *host = card->host;
	u64 limit = BLK_BOUNCE_HIGH;
	int ret;
	struct mmc_queue_req *mqrq_cur = &mq->mqrq[0];
	struct mmc_queue_req *mqrq_prev = &mq->mqrq[1];

	if (mmc_dev(host)->dma_mask && *mmc_dev(host)->dma_mask)
		limit = *mmc_dev(host)->dma_mask;

	mq->card = card;
	mq->queue = blk_init_queue(mmc_request, lock);
	if (!mq->queue)
		return -ENOMEM;

	memset(&mq->mqrq_cur, 0, sizeof(mq->mqrq_cur));
	memset(&mq->mqrq_prev, 0, sizeof(mq->mqrq_prev));
<<<<<<< HEAD
	mq->mqrq_cur = mqrq_cur;
	mq->mqrq_prev = mqrq_prev;
	mq->queue->queuedata = mq;
=======
	INIT_LIST_HEAD(&mqrq_cur->packed_list);
	INIT_LIST_HEAD(&mqrq_prev->packed_list);
	mq->mqrq_cur = mqrq_cur;
	mq->mqrq_prev = mqrq_prev;
	mq->queue->queuedata = mq;
	mq->num_wr_reqs_to_start_packing = DEFAULT_NUM_REQS_TO_START_PACK;
>>>>>>> 3f6240f3

	blk_queue_prep_rq(mq->queue, mmc_prep_request);
	queue_flag_set_unlocked(QUEUE_FLAG_NONROT, mq->queue);
	if (mmc_can_erase(card))
		mmc_queue_setup_discard(mq->queue, card);
<<<<<<< HEAD
=======

	if ((mmc_can_sanitize(card) && (host->caps2 & MMC_CAP2_SANITIZE)))
		mmc_queue_setup_sanitize(mq->queue);
>>>>>>> 3f6240f3

#ifdef CONFIG_MMC_BLOCK_BOUNCE
	if (host->max_segs == 1) {
		unsigned int bouncesz;

		bouncesz = MMC_QUEUE_BOUNCESZ;

		if (bouncesz > host->max_req_size)
			bouncesz = host->max_req_size;
		if (bouncesz > host->max_seg_size)
			bouncesz = host->max_seg_size;
		if (bouncesz > (host->max_blk_count * 512))
			bouncesz = host->max_blk_count * 512;

		if (bouncesz > 512) {
			mqrq_cur->bounce_buf = kmalloc(bouncesz, GFP_KERNEL);
			if (!mqrq_cur->bounce_buf) {
<<<<<<< HEAD
				pr_warning("%s: unable to "
					"allocate bounce cur buffer\n",
=======
				printk(KERN_WARNING "%s: unable to "
					"allocate bounce cur buffer\n",
					mmc_card_name(card));
			}
			mqrq_prev->bounce_buf = kmalloc(bouncesz, GFP_KERNEL);
			if (!mqrq_prev->bounce_buf) {
				printk(KERN_WARNING "%s: unable to "
					"allocate bounce prev buffer\n",
>>>>>>> 3f6240f3
					mmc_card_name(card));
				kfree(mqrq_cur->bounce_buf);
				mqrq_cur->bounce_buf = NULL;
			}
			mqrq_prev->bounce_buf = kmalloc(bouncesz, GFP_KERNEL);
			if (!mqrq_prev->bounce_buf) {
				pr_warning("%s: unable to "
					"allocate bounce prev buffer\n",
					mmc_card_name(card));
				kfree(mqrq_cur->bounce_buf);
				mqrq_cur->bounce_buf = NULL;
			}
		}

		if (mqrq_cur->bounce_buf && mqrq_prev->bounce_buf) {
			blk_queue_bounce_limit(mq->queue, BLK_BOUNCE_ANY);
			blk_queue_max_hw_sectors(mq->queue, bouncesz / 512);
			blk_queue_max_segments(mq->queue, bouncesz / 512);
			blk_queue_max_segment_size(mq->queue, bouncesz);

			mqrq_cur->sg = mmc_alloc_sg(1, &ret);
			if (ret)
				goto cleanup_queue;

			mqrq_cur->bounce_sg =
				mmc_alloc_sg(bouncesz / 512, &ret);
			if (ret)
				goto cleanup_queue;

			mqrq_prev->sg = mmc_alloc_sg(1, &ret);
			if (ret)
				goto cleanup_queue;

			mqrq_prev->bounce_sg =
				mmc_alloc_sg(bouncesz / 512, &ret);
			if (ret)
				goto cleanup_queue;
		}
	}
#endif

	if (!mqrq_cur->bounce_buf && !mqrq_prev->bounce_buf) {
		blk_queue_bounce_limit(mq->queue, limit);
		blk_queue_max_hw_sectors(mq->queue,
			min(host->max_blk_count, host->max_req_size / 512));
		blk_queue_max_segments(mq->queue, host->max_segs);
		blk_queue_max_segment_size(mq->queue, host->max_seg_size);

		mqrq_cur->sg = mmc_alloc_sg(host->max_segs, &ret);
		if (ret)
			goto cleanup_queue;


		mqrq_prev->sg = mmc_alloc_sg(host->max_segs, &ret);
		if (ret)
			goto cleanup_queue;
	}

	sema_init(&mq->thread_sem, 1);

	mq->thread = kthread_run(mmc_queue_thread, mq, "mmcqd/%d%s",
		host->index, subname ? subname : "");

	if (IS_ERR(mq->thread)) {
		ret = PTR_ERR(mq->thread);
		goto free_bounce_sg;
	}

	return 0;
 free_bounce_sg:
	kfree(mqrq_cur->bounce_sg);
	mqrq_cur->bounce_sg = NULL;
	kfree(mqrq_prev->bounce_sg);
	mqrq_prev->bounce_sg = NULL;

 cleanup_queue:
	kfree(mqrq_cur->sg);
	mqrq_cur->sg = NULL;
	kfree(mqrq_cur->bounce_buf);
	mqrq_cur->bounce_buf = NULL;

	kfree(mqrq_prev->sg);
	mqrq_prev->sg = NULL;
	kfree(mqrq_prev->bounce_buf);
	mqrq_prev->bounce_buf = NULL;

	blk_cleanup_queue(mq->queue);
	return ret;
}

void mmc_cleanup_queue(struct mmc_queue *mq)
{
	struct request_queue *q = mq->queue;
	unsigned long flags;
	struct mmc_queue_req *mqrq_cur = mq->mqrq_cur;
	struct mmc_queue_req *mqrq_prev = mq->mqrq_prev;

	/* Make sure the queue isn't suspended, as that will deadlock */
	mmc_queue_resume(mq);

	/* Then terminate our worker thread */
	kthread_stop(mq->thread);

	/* Empty the queue */
	spin_lock_irqsave(q->queue_lock, flags);
	q->queuedata = NULL;
	blk_start_queue(q);
	spin_unlock_irqrestore(q->queue_lock, flags);

	kfree(mqrq_cur->bounce_sg);
	mqrq_cur->bounce_sg = NULL;

	kfree(mqrq_cur->sg);
	mqrq_cur->sg = NULL;

	kfree(mqrq_cur->bounce_buf);
	mqrq_cur->bounce_buf = NULL;

	kfree(mqrq_prev->bounce_sg);
	mqrq_prev->bounce_sg = NULL;

	kfree(mqrq_prev->sg);
	mqrq_prev->sg = NULL;

	kfree(mqrq_prev->bounce_buf);
	mqrq_prev->bounce_buf = NULL;

	mq->card = NULL;
}
EXPORT_SYMBOL(mmc_cleanup_queue);

/**
 * mmc_queue_suspend - suspend a MMC request queue
 * @mq: MMC queue to suspend
 *
 * Stop the block request queue, and wait for our thread to
 * complete any outstanding requests.  This ensures that we
 * won't suspend while a request is being processed.
 */
void mmc_queue_suspend(struct mmc_queue *mq)
{
	struct request_queue *q = mq->queue;
	unsigned long flags;

	if (!(mq->flags & MMC_QUEUE_SUSPENDED)) {
		mq->flags |= MMC_QUEUE_SUSPENDED;

		spin_lock_irqsave(q->queue_lock, flags);
		blk_stop_queue(q);
		spin_unlock_irqrestore(q->queue_lock, flags);

		down(&mq->thread_sem);
	}
}

/**
 * mmc_queue_resume - resume a previously suspended MMC request queue
 * @mq: MMC queue to resume
 */
void mmc_queue_resume(struct mmc_queue *mq)
{
	struct request_queue *q = mq->queue;
	unsigned long flags;

	if (mq->flags & MMC_QUEUE_SUSPENDED) {
		mq->flags &= ~MMC_QUEUE_SUSPENDED;

		up(&mq->thread_sem);

		spin_lock_irqsave(q->queue_lock, flags);
		blk_start_queue(q);
		spin_unlock_irqrestore(q->queue_lock, flags);
	}
}

static unsigned int mmc_queue_packed_map_sg(struct mmc_queue *mq,
					    struct mmc_queue_req *mqrq,
					    struct scatterlist *sg)
{
	struct scatterlist *__sg;
	unsigned int sg_len = 0;
	struct request *req;
	enum mmc_packed_cmd cmd;

	cmd = mqrq->packed_cmd;

	if (cmd == MMC_PACKED_WRITE) {
		__sg = sg;
		sg_set_buf(__sg, mqrq->packed_cmd_hdr,
				sizeof(mqrq->packed_cmd_hdr));
		sg_len++;
		__sg->page_link &= ~0x02;
	}

	__sg = sg + sg_len;
	list_for_each_entry(req, &mqrq->packed_list, queuelist) {
		sg_len += blk_rq_map_sg(mq->queue, req, __sg);
		__sg = sg + (sg_len - 1);
		(__sg++)->page_link &= ~0x02;
	}
	sg_mark_end(sg + (sg_len - 1));
	return sg_len;
}

/*
 * Prepare the sg list(s) to be handed of to the host driver
 */
unsigned int mmc_queue_map_sg(struct mmc_queue *mq, struct mmc_queue_req *mqrq)
{
	unsigned int sg_len;
	size_t buflen;
	struct scatterlist *sg;
	int i;

<<<<<<< HEAD
	if (!mqrq->bounce_buf)
		return blk_rq_map_sg(mq->queue, mqrq->req, mqrq->sg);

	BUG_ON(!mqrq->bounce_sg);

	sg_len = blk_rq_map_sg(mq->queue, mqrq->req, mqrq->bounce_sg);
=======
	if (!mqrq->bounce_buf) {
		if (!list_empty(&mqrq->packed_list))
			return mmc_queue_packed_map_sg(mq, mqrq, mqrq->sg);
		else
			return blk_rq_map_sg(mq->queue, mqrq->req, mqrq->sg);
	}

	BUG_ON(!mqrq->bounce_sg);

	if (!list_empty(&mqrq->packed_list))
		sg_len = mmc_queue_packed_map_sg(mq, mqrq, mqrq->bounce_sg);
	else
		sg_len = blk_rq_map_sg(mq->queue, mqrq->req, mqrq->bounce_sg);
>>>>>>> 3f6240f3

	mqrq->bounce_sg_len = sg_len;

	buflen = 0;
	for_each_sg(mqrq->bounce_sg, sg, sg_len, i)
		buflen += sg->length;

	sg_init_one(mqrq->sg, mqrq->bounce_buf, buflen);

	return 1;
}

/*
 * If writing, bounce the data to the buffer before the request
 * is sent to the host driver
 */
void mmc_queue_bounce_pre(struct mmc_queue_req *mqrq)
{
	if (!mqrq->bounce_buf)
		return;

	if (rq_data_dir(mqrq->req) != WRITE)
		return;

	sg_copy_to_buffer(mqrq->bounce_sg, mqrq->bounce_sg_len,
		mqrq->bounce_buf, mqrq->sg[0].length);
}

/*
 * If reading, bounce the data from the buffer after the request
 * has been handled by the host driver
 */
void mmc_queue_bounce_post(struct mmc_queue_req *mqrq)
{
	if (!mqrq->bounce_buf)
		return;

	if (rq_data_dir(mqrq->req) != READ)
		return;

	sg_copy_from_buffer(mqrq->bounce_sg, mqrq->bounce_sg_len,
		mqrq->bounce_buf, mqrq->sg[0].length);
}<|MERGE_RESOLUTION|>--- conflicted
+++ resolved
@@ -64,13 +64,8 @@
 
 	down(&mq->thread_sem);
 	do {
-<<<<<<< HEAD
-		struct request *req = NULL;
-		struct mmc_queue_req *tmp;
-=======
 		struct mmc_queue_req *tmp;
 		req = NULL;	/* Must be set to NULL at each iteration */
->>>>>>> 3f6240f3
 
 		spin_lock_irq(q->queue_lock);
 		set_current_state(TASK_INTERRUPTIBLE);
@@ -79,12 +74,9 @@
 		spin_unlock_irq(q->queue_lock);
 
 		if (req || mq->mqrq_prev->req) {
-<<<<<<< HEAD
-=======
 			if (mmc_card_doing_bkops(mq->card))
 				mmc_interrupt_bkops(mq->card);
 
->>>>>>> 3f6240f3
 			set_current_state(TASK_RUNNING);
 			mq->issue_fn(mq, req);
 		} else {
@@ -134,11 +126,7 @@
 		wake_up_process(mq->thread);
 }
 
-<<<<<<< HEAD
 static struct scatterlist *mmc_alloc_sg(int sg_len, int *err)
-=======
-struct scatterlist *mmc_alloc_sg(int sg_len, int *err)
->>>>>>> 3f6240f3
 {
 	struct scatterlist *sg;
 
@@ -164,22 +152,12 @@
 
 	queue_flag_set_unlocked(QUEUE_FLAG_DISCARD, q);
 	q->limits.max_discard_sectors = max_discard;
-<<<<<<< HEAD
 	if (card->erased_byte == 0 && !mmc_can_discard(card))
-=======
-	if (card->erased_byte == 0)
->>>>>>> 3f6240f3
 		q->limits.discard_zeroes_data = 1;
 	q->limits.discard_granularity = card->pref_erase << 9;
 	/* granularity must not be greater than max. discard */
 	if (card->pref_erase > max_discard)
 		q->limits.discard_granularity = 0;
-<<<<<<< HEAD
-	if (mmc_can_secure_erase_trim(card) || mmc_can_sanitize(card))
-		queue_flag_set_unlocked(QUEUE_FLAG_SECDISCARD, q);
-}
-
-=======
 	if (mmc_can_secure_erase_trim(card))
 		queue_flag_set_unlocked(QUEUE_FLAG_SECDISCARD, q);
 }
@@ -189,7 +167,6 @@
 	queue_flag_set_unlocked(QUEUE_FLAG_SANITIZE, q);
 }
 
->>>>>>> 3f6240f3
 /**
  * mmc_init_queue - initialise a queue structure.
  * @mq: mmc queue
@@ -218,29 +195,20 @@
 
 	memset(&mq->mqrq_cur, 0, sizeof(mq->mqrq_cur));
 	memset(&mq->mqrq_prev, 0, sizeof(mq->mqrq_prev));
-<<<<<<< HEAD
-	mq->mqrq_cur = mqrq_cur;
-	mq->mqrq_prev = mqrq_prev;
-	mq->queue->queuedata = mq;
-=======
 	INIT_LIST_HEAD(&mqrq_cur->packed_list);
 	INIT_LIST_HEAD(&mqrq_prev->packed_list);
 	mq->mqrq_cur = mqrq_cur;
 	mq->mqrq_prev = mqrq_prev;
 	mq->queue->queuedata = mq;
 	mq->num_wr_reqs_to_start_packing = DEFAULT_NUM_REQS_TO_START_PACK;
->>>>>>> 3f6240f3
 
 	blk_queue_prep_rq(mq->queue, mmc_prep_request);
 	queue_flag_set_unlocked(QUEUE_FLAG_NONROT, mq->queue);
 	if (mmc_can_erase(card))
 		mmc_queue_setup_discard(mq->queue, card);
-<<<<<<< HEAD
-=======
 
 	if ((mmc_can_sanitize(card) && (host->caps2 & MMC_CAP2_SANITIZE)))
 		mmc_queue_setup_sanitize(mq->queue);
->>>>>>> 3f6240f3
 
 #ifdef CONFIG_MMC_BLOCK_BOUNCE
 	if (host->max_segs == 1) {
@@ -258,22 +226,9 @@
 		if (bouncesz > 512) {
 			mqrq_cur->bounce_buf = kmalloc(bouncesz, GFP_KERNEL);
 			if (!mqrq_cur->bounce_buf) {
-<<<<<<< HEAD
 				pr_warning("%s: unable to "
 					"allocate bounce cur buffer\n",
-=======
-				printk(KERN_WARNING "%s: unable to "
-					"allocate bounce cur buffer\n",
 					mmc_card_name(card));
-			}
-			mqrq_prev->bounce_buf = kmalloc(bouncesz, GFP_KERNEL);
-			if (!mqrq_prev->bounce_buf) {
-				printk(KERN_WARNING "%s: unable to "
-					"allocate bounce prev buffer\n",
->>>>>>> 3f6240f3
-					mmc_card_name(card));
-				kfree(mqrq_cur->bounce_buf);
-				mqrq_cur->bounce_buf = NULL;
 			}
 			mqrq_prev->bounce_buf = kmalloc(bouncesz, GFP_KERNEL);
 			if (!mqrq_prev->bounce_buf) {
@@ -485,14 +440,6 @@
 	struct scatterlist *sg;
 	int i;
 
-<<<<<<< HEAD
-	if (!mqrq->bounce_buf)
-		return blk_rq_map_sg(mq->queue, mqrq->req, mqrq->sg);
-
-	BUG_ON(!mqrq->bounce_sg);
-
-	sg_len = blk_rq_map_sg(mq->queue, mqrq->req, mqrq->bounce_sg);
-=======
 	if (!mqrq->bounce_buf) {
 		if (!list_empty(&mqrq->packed_list))
 			return mmc_queue_packed_map_sg(mq, mqrq, mqrq->sg);
@@ -506,7 +453,6 @@
 		sg_len = mmc_queue_packed_map_sg(mq, mqrq, mqrq->bounce_sg);
 	else
 		sg_len = blk_rq_map_sg(mq->queue, mqrq->req, mqrq->bounce_sg);
->>>>>>> 3f6240f3
 
 	mqrq->bounce_sg_len = sg_len;
 
