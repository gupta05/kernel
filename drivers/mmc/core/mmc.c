/*
 *  linux/drivers/mmc/core/mmc.c
 *
 *  Copyright (C) 2003-2004 Russell King, All Rights Reserved.
 *  Copyright (C) 2005-2007 Pierre Ossman, All Rights Reserved.
 *  MMCv4 support Copyright (C) 2006 Philip Langdale, All Rights Reserved.
 *
 * This program is free software; you can redistribute it and/or modify
 * it under the terms of the GNU General Public License version 2 as
 * published by the Free Software Foundation.
 */

#include <linux/err.h>
#include <linux/slab.h>
#include <linux/stat.h>

#include <linux/mmc/host.h>
#include <linux/mmc/card.h>
#include <linux/mmc/mmc.h>

#include "core.h"
#include "bus.h"
#include "mmc_ops.h"
#include "sd_ops.h"

static const unsigned int tran_exp[] = {
	10000,		100000,		1000000,	10000000,
	0,		0,		0,		0
};

static const unsigned char tran_mant[] = {
	0,	10,	12,	13,	15,	20,	25,	30,
	35,	40,	45,	50,	55,	60,	70,	80,
};

static const unsigned int tacc_exp[] = {
	1,	10,	100,	1000,	10000,	100000,	1000000, 10000000,
};

static const unsigned int tacc_mant[] = {
	0,	10,	12,	13,	15,	20,	25,	30,
	35,	40,	45,	50,	55,	60,	70,	80,
};

#define UNSTUFF_BITS(resp,start,size)					\
	({								\
		const int __size = size;				\
		const u32 __mask = (__size < 32 ? 1 << __size : 0) - 1;	\
		const int __off = 3 - ((start) / 32);			\
		const int __shft = (start) & 31;			\
		u32 __res;						\
									\
		__res = resp[__off] >> __shft;				\
		if (__size + __shft > 32)				\
			__res |= resp[__off-1] << ((32 - __shft) % 32);	\
		__res & __mask;						\
	})

/*
 * Given the decoded CSD structure, decode the raw CID to our CID structure.
 */
static int mmc_decode_cid(struct mmc_card *card)
{
	u32 *resp = card->raw_cid;

	/*
	 * The selection of the format here is based upon published
	 * specs from sandisk and from what people have reported.
	 */
	switch (card->csd.mmca_vsn) {
	case 0: /* MMC v1.0 - v1.2 */
	case 1: /* MMC v1.4 */
		card->cid.manfid	= UNSTUFF_BITS(resp, 104, 24);
		card->cid.prod_name[0]	= UNSTUFF_BITS(resp, 96, 8);
		card->cid.prod_name[1]	= UNSTUFF_BITS(resp, 88, 8);
		card->cid.prod_name[2]	= UNSTUFF_BITS(resp, 80, 8);
		card->cid.prod_name[3]	= UNSTUFF_BITS(resp, 72, 8);
		card->cid.prod_name[4]	= UNSTUFF_BITS(resp, 64, 8);
		card->cid.prod_name[5]	= UNSTUFF_BITS(resp, 56, 8);
		card->cid.prod_name[6]	= UNSTUFF_BITS(resp, 48, 8);
		card->cid.hwrev		= UNSTUFF_BITS(resp, 44, 4);
		card->cid.fwrev		= UNSTUFF_BITS(resp, 40, 4);
		card->cid.serial	= UNSTUFF_BITS(resp, 16, 24);
		card->cid.month		= UNSTUFF_BITS(resp, 12, 4);
		card->cid.year		= UNSTUFF_BITS(resp, 8, 4) + 1997;
		break;

	case 2: /* MMC v2.0 - v2.2 */
	case 3: /* MMC v3.1 - v3.3 */
	case 4: /* MMC v4 */
		card->cid.manfid	= UNSTUFF_BITS(resp, 120, 8);
		card->cid.oemid		= UNSTUFF_BITS(resp, 104, 16);
		card->cid.prod_name[0]	= UNSTUFF_BITS(resp, 96, 8);
		card->cid.prod_name[1]	= UNSTUFF_BITS(resp, 88, 8);
		card->cid.prod_name[2]	= UNSTUFF_BITS(resp, 80, 8);
		card->cid.prod_name[3]	= UNSTUFF_BITS(resp, 72, 8);
		card->cid.prod_name[4]	= UNSTUFF_BITS(resp, 64, 8);
		card->cid.prod_name[5]	= UNSTUFF_BITS(resp, 56, 8);
		card->cid.serial	= UNSTUFF_BITS(resp, 16, 32);
		card->cid.month		= UNSTUFF_BITS(resp, 12, 4);
		card->cid.year		= UNSTUFF_BITS(resp, 8, 4) + 1997;
		break;

	default:
		pr_err("%s: card has unknown MMCA version %d\n",
			mmc_hostname(card->host), card->csd.mmca_vsn);
		return -EINVAL;
	}

	return 0;
}

static void mmc_set_erase_size(struct mmc_card *card)
{
	if (card->ext_csd.erase_group_def & 1)
		card->erase_size = card->ext_csd.hc_erase_size;
	else
		card->erase_size = card->csd.erase_size;

	mmc_init_erase(card);
}

/*
 * Given a 128-bit response, decode to our card CSD structure.
 */
static int mmc_decode_csd(struct mmc_card *card)
{
	struct mmc_csd *csd = &card->csd;
	unsigned int e, m, a, b;
	u32 *resp = card->raw_csd;

	/*
	 * We only understand CSD structure v1.1 and v1.2.
	 * v1.2 has extra information in bits 15, 11 and 10.
	 * We also support eMMC v4.4 & v4.41.
	 */
	csd->structure = UNSTUFF_BITS(resp, 126, 2);
	if (csd->structure == 0) {
		pr_err("%s: unrecognised CSD structure version %d\n",
			mmc_hostname(card->host), csd->structure);
		return -EINVAL;
	}

	csd->mmca_vsn	 = UNSTUFF_BITS(resp, 122, 4);
	m = UNSTUFF_BITS(resp, 115, 4);
	e = UNSTUFF_BITS(resp, 112, 3);
	csd->tacc_ns	 = (tacc_exp[e] * tacc_mant[m] + 9) / 10;
	csd->tacc_clks	 = UNSTUFF_BITS(resp, 104, 8) * 100;

	m = UNSTUFF_BITS(resp, 99, 4);
	e = UNSTUFF_BITS(resp, 96, 3);
	csd->max_dtr	  = tran_exp[e] * tran_mant[m];
	csd->cmdclass	  = UNSTUFF_BITS(resp, 84, 12);

	e = UNSTUFF_BITS(resp, 47, 3);
	m = UNSTUFF_BITS(resp, 62, 12);
	csd->capacity	  = (1 + m) << (e + 2);

	csd->read_blkbits = UNSTUFF_BITS(resp, 80, 4);
	csd->read_partial = UNSTUFF_BITS(resp, 79, 1);
	csd->write_misalign = UNSTUFF_BITS(resp, 78, 1);
	csd->read_misalign = UNSTUFF_BITS(resp, 77, 1);
	csd->r2w_factor = UNSTUFF_BITS(resp, 26, 3);
	csd->write_blkbits = UNSTUFF_BITS(resp, 22, 4);
	csd->write_partial = UNSTUFF_BITS(resp, 21, 1);

	if (csd->write_blkbits >= 9) {
		a = UNSTUFF_BITS(resp, 42, 5);
		b = UNSTUFF_BITS(resp, 37, 5);
		csd->erase_size = (a + 1) * (b + 1);
		csd->erase_size <<= csd->write_blkbits - 9;
	}

	return 0;
}

/*
 * Read extended CSD.
 */
static int mmc_get_ext_csd(struct mmc_card *card, u8 **new_ext_csd)
{
	int err;
	u8 *ext_csd;

	BUG_ON(!card);
	BUG_ON(!new_ext_csd);

	*new_ext_csd = NULL;

	if (card->csd.mmca_vsn < CSD_SPEC_VER_4)
		return 0;

	/*
	 * As the ext_csd is so large and mostly unused, we don't store the
	 * raw block in mmc_card.
	 */
	ext_csd = kmalloc(512, GFP_KERNEL);
	if (!ext_csd) {
		pr_err("%s: could not allocate a buffer to "
			"receive the ext_csd.\n", mmc_hostname(card->host));
		return -ENOMEM;
	}

	err = mmc_send_ext_csd(card, ext_csd);
	if (err) {
		kfree(ext_csd);
		*new_ext_csd = NULL;

		/* If the host or the card can't do the switch,
		 * fail more gracefully. */
		if ((err != -EINVAL)
		 && (err != -ENOSYS)
		 && (err != -EFAULT))
			return err;

		/*
		 * High capacity cards should have this "magic" size
		 * stored in their CSD.
		 */
		if (card->csd.capacity == (4096 * 512)) {
			pr_err("%s: unable to read EXT_CSD "
				"on a possible high capacity card. "
				"Card will be ignored.\n",
				mmc_hostname(card->host));
		} else {
			pr_warning("%s: unable to read "
				"EXT_CSD, performance might "
				"suffer.\n",
				mmc_hostname(card->host));
			err = 0;
		}
	} else
		*new_ext_csd = ext_csd;

	return err;
}

/*
 * Decode extended CSD.
 */
static int mmc_read_ext_csd(struct mmc_card *card, u8 *ext_csd)
{
	int err = 0, idx;
	unsigned int part_size;
	u8 hc_erase_grp_sz = 0, hc_wp_grp_sz = 0;

	BUG_ON(!card);

	if (!ext_csd)
		return 0;

	/* Version is coded in the CSD_STRUCTURE byte in the EXT_CSD register */
	card->ext_csd.raw_ext_csd_structure = ext_csd[EXT_CSD_STRUCTURE];
	if (card->csd.structure == 3) {
		if (card->ext_csd.raw_ext_csd_structure > 2) {
			pr_err("%s: unrecognised EXT_CSD structure "
				"version %d\n", mmc_hostname(card->host),
					card->ext_csd.raw_ext_csd_structure);
			err = -EINVAL;
			goto out;
		}
	}

	card->ext_csd.rev = ext_csd[EXT_CSD_REV];
	if (card->ext_csd.rev > 6) {
<<<<<<< HEAD
		pr_err("%s: unrecognised EXT_CSD revision %d\n",
=======
		printk(KERN_ERR "%s: unrecognised EXT_CSD revision %d\n",
>>>>>>> 3f6240f3
			mmc_hostname(card->host), card->ext_csd.rev);
		err = -EINVAL;
		goto out;
	}

	card->ext_csd.raw_sectors[0] = ext_csd[EXT_CSD_SEC_CNT + 0];
	card->ext_csd.raw_sectors[1] = ext_csd[EXT_CSD_SEC_CNT + 1];
	card->ext_csd.raw_sectors[2] = ext_csd[EXT_CSD_SEC_CNT + 2];
	card->ext_csd.raw_sectors[3] = ext_csd[EXT_CSD_SEC_CNT + 3];
	if (card->ext_csd.rev >= 2) {
		card->ext_csd.sectors =
			ext_csd[EXT_CSD_SEC_CNT + 0] << 0 |
			ext_csd[EXT_CSD_SEC_CNT + 1] << 8 |
			ext_csd[EXT_CSD_SEC_CNT + 2] << 16 |
			ext_csd[EXT_CSD_SEC_CNT + 3] << 24;

		/* Cards with density > 2GiB are sector addressed */
		if (card->ext_csd.sectors > (2u * 1024 * 1024 * 1024) / 512)
			mmc_card_set_blockaddr(card);
	}
	card->ext_csd.raw_card_type = ext_csd[EXT_CSD_CARD_TYPE];
	switch (ext_csd[EXT_CSD_CARD_TYPE] & EXT_CSD_CARD_TYPE_MASK) {
	case EXT_CSD_CARD_TYPE_SDR_ALL:
	case EXT_CSD_CARD_TYPE_SDR_ALL_DDR_1_8V:
	case EXT_CSD_CARD_TYPE_SDR_ALL_DDR_1_2V:
	case EXT_CSD_CARD_TYPE_SDR_ALL_DDR_52:
		card->ext_csd.hs_max_dtr = 200000000;
		card->ext_csd.card_type = EXT_CSD_CARD_TYPE_SDR_200;
		break;
	case EXT_CSD_CARD_TYPE_SDR_1_2V_ALL:
	case EXT_CSD_CARD_TYPE_SDR_1_2V_DDR_1_8V:
	case EXT_CSD_CARD_TYPE_SDR_1_2V_DDR_1_2V:
	case EXT_CSD_CARD_TYPE_SDR_1_2V_DDR_52:
		card->ext_csd.hs_max_dtr = 200000000;
		card->ext_csd.card_type = EXT_CSD_CARD_TYPE_SDR_1_2V;
		break;
	case EXT_CSD_CARD_TYPE_SDR_1_8V_ALL:
	case EXT_CSD_CARD_TYPE_SDR_1_8V_DDR_1_8V:
	case EXT_CSD_CARD_TYPE_SDR_1_8V_DDR_1_2V:
	case EXT_CSD_CARD_TYPE_SDR_1_8V_DDR_52:
		card->ext_csd.hs_max_dtr = 200000000;
		card->ext_csd.card_type = EXT_CSD_CARD_TYPE_SDR_1_8V;
		break;
	case EXT_CSD_CARD_TYPE_DDR_52 | EXT_CSD_CARD_TYPE_52 |
	     EXT_CSD_CARD_TYPE_26:
		card->ext_csd.hs_max_dtr = 52000000;
		card->ext_csd.card_type = EXT_CSD_CARD_TYPE_DDR_52;
		break;
	case EXT_CSD_CARD_TYPE_DDR_1_2V | EXT_CSD_CARD_TYPE_52 |
	     EXT_CSD_CARD_TYPE_26:
		card->ext_csd.hs_max_dtr = 52000000;
		card->ext_csd.card_type = EXT_CSD_CARD_TYPE_DDR_1_2V;
		break;
	case EXT_CSD_CARD_TYPE_DDR_1_8V | EXT_CSD_CARD_TYPE_52 |
	     EXT_CSD_CARD_TYPE_26:
		card->ext_csd.hs_max_dtr = 52000000;
		card->ext_csd.card_type = EXT_CSD_CARD_TYPE_DDR_1_8V;
		break;
	case EXT_CSD_CARD_TYPE_52 | EXT_CSD_CARD_TYPE_26:
		card->ext_csd.hs_max_dtr = 52000000;
		break;
	case EXT_CSD_CARD_TYPE_26:
		card->ext_csd.hs_max_dtr = 26000000;
		break;
	default:
		/* MMC v4 spec says this cannot happen */
		pr_warning("%s: card is mmc v4 but doesn't "
			"support any high-speed modes.\n",
			mmc_hostname(card->host));
	}

	card->ext_csd.raw_s_a_timeout = ext_csd[EXT_CSD_S_A_TIMEOUT];
	card->ext_csd.raw_erase_timeout_mult =
		ext_csd[EXT_CSD_ERASE_TIMEOUT_MULT];
	card->ext_csd.raw_hc_erase_grp_size =
		ext_csd[EXT_CSD_HC_ERASE_GRP_SIZE];
	if (card->ext_csd.rev >= 3) {
		u8 sa_shift = ext_csd[EXT_CSD_S_A_TIMEOUT];
		card->ext_csd.part_config = ext_csd[EXT_CSD_PART_CONFIG];

		/* EXT_CSD value is in units of 10ms, but we store in ms */
		card->ext_csd.part_time = 10 * ext_csd[EXT_CSD_PART_SWITCH_TIME];

		/* Sleep / awake timeout in 100ns units */
		if (sa_shift > 0 && sa_shift <= 0x17)
			card->ext_csd.sa_timeout =
					1 << ext_csd[EXT_CSD_S_A_TIMEOUT];
		card->ext_csd.erase_group_def =
			ext_csd[EXT_CSD_ERASE_GROUP_DEF];
		card->ext_csd.hc_erase_timeout = 300 *
			ext_csd[EXT_CSD_ERASE_TIMEOUT_MULT];
		card->ext_csd.hc_erase_size =
			ext_csd[EXT_CSD_HC_ERASE_GRP_SIZE] << 10;

		card->ext_csd.rel_sectors = ext_csd[EXT_CSD_REL_WR_SEC_C];

		/*
		 * There are two boot regions of equal size, defined in
		 * multiples of 128K.
		 */
		if (ext_csd[EXT_CSD_BOOT_MULT] && mmc_boot_partition_access(card->host)) {
			for (idx = 0; idx < MMC_NUM_BOOT_PARTITION; idx++) {
				part_size = ext_csd[EXT_CSD_BOOT_MULT] << 17;
				mmc_part_add(card, part_size,
					EXT_CSD_PART_CONFIG_ACC_BOOT0 + idx,
					"boot%d", idx, true,
					MMC_BLK_DATA_AREA_BOOT);
			}
		}
	}

	card->ext_csd.raw_hc_erase_gap_size =
		ext_csd[EXT_CSD_HC_WP_GRP_SIZE];
	card->ext_csd.raw_sec_trim_mult =
		ext_csd[EXT_CSD_SEC_TRIM_MULT];
	card->ext_csd.raw_sec_erase_mult =
		ext_csd[EXT_CSD_SEC_ERASE_MULT];
	card->ext_csd.raw_sec_feature_support =
		ext_csd[EXT_CSD_SEC_FEATURE_SUPPORT];
	card->ext_csd.raw_trim_mult =
		ext_csd[EXT_CSD_TRIM_MULT];
	if (card->ext_csd.rev >= 4) {
		/*
		 * Enhanced area feature support -- check whether the eMMC
		 * card has the Enhanced area enabled.  If so, export enhanced
		 * area offset and size to user by adding sysfs interface.
		 */
		card->ext_csd.raw_partition_support = ext_csd[EXT_CSD_PARTITION_SUPPORT];
		if ((ext_csd[EXT_CSD_PARTITION_SUPPORT] & 0x2) &&
		    (ext_csd[EXT_CSD_PARTITION_ATTRIBUTE] & 0x1)) {
			hc_erase_grp_sz =
				ext_csd[EXT_CSD_HC_ERASE_GRP_SIZE];
			hc_wp_grp_sz =
				ext_csd[EXT_CSD_HC_WP_GRP_SIZE];

			card->ext_csd.enhanced_area_en = 1;
			/*
			 * calculate the enhanced data area offset, in bytes
			 */
			card->ext_csd.enhanced_area_offset =
				(ext_csd[139] << 24) + (ext_csd[138] << 16) +
				(ext_csd[137] << 8) + ext_csd[136];
			if (mmc_card_blockaddr(card))
				card->ext_csd.enhanced_area_offset <<= 9;
			/*
			 * calculate the enhanced data area size, in kilobytes
			 */
			card->ext_csd.enhanced_area_size =
				(ext_csd[142] << 16) + (ext_csd[141] << 8) +
				ext_csd[140];
			card->ext_csd.enhanced_area_size *=
				(size_t)(hc_erase_grp_sz * hc_wp_grp_sz);
			card->ext_csd.enhanced_area_size <<= 9;
		} else {
			/*
			 * If the enhanced area is not enabled, disable these
			 * device attributes.
			 */
			card->ext_csd.enhanced_area_offset = -EINVAL;
			card->ext_csd.enhanced_area_size = -EINVAL;
		}

		/*
		 * General purpose partition feature support --
		 * If ext_csd has the size of general purpose partitions,
		 * set size, part_cfg, partition name in mmc_part.
		 */
		if (ext_csd[EXT_CSD_PARTITION_SUPPORT] &
			EXT_CSD_PART_SUPPORT_PART_EN) {
			if (card->ext_csd.enhanced_area_en != 1) {
				hc_erase_grp_sz =
					ext_csd[EXT_CSD_HC_ERASE_GRP_SIZE];
				hc_wp_grp_sz =
					ext_csd[EXT_CSD_HC_WP_GRP_SIZE];

				card->ext_csd.enhanced_area_en = 1;
			}

			for (idx = 0; idx < MMC_NUM_GP_PARTITION; idx++) {
				if (!ext_csd[EXT_CSD_GP_SIZE_MULT + idx * 3] &&
				!ext_csd[EXT_CSD_GP_SIZE_MULT + idx * 3 + 1] &&
				!ext_csd[EXT_CSD_GP_SIZE_MULT + idx * 3 + 2])
					continue;
				part_size =
				(ext_csd[EXT_CSD_GP_SIZE_MULT + idx * 3 + 2]
					<< 16) +
				(ext_csd[EXT_CSD_GP_SIZE_MULT + idx * 3 + 1]
					<< 8) +
				ext_csd[EXT_CSD_GP_SIZE_MULT + idx * 3];
				part_size *= (size_t)(hc_erase_grp_sz *
					hc_wp_grp_sz);
				mmc_part_add(card, part_size << 19,
					EXT_CSD_PART_CONFIG_ACC_GP0 + idx,
					"gp%d", idx, false,
					MMC_BLK_DATA_AREA_GP);
			}
		}
		card->ext_csd.sec_trim_mult =
			ext_csd[EXT_CSD_SEC_TRIM_MULT];
		card->ext_csd.sec_erase_mult =
			ext_csd[EXT_CSD_SEC_ERASE_MULT];
		card->ext_csd.sec_feature_support =
			ext_csd[EXT_CSD_SEC_FEATURE_SUPPORT];
		card->ext_csd.trim_timeout = 300 *
			ext_csd[EXT_CSD_TRIM_MULT];

		/*
		 * Note that the call to mmc_part_add above defaults to read
		 * only. If this default assumption is changed, the call must
		 * take into account the value of boot_locked below.
		 */
		card->ext_csd.boot_ro_lock = ext_csd[EXT_CSD_BOOT_WP];
		card->ext_csd.boot_ro_lockable = true;
	}

	if (card->ext_csd.rev >= 5) {
<<<<<<< HEAD
=======
		/* check whether the eMMC card support BKOPS */
		if (ext_csd[EXT_CSD_BKOPS_SUPPORT] & 0x1) {
			card->ext_csd.bkops = 1;
			card->ext_csd.bkops_en = ext_csd[EXT_CSD_BKOPS_EN];
			card->ext_csd.raw_bkops_status =
				ext_csd[EXT_CSD_BKOPS_STATUS];
			if (!card->ext_csd.bkops_en &&
				card->host->caps2 & MMC_CAP2_INIT_BKOPS) {
				err = mmc_switch(card, EXT_CSD_CMD_SET_NORMAL,
					EXT_CSD_BKOPS_EN, 1, 0);
				if (err)
					pr_warning("%s: Enabling BKOPS failed\n",
						mmc_hostname(card->host));
				else
					card->ext_csd.bkops_en = 1;
			}
		}

>>>>>>> 3f6240f3
		/* check whether the eMMC card supports HPI */
		if (ext_csd[EXT_CSD_HPI_FEATURES] & 0x1) {
			card->ext_csd.hpi = 1;
			if (ext_csd[EXT_CSD_HPI_FEATURES] & 0x2)
				card->ext_csd.hpi_cmd =	MMC_STOP_TRANSMISSION;
			else
				card->ext_csd.hpi_cmd = MMC_SEND_STATUS;
			/*
			 * Indicate the maximum timeout to close
			 * a command interrupted by HPI
			 */
			card->ext_csd.out_of_int_time =
				ext_csd[EXT_CSD_OUT_OF_INTERRUPT_TIME] * 10;
		}

		card->ext_csd.rel_param = ext_csd[EXT_CSD_WR_REL_PARAM];
		card->ext_csd.rst_n_function = ext_csd[EXT_CSD_RST_N_FUNCTION];
	}

	card->ext_csd.raw_erased_mem_count = ext_csd[EXT_CSD_ERASED_MEM_CONT];
	if (ext_csd[EXT_CSD_ERASED_MEM_CONT])
		card->erased_byte = 0xFF;
	else
		card->erased_byte = 0x0;

	/* eMMC v4.5 or later */
	if (card->ext_csd.rev >= 6) {
		card->ext_csd.feature_support |= MMC_DISCARD_FEATURE;

		card->ext_csd.generic_cmd6_time = 10 *
			ext_csd[EXT_CSD_GENERIC_CMD6_TIME];
		card->ext_csd.power_off_longtime = 10 *
			ext_csd[EXT_CSD_POWER_OFF_LONG_TIME];

		card->ext_csd.cache_size =
			ext_csd[EXT_CSD_CACHE_SIZE + 0] << 0 |
			ext_csd[EXT_CSD_CACHE_SIZE + 1] << 8 |
			ext_csd[EXT_CSD_CACHE_SIZE + 2] << 16 |
			ext_csd[EXT_CSD_CACHE_SIZE + 3] << 24;

<<<<<<< HEAD
		if (ext_csd[EXT_CSD_DATA_SECTOR_SIZE] == 1)
			card->ext_csd.data_sector_size = 4096;
		else
			card->ext_csd.data_sector_size = 512;

		if ((ext_csd[EXT_CSD_DATA_TAG_SUPPORT] & 1) &&
		    (ext_csd[EXT_CSD_TAG_UNIT_SIZE] <= 8)) {
			card->ext_csd.data_tag_unit_size =
			((unsigned int) 1 << ext_csd[EXT_CSD_TAG_UNIT_SIZE]) *
			(card->ext_csd.data_sector_size);
		} else {
			card->ext_csd.data_tag_unit_size = 0;
		}
=======
		card->ext_csd.max_packed_writes =
			ext_csd[EXT_CSD_MAX_PACKED_WRITES];
		card->ext_csd.max_packed_reads =
			ext_csd[EXT_CSD_MAX_PACKED_READS];
>>>>>>> 3f6240f3
	}

out:
	return err;
}

static inline void mmc_free_ext_csd(u8 *ext_csd)
{
	kfree(ext_csd);
}


static int mmc_compare_ext_csds(struct mmc_card *card, unsigned bus_width)
{
	u8 *bw_ext_csd;
	int err;

	if (bus_width == MMC_BUS_WIDTH_1)
		return 0;

	err = mmc_get_ext_csd(card, &bw_ext_csd);

	if (err || bw_ext_csd == NULL) {
		if (bus_width != MMC_BUS_WIDTH_1)
			err = -EINVAL;
		goto out;
	}

	if (bus_width == MMC_BUS_WIDTH_1)
		goto out;

	/* only compare read only fields */
	err = !((card->ext_csd.raw_partition_support ==
			bw_ext_csd[EXT_CSD_PARTITION_SUPPORT]) &&
		(card->ext_csd.raw_erased_mem_count ==
			bw_ext_csd[EXT_CSD_ERASED_MEM_CONT]) &&
		(card->ext_csd.rev ==
			bw_ext_csd[EXT_CSD_REV]) &&
		(card->ext_csd.raw_ext_csd_structure ==
			bw_ext_csd[EXT_CSD_STRUCTURE]) &&
		(card->ext_csd.raw_card_type ==
			bw_ext_csd[EXT_CSD_CARD_TYPE]) &&
		(card->ext_csd.raw_s_a_timeout ==
			bw_ext_csd[EXT_CSD_S_A_TIMEOUT]) &&
		(card->ext_csd.raw_hc_erase_gap_size ==
			bw_ext_csd[EXT_CSD_HC_WP_GRP_SIZE]) &&
		(card->ext_csd.raw_erase_timeout_mult ==
			bw_ext_csd[EXT_CSD_ERASE_TIMEOUT_MULT]) &&
		(card->ext_csd.raw_hc_erase_grp_size ==
			bw_ext_csd[EXT_CSD_HC_ERASE_GRP_SIZE]) &&
		(card->ext_csd.raw_sec_trim_mult ==
			bw_ext_csd[EXT_CSD_SEC_TRIM_MULT]) &&
		(card->ext_csd.raw_sec_erase_mult ==
			bw_ext_csd[EXT_CSD_SEC_ERASE_MULT]) &&
		(card->ext_csd.raw_sec_feature_support ==
			bw_ext_csd[EXT_CSD_SEC_FEATURE_SUPPORT]) &&
		(card->ext_csd.raw_trim_mult ==
			bw_ext_csd[EXT_CSD_TRIM_MULT]) &&
		(card->ext_csd.raw_sectors[0] ==
			bw_ext_csd[EXT_CSD_SEC_CNT + 0]) &&
		(card->ext_csd.raw_sectors[1] ==
			bw_ext_csd[EXT_CSD_SEC_CNT + 1]) &&
		(card->ext_csd.raw_sectors[2] ==
			bw_ext_csd[EXT_CSD_SEC_CNT + 2]) &&
		(card->ext_csd.raw_sectors[3] ==
			bw_ext_csd[EXT_CSD_SEC_CNT + 3]));
	if (err)
		err = -EINVAL;

out:
	mmc_free_ext_csd(bw_ext_csd);
	return err;
}

MMC_DEV_ATTR(cid, "%08x%08x%08x%08x\n", card->raw_cid[0], card->raw_cid[1],
	card->raw_cid[2], card->raw_cid[3]);
MMC_DEV_ATTR(csd, "%08x%08x%08x%08x\n", card->raw_csd[0], card->raw_csd[1],
	card->raw_csd[2], card->raw_csd[3]);
MMC_DEV_ATTR(date, "%02d/%04d\n", card->cid.month, card->cid.year);
MMC_DEV_ATTR(erase_size, "%u\n", card->erase_size << 9);
MMC_DEV_ATTR(preferred_erase_size, "%u\n", card->pref_erase << 9);
MMC_DEV_ATTR(fwrev, "0x%x\n", card->cid.fwrev);
MMC_DEV_ATTR(hwrev, "0x%x\n", card->cid.hwrev);
MMC_DEV_ATTR(manfid, "0x%06x\n", card->cid.manfid);
MMC_DEV_ATTR(name, "%s\n", card->cid.prod_name);
MMC_DEV_ATTR(oemid, "0x%04x\n", card->cid.oemid);
MMC_DEV_ATTR(serial, "0x%08x\n", card->cid.serial);
MMC_DEV_ATTR(enhanced_area_offset, "%llu\n",
		card->ext_csd.enhanced_area_offset);
MMC_DEV_ATTR(enhanced_area_size, "%u\n", card->ext_csd.enhanced_area_size);

static struct attribute *mmc_std_attrs[] = {
	&dev_attr_cid.attr,
	&dev_attr_csd.attr,
	&dev_attr_date.attr,
	&dev_attr_erase_size.attr,
	&dev_attr_preferred_erase_size.attr,
	&dev_attr_fwrev.attr,
	&dev_attr_hwrev.attr,
	&dev_attr_manfid.attr,
	&dev_attr_name.attr,
	&dev_attr_oemid.attr,
	&dev_attr_serial.attr,
	&dev_attr_enhanced_area_offset.attr,
	&dev_attr_enhanced_area_size.attr,
	NULL,
};

static struct attribute_group mmc_std_attr_group = {
	.attrs = mmc_std_attrs,
};

static const struct attribute_group *mmc_attr_groups[] = {
	&mmc_std_attr_group,
	NULL,
};

static struct device_type mmc_type = {
	.groups = mmc_attr_groups,
};

/*
 * Select the PowerClass for the current bus width
 * If power class is defined for 4/8 bit bus in the
 * extended CSD register, select it by executing the
 * mmc_switch command.
 */
static int mmc_select_powerclass(struct mmc_card *card,
		unsigned int bus_width, u8 *ext_csd)
{
	int err = 0;
	unsigned int pwrclass_val;
	unsigned int index = 0;
	struct mmc_host *host;

	BUG_ON(!card);

	host = card->host;
	BUG_ON(!host);

	if (ext_csd == NULL)
		return 0;

	/* Power class selection is supported for versions >= 4.0 */
	if (card->csd.mmca_vsn < CSD_SPEC_VER_4)
		return 0;

	/* Power class values are defined only for 4/8 bit bus */
	if (bus_width == EXT_CSD_BUS_WIDTH_1)
		return 0;

	switch (1 << host->ios.vdd) {
	case MMC_VDD_165_195:
		if (host->ios.clock <= 26000000)
			index = EXT_CSD_PWR_CL_26_195;
		else if	(host->ios.clock <= 52000000)
			index = (bus_width <= EXT_CSD_BUS_WIDTH_8) ?
				EXT_CSD_PWR_CL_52_195 :
				EXT_CSD_PWR_CL_DDR_52_195;
		else if (host->ios.clock <= 200000000)
			index = EXT_CSD_PWR_CL_200_195;
		break;
	case MMC_VDD_27_28:
	case MMC_VDD_28_29:
	case MMC_VDD_29_30:
	case MMC_VDD_30_31:
	case MMC_VDD_31_32:
	case MMC_VDD_32_33:
	case MMC_VDD_33_34:
	case MMC_VDD_34_35:
	case MMC_VDD_35_36:
		if (host->ios.clock <= 26000000)
			index = EXT_CSD_PWR_CL_26_360;
		else if	(host->ios.clock <= 52000000)
			index = (bus_width <= EXT_CSD_BUS_WIDTH_8) ?
				EXT_CSD_PWR_CL_52_360 :
				EXT_CSD_PWR_CL_DDR_52_360;
		else if (host->ios.clock <= 200000000)
			index = EXT_CSD_PWR_CL_200_360;
		break;
	default:
		pr_warning("%s: Voltage range not supported "
			   "for power class.\n", mmc_hostname(host));
		return -EINVAL;
	}

	pwrclass_val = ext_csd[index];

	if (bus_width & (EXT_CSD_BUS_WIDTH_8 | EXT_CSD_DDR_BUS_WIDTH_8))
		pwrclass_val = (pwrclass_val & EXT_CSD_PWR_CL_8BIT_MASK) >>
				EXT_CSD_PWR_CL_8BIT_SHIFT;
	else
		pwrclass_val = (pwrclass_val & EXT_CSD_PWR_CL_4BIT_MASK) >>
				EXT_CSD_PWR_CL_4BIT_SHIFT;

	/* If the power class is different from the default value */
	if (pwrclass_val > 0) {
		err = mmc_switch(card, EXT_CSD_CMD_SET_NORMAL,
				 EXT_CSD_POWER_CLASS,
				 pwrclass_val,
				 card->ext_csd.generic_cmd6_time);
	}

	return err;
}

/*
 * Selects the desired buswidth and switch to the HS200 mode
 * if bus width set without error
 */
static int mmc_select_hs200(struct mmc_card *card)
{
	int idx, err = 0;
	struct mmc_host *host;
	static unsigned ext_csd_bits[] = {
		EXT_CSD_BUS_WIDTH_4,
		EXT_CSD_BUS_WIDTH_8,
	};
	static unsigned bus_widths[] = {
		MMC_BUS_WIDTH_4,
		MMC_BUS_WIDTH_8,
	};

	BUG_ON(!card);

	host = card->host;

	if (card->ext_csd.card_type & EXT_CSD_CARD_TYPE_SDR_1_2V &&
	    host->caps2 & MMC_CAP2_HS200_1_2V_SDR)
		if (mmc_set_signal_voltage(host, MMC_SIGNAL_VOLTAGE_120, 0))
			err = mmc_set_signal_voltage(host,
						     MMC_SIGNAL_VOLTAGE_180, 0);

	/* If fails try again during next card power cycle */
	if (err)
		goto err;

	idx = (host->caps & MMC_CAP_8_BIT_DATA) ? 1 : 0;

	/*
	 * Unlike SD, MMC cards dont have a configuration register to notify
	 * supported bus width. So bus test command should be run to identify
	 * the supported bus width or compare the ext csd values of current
	 * bus width and ext csd values of 1 bit mode read earlier.
	 */
	for (; idx >= 0; idx--) {

		/*
		 * Host is capable of 8bit transfer, then switch
		 * the device to work in 8bit transfer mode. If the
		 * mmc switch command returns error then switch to
		 * 4bit transfer mode. On success set the corresponding
		 * bus width on the host.
		 */
		err = mmc_switch(card, EXT_CSD_CMD_SET_NORMAL,
				 EXT_CSD_BUS_WIDTH,
				 ext_csd_bits[idx],
				 card->ext_csd.generic_cmd6_time);
		if (err)
			continue;

		mmc_set_bus_width(card->host, bus_widths[idx]);

		if (!(host->caps & MMC_CAP_BUS_WIDTH_TEST))
			err = mmc_compare_ext_csds(card, bus_widths[idx]);
		else
			err = mmc_bus_test(card, bus_widths[idx]);
		if (!err)
			break;
	}

	/* switch to HS200 mode if bus width set successfully */
	if (!err)
		err = mmc_switch(card, EXT_CSD_CMD_SET_NORMAL,
				 EXT_CSD_HS_TIMING, 2, 0);
err:
	return err;
}

/*
 * Handle the detection and initialisation of a card.
 *
 * In the case of a resume, "oldcard" will contain the card
 * we're trying to reinitialise.
 */
static int mmc_init_card(struct mmc_host *host, u32 ocr,
	struct mmc_card *oldcard)
{
	struct mmc_card *card;
	int err, ddr = 0;
	u32 cid[4];
	unsigned int max_dtr;
	u32 rocr;
	u8 *ext_csd = NULL;

	BUG_ON(!host);
	WARN_ON(!host->claimed);

	/* Set correct bus mode for MMC before attempting init */
	if (!mmc_host_is_spi(host))
		mmc_set_bus_mode(host, MMC_BUSMODE_OPENDRAIN);

	/* Initialization should be done at 3.3 V I/O voltage. */
	mmc_set_signal_voltage(host, MMC_SIGNAL_VOLTAGE_330, 0);

	/*
	 * Since we're changing the OCR value, we seem to
	 * need to tell some cards to go back to the idle
	 * state.  We wait 1ms to give cards time to
	 * respond.
	 * mmc_go_idle is needed for eMMC that are asleep
	 */
	mmc_go_idle(host);

	/* The extra bit indicates that we support high capacity */
	err = mmc_send_op_cond(host, ocr | (1 << 30), &rocr);
	if (err)
		goto err;

	/*
	 * For SPI, enable CRC as appropriate.
	 */
	if (mmc_host_is_spi(host)) {
		err = mmc_spi_set_crc(host, use_spi_crc);
		if (err)
			goto err;
	}

	/*
	 * Fetch CID from card.
	 */
	if (mmc_host_is_spi(host))
		err = mmc_send_cid(host, cid);
	else
		err = mmc_all_send_cid(host, cid);
	if (err)
		goto err;

	if (oldcard) {
		if (memcmp(cid, oldcard->raw_cid, sizeof(cid)) != 0) {
			err = -ENOENT;
			goto err;
		}

		card = oldcard;
	} else {
		/*
		 * Allocate card structure.
		 */
		card = mmc_alloc_card(host, &mmc_type);
		if (IS_ERR(card)) {
			err = PTR_ERR(card);
			goto err;
		}

		card->type = MMC_TYPE_MMC;
		card->rca = 1;
		memcpy(card->raw_cid, cid, sizeof(card->raw_cid));
	}

	/*
	 * For native busses:  set card RCA and quit open drain mode.
	 */
	if (!mmc_host_is_spi(host)) {
		err = mmc_set_relative_addr(card);
		if (err)
			goto free_card;

		mmc_set_bus_mode(host, MMC_BUSMODE_PUSHPULL);
	}

	if (!oldcard) {
		/*
		 * Fetch CSD from card.
		 */
		err = mmc_send_csd(card, card->raw_csd);
		if (err)
			goto free_card;

		err = mmc_decode_csd(card);
		if (err)
			goto free_card;
		err = mmc_decode_cid(card);
		if (err)
			goto free_card;
	}

	/*
	 * Select card, as all following commands rely on that.
	 */
	if (!mmc_host_is_spi(host)) {
		err = mmc_select_card(card);
		if (err)
			goto free_card;
	}

	if (!oldcard) {
		/*
		 * Fetch and process extended CSD.
		 */

		err = mmc_get_ext_csd(card, &ext_csd);
		if (err)
			goto free_card;
		err = mmc_read_ext_csd(card, ext_csd);
		if (err)
			goto free_card;

		/* If doing byte addressing, check if required to do sector
		 * addressing.  Handle the case of <2GB cards needing sector
		 * addressing.  See section 8.1 JEDEC Standard JED84-A441;
		 * ocr register has bit 30 set for sector addressing.
		 */
		if (!(mmc_card_blockaddr(card)) && (rocr & (1<<30)))
			mmc_card_set_blockaddr(card);

		/* Erase size depends on CSD and Extended CSD */
		mmc_set_erase_size(card);

		if (card->ext_csd.sectors && (rocr & MMC_CARD_SECTOR_ADDR))
			mmc_card_set_blockaddr(card);
	}

	/*
	 * If enhanced_area_en is TRUE, host needs to enable ERASE_GRP_DEF
	 * bit.  This bit will be lost every time after a reset or power off.
	 */
	if (card->ext_csd.enhanced_area_en ||
	    (card->ext_csd.rev >= 3 && (host->caps2 & MMC_CAP2_HC_ERASE_SZ))) {
		err = mmc_switch(card, EXT_CSD_CMD_SET_NORMAL,
				 EXT_CSD_ERASE_GROUP_DEF, 1,
				 card->ext_csd.generic_cmd6_time);

		if (err && err != -EBADMSG)
			goto free_card;

		if (err) {
			err = 0;
			/*
			 * Just disable enhanced area off & sz
			 * will try to enable ERASE_GROUP_DEF
			 * during next time reinit
			 */
			card->ext_csd.enhanced_area_offset = -EINVAL;
			card->ext_csd.enhanced_area_size = -EINVAL;
		} else {
			card->ext_csd.erase_group_def = 1;
			/*
			 * enable ERASE_GRP_DEF successfully.
			 * This will affect the erase size, so
			 * here need to reset erase size
			 */
			mmc_set_erase_size(card);
		}
	}

	/*
	 * Ensure eMMC user default partition is enabled
	 */
	if (card->ext_csd.part_config & EXT_CSD_PART_CONFIG_ACC_MASK) {
		card->ext_csd.part_config &= ~EXT_CSD_PART_CONFIG_ACC_MASK;
		err = mmc_switch(card, EXT_CSD_CMD_SET_NORMAL, EXT_CSD_PART_CONFIG,
				 card->ext_csd.part_config,
				 card->ext_csd.part_time);
		if (err && err != -EBADMSG)
			goto free_card;
	}

	/*
	 * If the host supports the power_off_notify capability then
	 * set the notification byte in the ext_csd register of device
	 */
	if ((host->caps2 & MMC_CAP2_POWEROFF_NOTIFY) &&
	    (card->ext_csd.rev >= 6)) {
		err = mmc_switch(card, EXT_CSD_CMD_SET_NORMAL,
				 EXT_CSD_POWER_OFF_NOTIFICATION,
				 EXT_CSD_POWER_ON,
				 card->ext_csd.generic_cmd6_time);
		if (err && err != -EBADMSG)
			goto free_card;

		/*
		 * The err can be -EBADMSG or 0,
		 * so check for success and update the flag
		 */
		if (!err)
			card->poweroff_notify_state = MMC_POWERED_ON;
	}

	/*
	 * Activate high speed (if supported)
	 */
	if (card->ext_csd.hs_max_dtr != 0) {
		err = 0;
		if (card->ext_csd.hs_max_dtr > 52000000 &&
		    host->caps2 & MMC_CAP2_HS200)
			err = mmc_select_hs200(card);
		else if	(host->caps & MMC_CAP_MMC_HIGHSPEED)
			err = mmc_switch(card, EXT_CSD_CMD_SET_NORMAL,
					 EXT_CSD_HS_TIMING, 1,
					 card->ext_csd.generic_cmd6_time);

		if (err && err != -EBADMSG)
			goto free_card;

		if (err) {
			pr_warning("%s: switch to highspeed failed\n",
			       mmc_hostname(card->host));
			err = 0;
		} else {
			if (card->ext_csd.hs_max_dtr > 52000000 &&
			    host->caps2 & MMC_CAP2_HS200) {
				mmc_card_set_hs200(card);
				mmc_set_timing(card->host,
					       MMC_TIMING_MMC_HS200);
			} else {
				mmc_card_set_highspeed(card);
				mmc_set_timing(card->host, MMC_TIMING_MMC_HS);
			}
		}
	}

	/*
	 * Compute bus speed.
	 */
	max_dtr = (unsigned int)-1;

	if (mmc_card_highspeed(card) || mmc_card_hs200(card)) {
		if (max_dtr > card->ext_csd.hs_max_dtr)
			max_dtr = card->ext_csd.hs_max_dtr;
	} else if (max_dtr > card->csd.max_dtr) {
		max_dtr = card->csd.max_dtr;
	}

	mmc_set_clock(host, max_dtr);

	/*
	 * Indicate DDR mode (if supported).
	 */
	if (mmc_card_highspeed(card)) {
		if ((card->ext_csd.card_type & EXT_CSD_CARD_TYPE_DDR_1_8V)
			&& ((host->caps & (MMC_CAP_1_8V_DDR |
			     MMC_CAP_UHS_DDR50))
				== (MMC_CAP_1_8V_DDR | MMC_CAP_UHS_DDR50)))
				ddr = MMC_1_8V_DDR_MODE;
		else if ((card->ext_csd.card_type & EXT_CSD_CARD_TYPE_DDR_1_2V)
			&& ((host->caps & (MMC_CAP_1_2V_DDR |
			     MMC_CAP_UHS_DDR50))
				== (MMC_CAP_1_2V_DDR | MMC_CAP_UHS_DDR50)))
				ddr = MMC_1_2V_DDR_MODE;
	}

	/*
	 * Indicate HS200 SDR mode (if supported).
	 */
	if (mmc_card_hs200(card)) {
		u32 ext_csd_bits;
		u32 bus_width = card->host->ios.bus_width;

		/*
		 * For devices supporting HS200 mode, the bus width has
		 * to be set before executing the tuning function. If
		 * set before tuning, then device will respond with CRC
		 * errors for responses on CMD line. So for HS200 the
		 * sequence will be
		 * 1. set bus width 4bit / 8 bit (1 bit not supported)
		 * 2. switch to HS200 mode
		 * 3. set the clock to > 52Mhz <=200MHz and
		 * 4. execute tuning for HS200
		 */
		if ((host->caps2 & MMC_CAP2_HS200) &&
		    card->host->ops->execute_tuning) {
			mmc_host_clk_hold(card->host);
			err = card->host->ops->execute_tuning(card->host,
				MMC_SEND_TUNING_BLOCK_HS200);
			mmc_host_clk_release(card->host);
		}
		if (err) {
			pr_warning("%s: tuning execution failed\n",
				   mmc_hostname(card->host));
			goto err;
		}

		ext_csd_bits = (bus_width == MMC_BUS_WIDTH_8) ?
				EXT_CSD_BUS_WIDTH_8 : EXT_CSD_BUS_WIDTH_4;
		err = mmc_select_powerclass(card, ext_csd_bits, ext_csd);
		if (err)
			pr_warning("%s: power class selection to bus width %d"
				   " failed\n", mmc_hostname(card->host),
				   1 << bus_width);
	}

	/*
	 * Activate wide bus and DDR (if supported).
	 */
	if (!mmc_card_hs200(card) &&
	    (card->csd.mmca_vsn >= CSD_SPEC_VER_4) &&
	    (host->caps & (MMC_CAP_4_BIT_DATA | MMC_CAP_8_BIT_DATA))) {
		static unsigned ext_csd_bits[][2] = {
			{ EXT_CSD_BUS_WIDTH_8, EXT_CSD_DDR_BUS_WIDTH_8 },
			{ EXT_CSD_BUS_WIDTH_4, EXT_CSD_DDR_BUS_WIDTH_4 },
			{ EXT_CSD_BUS_WIDTH_1, EXT_CSD_BUS_WIDTH_1 },
		};
		static unsigned bus_widths[] = {
			MMC_BUS_WIDTH_8,
			MMC_BUS_WIDTH_4,
			MMC_BUS_WIDTH_1
		};
		unsigned idx, bus_width = 0;

		if (host->caps & MMC_CAP_8_BIT_DATA)
			idx = 0;
		else
			idx = 1;
		for (; idx < ARRAY_SIZE(bus_widths); idx++) {
			bus_width = bus_widths[idx];
			if (bus_width == MMC_BUS_WIDTH_1)
				ddr = 0; /* no DDR for 1-bit width */
			err = mmc_select_powerclass(card, ext_csd_bits[idx][0],
						    ext_csd);
			if (err)
				pr_warning("%s: power class selection to "
					   "bus width %d failed\n",
					   mmc_hostname(card->host),
					   1 << bus_width);

			err = mmc_switch(card, EXT_CSD_CMD_SET_NORMAL,
					 EXT_CSD_BUS_WIDTH,
					 ext_csd_bits[idx][0],
					 card->ext_csd.generic_cmd6_time);
			if (!err) {
				mmc_set_bus_width(card->host, bus_width);

				/*
				 * If controller can't handle bus width test,
				 * compare ext_csd previously read in 1 bit mode
				 * against ext_csd at new bus width
				 */
				if (!(host->caps & MMC_CAP_BUS_WIDTH_TEST))
					err = mmc_compare_ext_csds(card,
						bus_width);
				else
					err = mmc_bus_test(card, bus_width);
				if (!err)
					break;
			}
		}

		if (!err && ddr) {
			err = mmc_select_powerclass(card, ext_csd_bits[idx][1],
						    ext_csd);
			if (err)
				pr_warning("%s: power class selection to "
					   "bus width %d ddr %d failed\n",
					   mmc_hostname(card->host),
					   1 << bus_width, ddr);

			err = mmc_switch(card, EXT_CSD_CMD_SET_NORMAL,
					 EXT_CSD_BUS_WIDTH,
					 ext_csd_bits[idx][1],
					 card->ext_csd.generic_cmd6_time);
		}
		if (err) {
			pr_warning("%s: switch to bus width %d ddr %d "
				"failed\n", mmc_hostname(card->host),
				1 << bus_width, ddr);
			goto free_card;
		} else if (ddr) {
			/*
			 * eMMC cards can support 3.3V to 1.2V i/o (vccq)
			 * signaling.
			 *
			 * EXT_CSD_CARD_TYPE_DDR_1_8V means 3.3V or 1.8V vccq.
			 *
			 * 1.8V vccq at 3.3V core voltage (vcc) is not required
			 * in the JEDEC spec for DDR.
			 *
			 * Do not force change in vccq since we are obviously
			 * working and no change to vccq is needed.
			 *
			 * WARNING: eMMC rules are NOT the same as SD DDR
			 */
			if (ddr == MMC_1_2V_DDR_MODE) {
				err = mmc_set_signal_voltage(host,
					MMC_SIGNAL_VOLTAGE_120, 0);
				if (err)
					goto err;
			}
			mmc_card_set_ddr_mode(card);
			mmc_set_timing(card->host, MMC_TIMING_UHS_DDR50);
			mmc_set_bus_width(card->host, bus_width);
		}
	}

	/*
	 * Enable HPI feature (if supported)
	 */
	if (card->ext_csd.hpi) {
		err = mmc_switch(card, EXT_CSD_CMD_SET_NORMAL,
				EXT_CSD_HPI_MGMT, 1,
				card->ext_csd.generic_cmd6_time);
		if (err && err != -EBADMSG)
			goto free_card;
		if (err) {
			pr_warning("%s: Enabling HPI failed\n",
				   mmc_hostname(card->host));
			err = 0;
		} else
			card->ext_csd.hpi_en = 1;
	}

	/*
	 * If cache size is higher than 0, this indicates
	 * the existence of cache and it can be turned on.
	 */
	if ((host->caps2 & MMC_CAP2_CACHE_CTRL) &&
			card->ext_csd.cache_size > 0) {
		err = mmc_switch(card, EXT_CSD_CMD_SET_NORMAL,
<<<<<<< HEAD
				EXT_CSD_CACHE_CTRL, 1,
				card->ext_csd.generic_cmd6_time);
=======
				EXT_CSD_CACHE_CTRL, 1, 0);
>>>>>>> 3f6240f3
		if (err && err != -EBADMSG)
			goto free_card;

		/*
		 * Only if no error, cache is turned on successfully.
		 */
<<<<<<< HEAD
		if (err) {
			pr_warning("%s: Cache is supported, "
					"but failed to turn on (%d)\n",
					mmc_hostname(card->host), err);
			card->ext_csd.cache_ctrl = 0;
			err = 0;
		} else {
			card->ext_csd.cache_ctrl = 1;
=======
		card->ext_csd.cache_ctrl = err ? 0 : 1;
	}

	if ((host->caps2 & MMC_CAP2_PACKED_CMD) &&
			(card->ext_csd.max_packed_writes > 0) &&
			(card->ext_csd.max_packed_reads > 0)) {
		err = mmc_switch(card, EXT_CSD_CMD_SET_NORMAL,
				EXT_CSD_EXP_EVENTS_CTRL,
				EXT_CSD_PACKED_EVENT_EN,
				card->ext_csd.generic_cmd6_time);
		if (err && err != -EBADMSG)
			goto free_card;
		if (err) {
			pr_warning("%s: Enabling packed event failed\n",
					mmc_hostname(card->host));
			card->ext_csd.packed_event_en = 0;
			err = 0;
		} else {
			card->ext_csd.packed_event_en = 1;
		}

	}

	if (!oldcard) {
		if ((host->caps2 & MMC_CAP2_PACKED_CMD) &&
		    (card->ext_csd.max_packed_writes > 0)) {
			/*
			 * We would like to keep the statistics in an index
			 * that equals the num of packed requests
			 * (1 to max_packed_writes)
			 */
			card->wr_pack_stats.packing_events = kzalloc(
				(card->ext_csd.max_packed_writes + 1) *
				sizeof(*card->wr_pack_stats.packing_events),
				GFP_KERNEL);
			if (!card->wr_pack_stats.packing_events)
				goto free_card;
>>>>>>> 3f6240f3
		}
	}

	if (!oldcard)
		host->card = card;

	mmc_free_ext_csd(ext_csd);
	return 0;

free_card:
	if (!oldcard)
		mmc_remove_card(card);
err:
	mmc_free_ext_csd(ext_csd);

	return err;
}

/*
 * Host is being removed. Free up the current card.
 */
static void mmc_remove(struct mmc_host *host)
{
	BUG_ON(!host);
	BUG_ON(!host->card);

	mmc_remove_card(host->card);

	mmc_claim_host(host);
	host->card = NULL;
	mmc_release_host(host);
}

/*
 * Card detection - card is alive.
 */
static int mmc_alive(struct mmc_host *host)
{
	return mmc_send_status(host->card, NULL);
}

/*
 * Card detection - card is alive.
 */
static int mmc_alive(struct mmc_host *host)
{
	return mmc_send_status(host->card, NULL);
}

/*
 * Card detection callback from host.
 */
static void mmc_detect(struct mmc_host *host)
{
	int err;

	BUG_ON(!host);
	BUG_ON(!host->card);

	mmc_claim_host(host);

	/*
	 * Just check if our card has been removed.
	 */
	err = _mmc_detect_card_removed(host);

	mmc_release_host(host);

	if (err) {
		mmc_remove(host);

		mmc_claim_host(host);
		mmc_detach_bus(host);
		mmc_power_off(host);
		mmc_release_host(host);
	}
}

/*
 * Suspend callback from host.
 */
static int mmc_suspend(struct mmc_host *host)
{
	int err = 0;

	BUG_ON(!host);
	BUG_ON(!host->card);

	mmc_claim_host(host);
<<<<<<< HEAD
	if (mmc_card_can_sleep(host)) {
		err = mmc_card_sleep(host);
		if (!err)
			mmc_card_set_sleep(host->card);
	} else if (!mmc_host_is_spi(host))
=======
	if (mmc_card_can_sleep(host))
		err = mmc_card_sleep(host);
	else if (!mmc_host_is_spi(host))
>>>>>>> 3f6240f3
		mmc_deselect_cards(host);
	host->card->state &= ~(MMC_STATE_HIGHSPEED | MMC_STATE_HIGHSPEED_200);
	mmc_release_host(host);

	return err;
}

/*
 * Resume callback from host.
 *
 * This function tries to determine if the same card is still present
 * and, if so, restore all state to it.
 */
static int mmc_resume(struct mmc_host *host)
{
	int err;

	BUG_ON(!host);
	BUG_ON(!host->card);

	mmc_claim_host(host);
	if (mmc_card_is_sleep(host->card)) {
		err = mmc_card_awake(host);
		mmc_card_clr_sleep(host->card);
	} else
		err = mmc_init_card(host, host->ocr, host->card);
	mmc_release_host(host);

	return err;
}

static int mmc_power_restore(struct mmc_host *host)
{
	int ret;

	host->card->state &= ~(MMC_STATE_HIGHSPEED | MMC_STATE_HIGHSPEED_200);
	mmc_card_clr_sleep(host->card);
	mmc_claim_host(host);
	ret = mmc_init_card(host, host->ocr, host->card);
	mmc_release_host(host);

	return ret;
}

static int mmc_sleep(struct mmc_host *host)
{
	struct mmc_card *card = host->card;
	int err = -ENOSYS;

	if (card && card->ext_csd.rev >= 3) {
		err = mmc_card_sleepawake(host, 1);
		if (err < 0)
			pr_debug("%s: Error %d while putting card into sleep",
				 mmc_hostname(host), err);
	}

	return err;
}

static int mmc_awake(struct mmc_host *host)
{
	struct mmc_card *card = host->card;
	int err = -ENOSYS;

	if (card && card->ext_csd.rev >= 3) {
		err = mmc_card_sleepawake(host, 0);
		if (err < 0)
			pr_debug("%s: Error %d while awaking sleeping card",
				 mmc_hostname(host), err);
	}

	return err;
}

static const struct mmc_bus_ops mmc_ops = {
	.awake = mmc_awake,
	.sleep = mmc_sleep,
	.remove = mmc_remove,
	.detect = mmc_detect,
	.suspend = NULL,
	.resume = NULL,
	.power_restore = mmc_power_restore,
	.alive = mmc_alive,
};

static const struct mmc_bus_ops mmc_ops_unsafe = {
	.awake = mmc_awake,
	.sleep = mmc_sleep,
	.remove = mmc_remove,
	.detect = mmc_detect,
	.suspend = mmc_suspend,
	.resume = mmc_resume,
	.power_restore = mmc_power_restore,
	.alive = mmc_alive,
};

static void mmc_attach_bus_ops(struct mmc_host *host)
{
	const struct mmc_bus_ops *bus_ops;

	if (!mmc_card_is_removable(host))
		bus_ops = &mmc_ops_unsafe;
	else
		bus_ops = &mmc_ops;
	mmc_attach_bus(host, bus_ops);
}

/*
 * Starting point for MMC card init.
 */
int mmc_attach_mmc(struct mmc_host *host)
{
	int err;
	u32 ocr;

	BUG_ON(!host);
	WARN_ON(!host->claimed);

	/* Set correct bus mode for MMC before attempting attach */
	if (!mmc_host_is_spi(host))
		mmc_set_bus_mode(host, MMC_BUSMODE_OPENDRAIN);

	err = mmc_send_op_cond(host, 0, &ocr);
	if (err)
		return err;

	mmc_attach_bus_ops(host);
	if (host->ocr_avail_mmc)
		host->ocr_avail = host->ocr_avail_mmc;

	/*
	 * We need to get OCR a different way for SPI.
	 */
	if (mmc_host_is_spi(host)) {
		err = mmc_spi_read_ocr(host, 1, &ocr);
		if (err)
			goto err;
	}

	/*
	 * Sanity check the voltages that the card claims to
	 * support.
	 */
	if (ocr & 0x7F) {
		pr_warning("%s: card claims to support voltages "
		       "below the defined range. These will be ignored.\n",
		       mmc_hostname(host));
		ocr &= ~0x7F;
	}

	host->ocr = mmc_select_voltage(host, ocr);

	/*
	 * Can we support the voltage of the card?
	 */
	if (!host->ocr) {
		err = -EINVAL;
		goto err;
	}

	/*
	 * Detect and init the card.
	 */
	err = mmc_init_card(host, host->ocr, NULL);
	if (err)
		goto err;

	mmc_release_host(host);
	err = mmc_add_card(host->card);
	mmc_claim_host(host);
	if (err)
		goto remove_card;

	return 0;

remove_card:
	mmc_release_host(host);
	mmc_remove_card(host->card);
	mmc_claim_host(host);
	host->card = NULL;
err:
	mmc_detach_bus(host);

	pr_err("%s: error %d whilst initialising MMC card\n",
		mmc_hostname(host), err);

	return err;
}<|MERGE_RESOLUTION|>--- conflicted
+++ resolved
@@ -263,11 +263,7 @@
 
 	card->ext_csd.rev = ext_csd[EXT_CSD_REV];
 	if (card->ext_csd.rev > 6) {
-<<<<<<< HEAD
-		pr_err("%s: unrecognised EXT_CSD revision %d\n",
-=======
 		printk(KERN_ERR "%s: unrecognised EXT_CSD revision %d\n",
->>>>>>> 3f6240f3
 			mmc_hostname(card->host), card->ext_csd.rev);
 		err = -EINVAL;
 		goto out;
@@ -484,8 +480,6 @@
 	}
 
 	if (card->ext_csd.rev >= 5) {
-<<<<<<< HEAD
-=======
 		/* check whether the eMMC card support BKOPS */
 		if (ext_csd[EXT_CSD_BKOPS_SUPPORT] & 0x1) {
 			card->ext_csd.bkops = 1;
@@ -504,7 +498,6 @@
 			}
 		}
 
->>>>>>> 3f6240f3
 		/* check whether the eMMC card supports HPI */
 		if (ext_csd[EXT_CSD_HPI_FEATURES] & 0x1) {
 			card->ext_csd.hpi = 1;
@@ -545,7 +538,6 @@
 			ext_csd[EXT_CSD_CACHE_SIZE + 2] << 16 |
 			ext_csd[EXT_CSD_CACHE_SIZE + 3] << 24;
 
-<<<<<<< HEAD
 		if (ext_csd[EXT_CSD_DATA_SECTOR_SIZE] == 1)
 			card->ext_csd.data_sector_size = 4096;
 		else
@@ -559,12 +551,10 @@
 		} else {
 			card->ext_csd.data_tag_unit_size = 0;
 		}
-=======
 		card->ext_csd.max_packed_writes =
 			ext_csd[EXT_CSD_MAX_PACKED_WRITES];
 		card->ext_csd.max_packed_reads =
 			ext_csd[EXT_CSD_MAX_PACKED_READS];
->>>>>>> 3f6240f3
 	}
 
 out:
@@ -1283,19 +1273,14 @@
 	if ((host->caps2 & MMC_CAP2_CACHE_CTRL) &&
 			card->ext_csd.cache_size > 0) {
 		err = mmc_switch(card, EXT_CSD_CMD_SET_NORMAL,
-<<<<<<< HEAD
 				EXT_CSD_CACHE_CTRL, 1,
 				card->ext_csd.generic_cmd6_time);
-=======
-				EXT_CSD_CACHE_CTRL, 1, 0);
->>>>>>> 3f6240f3
 		if (err && err != -EBADMSG)
 			goto free_card;
 
 		/*
 		 * Only if no error, cache is turned on successfully.
 		 */
-<<<<<<< HEAD
 		if (err) {
 			pr_warning("%s: Cache is supported, "
 					"but failed to turn on (%d)\n",
@@ -1304,8 +1289,7 @@
 			err = 0;
 		} else {
 			card->ext_csd.cache_ctrl = 1;
-=======
-		card->ext_csd.cache_ctrl = err ? 0 : 1;
+		}
 	}
 
 	if ((host->caps2 & MMC_CAP2_PACKED_CMD) &&
@@ -1342,7 +1326,6 @@
 				GFP_KERNEL);
 			if (!card->wr_pack_stats.packing_events)
 				goto free_card;
->>>>>>> 3f6240f3
 		}
 	}
 
@@ -1385,14 +1368,6 @@
 }
 
 /*
- * Card detection - card is alive.
- */
-static int mmc_alive(struct mmc_host *host)
-{
-	return mmc_send_status(host->card, NULL);
-}
-
-/*
  * Card detection callback from host.
  */
 static void mmc_detect(struct mmc_host *host)
@@ -1432,17 +1407,11 @@
 	BUG_ON(!host->card);
 
 	mmc_claim_host(host);
-<<<<<<< HEAD
 	if (mmc_card_can_sleep(host)) {
 		err = mmc_card_sleep(host);
 		if (!err)
 			mmc_card_set_sleep(host->card);
 	} else if (!mmc_host_is_spi(host))
-=======
-	if (mmc_card_can_sleep(host))
-		err = mmc_card_sleep(host);
-	else if (!mmc_host_is_spi(host))
->>>>>>> 3f6240f3
 		mmc_deselect_cards(host);
 	host->card->state &= ~(MMC_STATE_HIGHSPEED | MMC_STATE_HIGHSPEED_200);
 	mmc_release_host(host);
