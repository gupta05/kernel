#
# Multifunction miscellaneous devices
#

if HAS_IOMEM
menu "Multifunction device drivers"

config MFD_CORE
	tristate
	select IRQ_DOMAIN
	default n

config MFD_CS5535
	tristate "AMD CS5535 and CS5536 southbridge core functions"
	select MFD_CORE
	depends on PCI && (X86_32 || (X86 && COMPILE_TEST))
	---help---
	  This is the core driver for CS5535/CS5536 MFD functions.  This is
          necessary for using the board's GPIO and MFGPT functionality.

config MFD_AS3711
	bool "AMS AS3711"
	select MFD_CORE
	select REGMAP_I2C
	select REGMAP_IRQ
	depends on I2C=y
	help
	  Support for the AS3711 PMIC from AMS

config MFD_AS3722
	bool "ams AS3722 Power Management IC"
	select MFD_CORE
	select REGMAP_I2C
	select REGMAP_IRQ
	depends on I2C=y && OF
	help
	  The ams AS3722 is a compact system PMU suitable for mobile phones,
	  tablets etc. It has 4 DC/DC step-down regulators, 3 DC/DC step-down
	  controllers, 11 LDOs, RTC, automatic battery, temperature and
	  over current monitoring, GPIOs, ADC and a watchdog.

config PMIC_ADP5520
	bool "Analog Devices ADP5520/01 MFD PMIC Core Support"
	depends on I2C=y
	help
	  Say yes here to add support for Analog Devices AD5520 and ADP5501,
	  Multifunction Power Management IC. This includes
	  the I2C driver and the core APIs _only_, you have to select
	  individual components like LCD backlight, LEDs, GPIOs and Kepad
	  under the corresponding menus.

config MFD_AAT2870_CORE
	bool "AnalogicTech AAT2870"
	select MFD_CORE
	depends on I2C=y && GPIOLIB
	help
	  If you say yes here you get support for the AAT2870.
	  This driver provides common support for accessing the device,
	  additional drivers must be enabled in order to use the
	  functionality of the device.

config MFD_BCM590XX
	tristate "Broadcom BCM590xx PMUs"
	select MFD_CORE
	select REGMAP_I2C
	depends on I2C
	help
	  Support for the BCM590xx PMUs from Broadcom

config MFD_AXP20X
	bool "X-Powers AXP20X"
	select MFD_CORE
	select REGMAP_I2C
	select REGMAP_IRQ
	depends on I2C=y
	help
	  If you say Y here you get support for the X-Powers AXP202 and AXP209.
	  This driver include only the core APIs. You have to select individual
	  components like regulators or the PEK (Power Enable Key) under the
	  corresponding menus.

config MFD_CROS_EC
	tristate "ChromeOS Embedded Controller"
	select MFD_CORE
	help
	  If you say Y here you get support for the ChromeOS Embedded
	  Controller (EC) providing keyboard, battery and power services.
	  You also need to enable the driver for the bus you are using. The
	  protocol for talking to the EC is defined by the bus driver.

config MFD_CROS_EC_I2C
	tristate "ChromeOS Embedded Controller (I2C)"
	depends on MFD_CROS_EC && I2C

	help
	  If you say Y here, you get support for talking to the ChromeOS
	  EC through an I2C bus. This uses a simple byte-level protocol with
	  a checksum. Failing accesses will be retried three times to
	  improve reliability.

config MFD_CROS_EC_SPI
	tristate "ChromeOS Embedded Controller (SPI)"
	depends on MFD_CROS_EC && SPI && OF

	---help---
	  If you say Y here, you get support for talking to the ChromeOS EC
	  through a SPI bus, using a byte-level protocol. Since the EC's
	  response time cannot be guaranteed, we support ignoring
	  'pre-amble' bytes before the response actually starts.

config MFD_ASIC3
	bool "Compaq ASIC3"
	depends on GPIOLIB && ARM
	select MFD_CORE
	 ---help---
	  This driver supports the ASIC3 multifunction chip found on many
	  PDAs (mainly iPAQ and HTC based ones)

config PMIC_DA903X
	bool "Dialog Semiconductor DA9030/DA9034 PMIC Support"
	depends on I2C=y
	help
	  Say yes here to add support for Dialog Semiconductor DA9030 (a.k.a
	  ARAVA) and DA9034 (a.k.a MICCO), these are Power Management IC
	  usually found on PXA processors-based platforms. This includes
	  the I2C driver and the core APIs _only_, you have to select
	  individual components like LCD backlight, voltage regulators,
	  LEDs and battery-charger under the corresponding menus.

config PMIC_DA9052
	bool
	select MFD_CORE

config MFD_DA9052_SPI
	bool "Dialog Semiconductor DA9052/53 PMIC variants with SPI"
	select REGMAP_SPI
	select REGMAP_IRQ
	select PMIC_DA9052
	depends on SPI_MASTER=y
	help
	  Support for the Dialog Semiconductor DA9052 PMIC
	  when controlled using SPI. This driver provides common support
	  for accessing the device, additional drivers must be enabled in
	  order to use the functionality of the device.

config MFD_DA9052_I2C
	bool "Dialog Semiconductor DA9052/53 PMIC variants with I2C"
	select REGMAP_I2C
	select REGMAP_IRQ
	select PMIC_DA9052
	depends on I2C=y
	help
	  Support for the Dialog Semiconductor DA9052 PMIC
	  when controlled using I2C. This driver provides common support
	  for accessing the device, additional drivers must be enabled in
	  order to use the functionality of the device.

config MFD_DA9055
	bool "Dialog Semiconductor DA9055 PMIC Support"
	select REGMAP_I2C
	select REGMAP_IRQ
	select MFD_CORE
	depends on I2C=y
	help
	  Say yes here for support of Dialog Semiconductor DA9055. This is
	  a Power Management IC. This driver provides common support for
	  accessing the device as well as the I2C interface to the chip itself.
	  Additional drivers must be enabled in order to use the functionality
	  of the device.

	  This driver can be built as a module. If built as a module it will be
	  called "da9055"

config MFD_DA9063
	bool "Dialog Semiconductor DA9063 PMIC Support"
	select MFD_CORE
	select REGMAP_I2C
	select REGMAP_IRQ
	depends on I2C=y
	help
	  Say yes here for support for the Dialog Semiconductor DA9063 PMIC.
	  This includes the I2C driver and core APIs.
	  Additional drivers must be enabled in order to use the functionality
	  of the device.

config MFD_MC13XXX
	tristate
	depends on (SPI_MASTER || I2C)
	select MFD_CORE
	select REGMAP_IRQ
	help
	  Enable support for the Freescale MC13783 and MC13892 PMICs.
	  This driver provides common support for accessing the device,
	  additional drivers must be enabled in order to use the
	  functionality of the device.

config MFD_MC13XXX_SPI
	tristate "Freescale MC13783 and MC13892 SPI interface"
	depends on SPI_MASTER
	select REGMAP_SPI
	select MFD_MC13XXX
	help
	  Select this if your MC13xxx is connected via an SPI bus.

config MFD_MC13XXX_I2C
	tristate "Freescale MC13892 I2C interface"
	depends on I2C
	select REGMAP_I2C
	select MFD_MC13XXX
	help
	  Select this if your MC13xxx is connected via an I2C bus.

config HTC_EGPIO
	bool "HTC EGPIO support"
	depends on GPIOLIB && ARM
	help
	    This driver supports the CPLD egpio chip present on
	    several HTC phones.  It provides basic support for input
	    pins, output pins, and irqs.

config HTC_PASIC3
	tristate "HTC PASIC3 LED/DS1WM chip support"
	select MFD_CORE
	help
	  This core driver provides register access for the LED/DS1WM
	  chips labeled "AIC2" and "AIC3", found on HTC Blueangel and
	  HTC Magician devices, respectively. Actual functionality is
	  handled by the leds-pasic3 and ds1wm drivers.

config HTC_I2CPLD
	bool "HTC I2C PLD chip support"
	depends on I2C=y && GPIOLIB
	help
	  If you say yes here you get support for the supposed CPLD
	  found on omap850 HTC devices like the HTC Wizard and HTC Herald.
	  This device provides input and output GPIOs through an I2C
	  interface to one or more sub-chips.

config LPC_ICH
	tristate "Intel ICH LPC"
	depends on PCI
	select MFD_CORE
	help
	  The LPC bridge function of the Intel ICH provides support for
	  many functional units. This driver provides needed support for
	  other drivers to control these functions, currently GPIO and
	  watchdog.

config LPC_SCH
	tristate "Intel SCH LPC"
	depends on PCI
	select MFD_CORE
	help
	  LPC bridge function of the Intel SCH provides support for
	  System Management Bus and General Purpose I/O.

config INTEL_SOC_PMIC
	bool "Support for Intel Atom SoC PMIC"
	depends on I2C=y
	select MFD_CORE
	select REGMAP_I2C
	select REGMAP_IRQ
	help
	  Select this option to enable support for the PMIC device
	  on some Intel SoC systems. The PMIC provides ADC, GPIO,
	  thermal, charger and related power management functions
	  on these systems.

config MFD_INTEL_MSIC
	bool "Intel MSIC"
	depends on INTEL_SCU_IPC
	select MFD_CORE
	help
	  Select this option to enable access to Intel MSIC (Avatele
	  Passage) chip. This chip embeds audio, battery, GPIO, etc.
	  devices used in Intel Medfield platforms.

config MFD_IPAQ_MICRO
	bool "Atmel Micro ASIC (iPAQ h3100/h3600/h3700) Support"
	depends on SA1100_H3100 || SA1100_H3600
	select MFD_CORE
	help
	  Select this to get support for the Microcontroller found in
	  the Compaq iPAQ handheld computers. This is an Atmel
	  AT90LS8535 microcontroller flashed with a special iPAQ
	  firmware using the custom protocol implemented in this driver.

config MFD_JANZ_CMODIO
	tristate "Janz CMOD-IO PCI MODULbus Carrier Board"
	select MFD_CORE
	depends on PCI
	help
	  This is the core driver for the Janz CMOD-IO PCI MODULbus
	  carrier board. This device is a PCI to MODULbus bridge which may
	  host many different types of MODULbus daughterboards, including
	  CAN and GPIO controllers.

config MFD_JZ4740_ADC
	bool "Janz JZ4740 ADC core"
	select MFD_CORE
	select GENERIC_IRQ_CHIP
	depends on MACH_JZ4740
	help
	  Say yes here if you want support for the ADC unit in the JZ4740 SoC.
	  This driver is necessary for jz4740-battery and jz4740-hwmon driver.

config MFD_KEMPLD
	tristate "Kontron module PLD device"
	select MFD_CORE
	help
	  This is the core driver for the PLD (Programmable Logic Device) found
	  on some Kontron ETX and COMexpress (ETXexpress) modules. The PLD
	  device may provide functions like watchdog, GPIO, UART and I2C bus.

	  The following modules are supported:
		* COMe-bHL6
		* COMe-bIP#
		* COMe-bPC2 (ETXexpress-PC)
		* COMe-bSC# (ETXexpress-SC T#)
		* COMe-cBT6
		* COMe-cCT6
		* COMe-cDC2 (microETXexpress-DC)
		* COMe-cHL6
		* COMe-cPC2 (microETXexpress-PC)
		* COMe-mBT10
		* COMe-mCT10
		* COMe-mTT10 (nanoETXexpress-TT)
		* ETX-OH

	  This driver can also be built as a module. If so, the module
	  will be called kempld-core.

config MFD_88PM800
	tristate "Marvell 88PM800"
	depends on I2C=y
	select REGMAP_I2C
	select REGMAP_IRQ
	select MFD_CORE
	help
	  This supports for Marvell 88PM800 Power Management IC.
	  This includes the I2C driver and the core APIs _only_, you have to
	  select individual components like voltage regulators, RTC and
	  battery-charger under the corresponding menus.

config MFD_88PM805
	tristate "Marvell 88PM805"
	depends on I2C=y
	select REGMAP_I2C
	select REGMAP_IRQ
	select MFD_CORE
	help
	  This supports for Marvell 88PM805 Power Management IC. This includes
	  the I2C driver and the core APIs _only_, you have to select individual
	  components like codec device, headset/Mic device under the
	  corresponding menus.

config MFD_88PM860X
	bool "Marvell 88PM8606/88PM8607"
	depends on I2C=y
	select REGMAP_I2C
	select MFD_CORE
	help
	  This supports for Marvell 88PM8606/88PM8607 Power Management IC.
	  This includes the I2C driver and the core APIs _only_, you have to
	  select individual components like voltage regulators, RTC and
	  battery-charger under the corresponding menus.

config MFD_MAX14577
	bool "Maxim Semiconductor MAX14577/77836 MUIC + Charger Support"
	depends on I2C=y
	select MFD_CORE
	select REGMAP_I2C
	select REGMAP_IRQ
	select IRQ_DOMAIN
	help
	  Say yes here to add support for Maxim Semiconductor MAX14577 and
	  MAX77836 Micro-USB ICs with battery charger.
	  This driver provides common support for accessing the device;
	  additional drivers must be enabled in order to use the functionality
	  of the device.

config MFD_MAX77686
	bool "Maxim Semiconductor MAX77686/802 PMIC Support"
	depends on I2C=y
	select MFD_CORE
	select REGMAP_I2C
	select REGMAP_IRQ
	select IRQ_DOMAIN
	help
	  Say yes here to add support for Maxim Semiconductor MAX77686 and
	  MAX77802 which are Power Management IC with an RTC on chip.
	  This driver provides common support for accessing the device;
	  additional drivers must be enabled in order to use the functionality
	  of the device.

config MFD_MAX77693
	bool "Maxim Semiconductor MAX77693 PMIC Support"
	depends on I2C=y
	select MFD_CORE
	select REGMAP_I2C
	select REGMAP_IRQ
	help
	  Say yes here to add support for Maxim Semiconductor MAX77693.
	  This is a companion Power Management IC with Flash, Haptic, Charger,
	  and MUIC(Micro USB Interface Controller) controls on chip.
	  This driver provides common support for accessing the device;
	  additional drivers must be enabled in order to use the functionality
	  of the device.

config MFD_MAX8907
	tristate "Maxim Semiconductor MAX8907 PMIC Support"
	select MFD_CORE
	depends on I2C=y
	select REGMAP_I2C
	select REGMAP_IRQ
	help
	  Say yes here to add support for Maxim Semiconductor MAX8907. This is
	  a Power Management IC. This driver provides common support for
	  accessing the device; additional drivers must be enabled in order
	  to use the functionality of the device.

config MFD_MAX8925
	bool "Maxim Semiconductor MAX8925 PMIC Support"
	depends on I2C=y
	select MFD_CORE
	help
	  Say yes here to add support for Maxim Semiconductor MAX8925. This is
	  a Power Management IC. This driver provides common support for
	  accessing the device, additional drivers must be enabled in order
	  to use the functionality of the device.

config MFD_MAX8997
	bool "Maxim Semiconductor MAX8997/8966 PMIC Support"
	depends on I2C=y
	select MFD_CORE
	select IRQ_DOMAIN
	help
	  Say yes here to add support for Maxim Semiconductor MAX8997/8966.
	  This is a Power Management IC with RTC, Flash, Fuel Gauge, Haptic,
	  MUIC controls on chip.
	  This driver provides common support for accessing the device;
	  additional drivers must be enabled in order to use the functionality
	  of the device.

config MFD_MAX8998
	bool "Maxim Semiconductor MAX8998/National LP3974 PMIC Support"
	depends on I2C=y
	select MFD_CORE
	select IRQ_DOMAIN
	help
	  Say yes here to add support for Maxim Semiconductor MAX8998 and
	  National Semiconductor LP3974. This is a Power Management IC.
	  This driver provides common support for accessing the device,
	  additional drivers must be enabled in order to use the functionality
	  of the device.

config EZX_PCAP
	bool "Motorola EZXPCAP Support"
	depends on SPI_MASTER
	help
	  This enables the PCAP ASIC present on EZX Phones. This is
	  needed for MMC, TouchScreen, Sound, USB, etc..

config MFD_VIPERBOARD
        tristate "Nano River Technologies Viperboard"
	select MFD_CORE
	depends on USB
	default n
	help
	  Say yes here if you want support for Nano River Technologies
	  Viperboard.
	  There are mfd cell drivers available for i2c master, adc and
	  both gpios found on the board. The spi part does not yet
	  have a driver.
	  You need to select the mfd cell drivers separately.
	  The drivers do not support all features the board exposes.

config MFD_RETU
	tristate "Nokia Retu and Tahvo multi-function device"
	select MFD_CORE
	depends on I2C
	select REGMAP_IRQ
	help
	  Retu and Tahvo are a multi-function devices found on Nokia
	  Internet Tablets (770, N800 and N810).

config MFD_PCF50633
	tristate "NXP PCF50633"
	depends on I2C
	select REGMAP_I2C
	help
	  Say yes here if you have NXP PCF50633 chip on your board.
	  This core driver provides register access and IRQ handling
	  facilities, and registers devices for the various functions
	  so that function-specific drivers can bind to them.

config PCF50633_ADC
	tristate "NXP PCF50633 ADC"
	depends on MFD_PCF50633
	help
	 Say yes here if you want to include support for ADC in the
	 NXP PCF50633 chip.

config PCF50633_GPIO
	tristate "NXP PCF50633 GPIO"
	depends on MFD_PCF50633
	help
	 Say yes here if you want to include support GPIO for pins on
	 the PCF50633 chip.

config UCB1400_CORE
	tristate "Philips UCB1400 Core driver"
	depends on AC97_BUS
	depends on GPIOLIB
	help
	  This enables support for the Philips UCB1400 core functions.
	  The UCB1400 is an AC97 audio codec.

	  To compile this driver as a module, choose M here: the
	  module will be called ucb1400_core.

config MFD_PM8XXX
	tristate

config MFD_PM8921_CORE
	tristate "Qualcomm PM8921 PMIC chip"
	depends on (ARM || HEXAGON)
	select IRQ_DOMAIN
	select MFD_CORE
	select MFD_PM8XXX
	select REGMAP
	help
	  If you say yes to this option, support will be included for the
	  built-in PM8921 PMIC chip.

	  This is required if your board has a PM8921 and uses its features,
	  such as: MPPs, GPIOs, regulators, interrupts, and PWM.

	  Say M here if you want to include support for PM8921 chip as a module.
	  This will build a module called "pm8921-core".

<<<<<<< HEAD
config MFD_QCOM_RPM
	tristate "Qualcomm Resource Power Manager (RPM)"
	depends on ARCH_QCOM && OF
	help
	  If you say yes to this option, support will be included for the
	  Resource Power Manager system found in the Qualcomm 8660, 8960 and
	  8064 based devices.

	  This is required to access many regulators, clocks and bus
	  frequencies controlled by the RPM on these devices.

	  Say M here if you want to include support for the Qualcomm RPM as a
	  module. This will build a module called "qcom_rpm".
=======
config MFD_PM8X41
	bool "Qualcomm PM8X41 PMIC"
	depends on ARCH_QCOM
	select REGMAP_SPMI
	help
	  This enables basic support for the Qualcomm 8941 and 8841 PMICs.  These
	  PMICs are currently used with the Snapdragon 800 series of SoCs.  Note, that
	  this will only be useful paired with descriptions of the independent functions
	  as children nodes in the device tree.
>>>>>>> 6df1afb9

config MFD_RDC321X
	tristate "RDC R-321x southbridge"
	select MFD_CORE
	depends on PCI
	help
	  Say yes here if you want to have support for the RDC R-321x SoC
	  southbridge which provides access to GPIOs and Watchdog using the
	  southbridge PCI device configuration space.

config MFD_RTSX_PCI
	tristate "Realtek PCI-E card reader"
	depends on PCI
	select MFD_CORE
	help
	  This supports for Realtek PCI-Express card reader including rts5209,
	  rts5229, rtl8411, etc. Realtek card reader supports access to many
	  types of memory cards, such as Memory Stick, Memory Stick Pro,
	  Secure Digital and MultiMediaCard.

config MFD_RTSX_USB
	tristate "Realtek USB card reader"
	depends on USB
	select MFD_CORE
	help
	  Select this option to get support for Realtek USB 2.0 card readers
	  including RTS5129, RTS5139, RTS5179 and RTS5170.
	  Realtek card reader supports access to many types of memory cards,
	  such as Memory Stick Pro, Secure Digital and MultiMediaCard.

config MFD_RC5T583
	bool "Ricoh RC5T583 Power Management system device"
	depends on I2C=y
	select MFD_CORE
	select REGMAP_I2C
	help
	  Select this option to get support for the RICOH583 Power
	  Management system device.
	  This driver provides common support for accessing the device
	  through i2c interface. The device supports multiple sub-devices
	  like GPIO, interrupts, RTC, LDO and DCDC regulators, onkey.
	  Additional drivers must be enabled in order to use the
	  different functionality of the device.

config MFD_SEC_CORE
	bool "SAMSUNG Electronics PMIC Series Support"
	depends on I2C=y
	select MFD_CORE
	select REGMAP_I2C
	select REGMAP_IRQ
	select REGULATOR
	help
	 Support for the Samsung Electronics MFD series.
	 This driver provides common support for accessing the device,
	 additional drivers must be enabled in order to use the functionality
	 of the device

config MFD_SI476X_CORE
	tristate "Silicon Laboratories 4761/64/68 AM/FM radio."
	depends on I2C
	select MFD_CORE
	select REGMAP_I2C
	help
	  This is the core driver for the SI476x series of AM/FM
	  radio. This MFD driver connects the radio-si476x V4L2 module
	  and the si476x audio codec.

	  To compile this driver as a module, choose M here: the
	  module will be called si476x-core.

config MFD_SM501
	tristate "Silicon Motion SM501"
	 ---help---
	  This is the core driver for the Silicon Motion SM501 multimedia
	  companion chip. This device is a multifunction device which may
	  provide numerous interfaces including USB host controller, USB gadget,
	  asynchronous serial ports, audio functions, and a dual display video
	  interface. The device may be connected by PCI or local bus with
	  varying functions enabled.

config MFD_SM501_GPIO
	bool "Export GPIO via GPIO layer"
	depends on MFD_SM501 && GPIOLIB
	 ---help---
	 This option uses the gpio library layer to export the 64 GPIO
	 lines on the SM501. The platform data is used to supply the
	 base number for the first GPIO line to register.

config MFD_SMSC
       bool "SMSC ECE1099 series chips"
       depends on I2C=y
       select MFD_CORE
       select REGMAP_I2C
       help
        If you say yes here you get support for the
        ece1099 chips from SMSC.

        To compile this driver as a module, choose M here: the
        module will be called smsc.

config ABX500_CORE
	bool "ST-Ericsson ABX500 Mixed Signal Circuit register functions"
	default y if ARCH_U300 || ARCH_U8500
	help
	  Say yes here if you have the ABX500 Mixed Signal IC family
	  chips. This core driver expose register access functions.
	  Functionality specific drivers using these functions can
	  remain unchanged when IC changes. Binding of the functions to
	  actual register access is done by the IC core driver.

config AB3100_CORE
	bool "ST-Ericsson AB3100 Mixed Signal Circuit core functions"
	depends on I2C=y && ABX500_CORE
	select MFD_CORE
	default y if ARCH_U300
	help
	  Select this to enable the AB3100 Mixed Signal IC core
	  functionality. This connects to a AB3100 on the I2C bus
	  and expose a number of symbols needed for dependent devices
	  to read and write registers and subscribe to events from
	  this multi-functional IC. This is needed to use other features
	  of the AB3100 such as battery-backed RTC, charging control,
	  LEDs, vibrator, system power and temperature, power management
	  and ALSA sound.

config AB3100_OTP
	tristate "ST-Ericsson AB3100 OTP functions"
	depends on AB3100_CORE
	default y if AB3100_CORE
	help
	  Select this to enable the AB3100 Mixed Signal IC OTP (one-time
	  programmable memory) support. This exposes a sysfs file to read
	  out OTP values.

config AB8500_CORE
	bool "ST-Ericsson AB8500 Mixed Signal Power Management chip"
	depends on ABX500_CORE && MFD_DB8500_PRCMU
	select POWER_SUPPLY
	select MFD_CORE
	select IRQ_DOMAIN
	help
	  Select this option to enable access to AB8500 power management
	  chip. This connects to U8500 either on the SSP/SPI bus (deprecated
	  since hardware version v1.0) or the I2C bus via PRCMU. It also adds
	  the irq_chip parts for handling the Mixed Signal chip events.
	  This chip embeds various other multimedia funtionalities as well.

config AB8500_DEBUG
       bool "Enable debug info via debugfs"
       depends on AB8500_GPADC && DEBUG_FS
       default y if DEBUG_FS
       help
         Select this option if you want debug information using the debug
         filesystem, debugfs.

config AB8500_GPADC
	bool "ST-Ericsson AB8500 GPADC driver"
	depends on AB8500_CORE && REGULATOR_AB8500
	default y
	help
	  AB8500 GPADC driver used to convert Acc and battery/ac/usb voltage

config MFD_DB8500_PRCMU
	bool "ST-Ericsson DB8500 Power Reset Control Management Unit"
	depends on UX500_SOC_DB8500
	select MFD_CORE
	help
	  Select this option to enable support for the DB8500 Power Reset
	  and Control Management Unit. This is basically an autonomous
	  system controller running an XP70 microprocessor, which is accessed
	  through a register map.

config MFD_STMPE
	bool "STMicroelectronics STMPE"
	depends on (I2C=y || SPI_MASTER=y)
	depends on OF
	select MFD_CORE
	help
	  Support for the STMPE family of I/O Expanders from
	  STMicroelectronics.

	  Currently supported devices are:

		STMPE811: GPIO, Touchscreen
		STMPE1601: GPIO, Keypad
		STMPE1801: GPIO, Keypad
		STMPE2401: GPIO, Keypad
		STMPE2403: GPIO, Keypad

	  This driver provides common support for accessing the device,
	  additional drivers must be enabled in order to use the functionality
	  of the device.  Currently available sub drivers are:

		GPIO: stmpe-gpio
		Keypad: stmpe-keypad
		Touchscreen: stmpe-ts

menu "STMicroelectronics STMPE Interface Drivers"
depends on MFD_STMPE

config STMPE_I2C
	bool "STMicroelectronics STMPE I2C Interface"
	depends on I2C=y
	default y
	help
	  This is used to enable I2C interface of STMPE

config STMPE_SPI
	bool "STMicroelectronics STMPE SPI Interface"
	depends on SPI_MASTER
	help
	  This is used to enable SPI interface of STMPE
endmenu

config MFD_STA2X11
	bool "STMicroelectronics STA2X11"
	depends on STA2X11
	select MFD_CORE
	select REGMAP_MMIO

config MFD_SUN6I_PRCM
	bool "Allwinner A31 PRCM controller"
	depends on ARCH_SUNXI
	select MFD_CORE
	help
	  Support for the PRCM (Power/Reset/Clock Management) unit available
	  in A31 SoC.

config MFD_SYSCON
	bool "System Controller Register R/W Based on Regmap"
	select REGMAP_MMIO
	help
	  Select this option to enable accessing system control registers
	  via regmap.

config MFD_DAVINCI_VOICECODEC
	tristate
	select MFD_CORE
	select REGMAP_MMIO

config MFD_TI_AM335X_TSCADC
	tristate "TI ADC / Touch Screen chip support"
	select MFD_CORE
	select REGMAP
	select REGMAP_MMIO
	help
	  If you say yes here you get support for Texas Instruments series
	  of Touch Screen /ADC chips.
	  To compile this driver as a module, choose M here: the
	  module will be called ti_am335x_tscadc.

config MFD_DM355EVM_MSP
	bool "TI DaVinci DM355 EVM microcontroller"
	depends on I2C=y && MACH_DAVINCI_DM355_EVM
	help
	  This driver supports the MSP430 microcontroller used on these
	  boards.  MSP430 firmware manages resets and power sequencing,
	  inputs from buttons and the IR remote, LEDs, an RTC, and more.

config MFD_LP3943
	tristate "TI/National Semiconductor LP3943 MFD Driver"
	depends on I2C
	select MFD_CORE
	select REGMAP_I2C
	help
	  Support for the TI/National Semiconductor LP3943.
	  This driver consists of GPIO and PWM drivers.
	  With these functionalities, it can be used for LED string control or
	  general usage such like a GPIO controller and a PWM controller.

config MFD_LP8788
	bool "TI LP8788 Power Management Unit Driver"
	depends on I2C=y
	select MFD_CORE
	select REGMAP_I2C
	select IRQ_DOMAIN
	help
	  TI LP8788 PMU supports regulators, battery charger, RTC,
	  ADC, backlight driver and current sinks.

config MFD_OMAP_USB_HOST
	bool "TI OMAP USBHS core and TLL driver"
	depends on USB_EHCI_HCD_OMAP || USB_OHCI_HCD_OMAP3
	default y
	help
	  This is the core driver for the OAMP EHCI and OHCI drivers.
	  This MFD driver does the required setup functionalities for
	  OMAP USB Host drivers.

config MFD_PALMAS
	bool "TI Palmas series chips"
	select MFD_CORE
	select REGMAP_I2C
	select REGMAP_IRQ
	depends on I2C=y
	help
	  If you say yes here you get support for the Palmas
	  series of PMIC chips from Texas Instruments.

config TPS6105X
	tristate "TI TPS61050/61052 Boost Converters"
	depends on I2C
	select REGULATOR
	select MFD_CORE
	select REGULATOR_FIXED_VOLTAGE
	help
	  This option enables a driver for the TP61050/TPS61052
	  high-power "white LED driver". This boost converter is
	  sometimes used for other things than white LEDs, and
	  also contains a GPIO pin.

config TPS65010
	tristate "TI TPS6501x Power Management chips"
	depends on I2C && GPIOLIB
	default y if MACH_OMAP_H2 || MACH_OMAP_H3 || MACH_OMAP_OSK
	help
	  If you say yes here you get support for the TPS6501x series of
	  Power Management chips.  These include voltage regulators,
	  lithium ion/polymer battery charging, and other features that
	  are often used in portable devices like cell phones and cameras.

	  This driver can also be built as a module.  If so, the module
	  will be called tps65010.

config TPS6507X
	tristate "TI TPS6507x Power Management / Touch Screen chips"
	select MFD_CORE
	depends on I2C
	help
	  If you say yes here you get support for the TPS6507x series of
	  Power Management / Touch Screen chips.  These include voltage
	  regulators, lithium ion/polymer battery charging, touch screen
	  and other features that are often used in portable devices.
	  This driver can also be built as a module.  If so, the module
	  will be called tps6507x.

config TPS65911_COMPARATOR
	tristate

config MFD_TPS65090
	bool "TI TPS65090 Power Management chips"
	depends on I2C=y
	select MFD_CORE
	select REGMAP_I2C
	select REGMAP_IRQ
	help
	  If you say yes here you get support for the TPS65090 series of
	  Power Management chips.
	  This driver provides common support for accessing the device,
	  additional drivers must be enabled in order to use the
	  functionality of the device.

config MFD_TPS65217
	tristate "TI TPS65217 Power Management / White LED chips"
	depends on I2C
	select MFD_CORE
	select REGMAP_I2C
	help
	  If you say yes here you get support for the TPS65217 series of
	  Power Management / White LED chips.
	  These include voltage regulators, lithium ion/polymer battery
	  charger, wled and other features that are often used in portable
	  devices.

	  This driver can also be built as a module.  If so, the module
	  will be called tps65217.

config MFD_TPS65218
	tristate "TI TPS65218 Power Management chips"
	depends on I2C
	select MFD_CORE
	select REGMAP_I2C
	select REGMAP_IRQ
	help
	  If you say yes here you get support for the TPS65218 series of
	  Power Management chips.
	  These include voltage regulators, gpio and other features
	  that are often used in portable devices. Only regulator
	  component is currently supported.

	  This driver can also be built as a module.  If so, the module
	  will be called tps65218.

config MFD_TPS6586X
	bool "TI TPS6586x Power Management chips"
	depends on I2C=y
	select MFD_CORE
	select REGMAP_I2C
	help
	  If you say yes here you get support for the TPS6586X series of
	  Power Management chips.
	  This driver provides common support for accessing the device,
	  additional drivers must be enabled in order to use the
	  functionality of the device.

	  This driver can also be built as a module.  If so, the module
	  will be called tps6586x.

config MFD_TPS65910
	bool "TI TPS65910 Power Management chip"
	depends on I2C=y && GPIOLIB
	select MFD_CORE
	select REGMAP_I2C
	select REGMAP_IRQ
	select IRQ_DOMAIN
	help
	  if you say yes here you get support for the TPS65910 series of
	  Power Management chips.

config MFD_TPS65912
	bool "TI TPS65912 Power Management chip"
	depends on GPIOLIB
	select MFD_CORE
	help
	  If you say yes here you get support for the TPS65912 series of
	  PM chips.

config MFD_TPS65912_I2C
	bool "TI TPS65912 Power Management chip with I2C"
	select MFD_CORE
	select MFD_TPS65912
	depends on I2C=y && GPIOLIB
	help
	  If you say yes here you get support for the TPS65912 series of
	  PM chips with I2C interface.

config MFD_TPS65912_SPI
	bool "TI TPS65912 Power Management chip with SPI"
	select MFD_CORE
	select MFD_TPS65912
	depends on SPI_MASTER && GPIOLIB
	help
	  If you say yes here you get support for the TPS65912 series of
	  PM chips with SPI interface.

config MFD_TPS80031
	bool "TI TPS80031/TPS80032 Power Management chips"
	depends on I2C=y
	select MFD_CORE
	select REGMAP_I2C
	select REGMAP_IRQ
	help
	  If you say yes here you get support for the Texas Instruments
	  TPS80031/ TPS80032 Fully Integrated Power Management with Power
	  Path and Battery Charger. The device provides five configurable
	  step-down converters, 11 general purpose LDOs, USB OTG Module,
	  ADC, RTC, 2 PWM, System Voltage Regulator/Battery Charger with
	  Power Path from USB, 32K clock generator.

config TWL4030_CORE
	bool "TI TWL4030/TWL5030/TWL6030/TPS659x0 Support"
	depends on I2C=y
	select IRQ_DOMAIN
	select REGMAP_I2C
	help
	  Say yes here if you have TWL4030 / TWL6030 family chip on your board.
	  This core driver provides register access and IRQ handling
	  facilities, and registers devices for the various functions
	  so that function-specific drivers can bind to them.

	  These multi-function chips are found on many OMAP2 and OMAP3
	  boards, providing power management, RTC, GPIO, keypad, a
	  high speed USB OTG transceiver, an audio codec (on most
	  versions) and many other features.

config TWL4030_POWER
	bool "TI TWL4030 power resources"
	depends on TWL4030_CORE && ARM
	help
	  Say yes here if you want to use the power resources on the
	  TWL4030 family chips.  Most of these resources are regulators,
	  which have a separate driver; some are control signals, such
	  as clock request handshaking.

	  This driver uses board-specific data to initialize the resources
	  and load scripts controlling which resources are switched off/on
	  or reset when a sleep, wakeup or warm reset event occurs.

config MFD_TWL4030_AUDIO
	bool "TI TWL4030 Audio"
	depends on TWL4030_CORE
	select MFD_CORE
	default n

config TWL6040_CORE
	bool "TI TWL6040 audio codec"
	depends on I2C=y
	select MFD_CORE
	select REGMAP_I2C
	select REGMAP_IRQ
	default n
	help
	  Say yes here if you want support for Texas Instruments TWL6040 audio
	  codec.
	  This driver provides common support for accessing the device,
	  additional drivers must be enabled in order to use the
	  functionality of the device (audio, vibra).

config MENELAUS
	bool "TI TWL92330/Menelaus PM chip"
	depends on I2C=y && ARCH_OMAP2
	help
	  If you say yes here you get support for the Texas Instruments
	  TWL92330/Menelaus Power Management chip. This include voltage
	  regulators, Dual slot memory card transceivers, real-time clock
	  and other features that are often used in portable devices like
	  cell phones and PDAs.

config MFD_WL1273_CORE
	tristate "TI WL1273 FM radio"
	depends on I2C
	select MFD_CORE
	default n
	help
	  This is the core driver for the TI WL1273 FM radio. This MFD
	  driver connects the radio-wl1273 V4L2 module and the wl1273
	  audio codec.

config MFD_LM3533
	tristate "TI/National Semiconductor LM3533 Lighting Power chip"
	depends on I2C
	select MFD_CORE
	select REGMAP_I2C
	help
	  Say yes here to enable support for National Semiconductor / TI
	  LM3533 Lighting Power chips.

	  This driver provides common support for accessing the device;
	  additional drivers must be enabled in order to use the LED,
	  backlight or ambient-light-sensor functionality of the device.

config MFD_TIMBERDALE
	tristate "Timberdale FPGA"
	select MFD_CORE
	depends on PCI && GPIOLIB && (X86_32 || COMPILE_TEST)
	---help---
	This is the core driver for the timberdale FPGA. This device is a
	multifunction device which exposes numerous platform devices.

	The timberdale FPGA can be found on the Intel Atom development board
	for in-vehicle infontainment, called Russellville.

config MFD_TC3589X
	bool "Toshiba TC35892 and variants"
	depends on I2C=y
	select MFD_CORE
	help
	  Support for the Toshiba TC35892 and variants I/O Expander.

	  This driver provides common support for accessing the device,
	  additional drivers must be enabled in order to use the
	  functionality of the device.

config MFD_TMIO
	bool
	default n

config MFD_T7L66XB
	bool "Toshiba T7L66XB"
	depends on ARM && HAVE_CLK
	select MFD_CORE
	select MFD_TMIO
	help
	  Support for Toshiba Mobile IO Controller T7L66XB

config MFD_TC6387XB
	bool "Toshiba TC6387XB"
	depends on ARM && HAVE_CLK
	select MFD_CORE
	select MFD_TMIO
	help
	  Support for Toshiba Mobile IO Controller TC6387XB

config MFD_TC6393XB
	bool "Toshiba TC6393XB"
	depends on ARM && HAVE_CLK
	select GPIOLIB
	select MFD_CORE
	select MFD_TMIO
	help
	  Support for Toshiba Mobile IO Controller TC6393XB

config MFD_VX855
	tristate "VIA VX855/VX875 integrated south bridge"
	depends on PCI
	select MFD_CORE
	help
	  Say yes here to enable support for various functions of the
	  VIA VX855/VX875 south bridge. You will need to enable the vx855_spi
	  and/or vx855_gpio drivers for this to do anything useful.

config MFD_ARIZONA
	select REGMAP
	select REGMAP_IRQ
	select MFD_CORE
	bool

config MFD_ARIZONA_I2C
	tristate "Wolfson Microelectronics Arizona platform with I2C"
	select MFD_ARIZONA
	select MFD_CORE
	select REGMAP_I2C
	depends on I2C
	help
	  Support for the Wolfson Microelectronics Arizona platform audio SoC
	  core functionality controlled via I2C.

config MFD_ARIZONA_SPI
	tristate "Wolfson Microelectronics Arizona platform with SPI"
	select MFD_ARIZONA
	select MFD_CORE
	select REGMAP_SPI
	depends on SPI_MASTER
	help
	  Support for the Wolfson Microelectronics Arizona platform audio SoC
	  core functionality controlled via I2C.

config MFD_WM5102
	bool "Wolfson Microelectronics WM5102"
	depends on MFD_ARIZONA
	help
	  Support for Wolfson Microelectronics WM5102 low power audio SoC

config MFD_WM5110
	bool "Wolfson Microelectronics WM5110"
	depends on MFD_ARIZONA
	help
	  Support for Wolfson Microelectronics WM5110 low power audio SoC

config MFD_WM8997
	bool "Wolfson Microelectronics WM8997"
	depends on MFD_ARIZONA
	help
	  Support for Wolfson Microelectronics WM8997 low power audio SoC

config MFD_WM8400
	bool "Wolfson Microelectronics WM8400"
	select MFD_CORE
	depends on I2C=y
	select REGMAP_I2C
	help
	  Support for the Wolfson Microelecronics WM8400 PMIC and audio
	  CODEC.  This driver provides common support for accessing
	  the device, additional drivers must be enabled in order to use
	  the functionality of the device.

config MFD_WM831X
	bool

config MFD_WM831X_I2C
	bool "Wolfson Microelectronics WM831x/2x PMICs with I2C"
	select MFD_CORE
	select MFD_WM831X
	select REGMAP_I2C
	select IRQ_DOMAIN
	depends on I2C=y
	help
	  Support for the Wolfson Microelecronics WM831x and WM832x PMICs
	  when controlled using I2C.  This driver provides common support
	  for accessing the device, additional drivers must be enabled in
	  order to use the functionality of the device.

config MFD_WM831X_SPI
	bool "Wolfson Microelectronics WM831x/2x PMICs with SPI"
	select MFD_CORE
	select MFD_WM831X
	select REGMAP_SPI
	select IRQ_DOMAIN
	depends on SPI_MASTER
	help
	  Support for the Wolfson Microelecronics WM831x and WM832x PMICs
	  when controlled using SPI.  This driver provides common support
	  for accessing the device, additional drivers must be enabled in
	  order to use the functionality of the device.

config MFD_WM8350
	bool

config MFD_WM8350_I2C
	bool "Wolfson Microelectronics WM8350 with I2C"
	select MFD_WM8350
	depends on I2C=y
	help
	  The WM8350 is an integrated audio and power management
	  subsystem with watchdog and RTC functionality for embedded
	  systems.  This option enables core support for the WM8350 with
	  I2C as the control interface.  Additional options must be
	  selected to enable support for the functionality of the chip.

config MFD_WM8994
	bool "Wolfson Microelectronics WM8994"
	select MFD_CORE
	select REGMAP_I2C
	select REGMAP_IRQ
	depends on I2C=y
	help
	  The WM8994 is a highly integrated hi-fi CODEC designed for
	  smartphone applicatiosn.  As well as audio functionality it
	  has on board GPIO and regulator functionality which is
	  supported via the relevant subsystems.  This driver provides
	  core support for the WM8994, in order to use the actual
	  functionaltiy of the device other drivers must be enabled.

config MFD_STW481X
	tristate "Support for ST Microelectronics STw481x"
	depends on I2C && ARCH_NOMADIK
	select REGMAP_I2C
	select MFD_CORE
	help
	  Select this option to enable the STw481x chip driver used
	  in various ST Microelectronics and ST-Ericsson embedded
	  Nomadik series.

menu "Multimedia Capabilities Port drivers"
	depends on ARCH_SA1100

config MCP
	tristate

# Interface drivers
config MCP_SA11X0
	tristate "Support SA11x0 MCP interface"
	depends on ARCH_SA1100
	select MCP

# Chip drivers
config MCP_UCB1200
	tristate "Support for UCB1200 / UCB1300"
	depends on MCP_SA11X0
	select MCP

config MCP_UCB1200_TS
	tristate "Touchscreen interface support"
	depends on MCP_UCB1200 && INPUT

endmenu

config MFD_VEXPRESS_SYSREG
	bool "Versatile Express System Registers"
	depends on VEXPRESS_CONFIG && GPIOLIB
	default y
	select CLKSRC_MMIO
	select GPIO_GENERIC_PLATFORM
	select MFD_CORE
	select MFD_SYSCON
	help
	  System Registers are the platform configuration block
	  on the ARM Ltd. Versatile Express board.

endmenu
endif<|MERGE_RESOLUTION|>--- conflicted
+++ resolved
@@ -539,21 +539,6 @@
 	  Say M here if you want to include support for PM8921 chip as a module.
 	  This will build a module called "pm8921-core".
 
-<<<<<<< HEAD
-config MFD_QCOM_RPM
-	tristate "Qualcomm Resource Power Manager (RPM)"
-	depends on ARCH_QCOM && OF
-	help
-	  If you say yes to this option, support will be included for the
-	  Resource Power Manager system found in the Qualcomm 8660, 8960 and
-	  8064 based devices.
-
-	  This is required to access many regulators, clocks and bus
-	  frequencies controlled by the RPM on these devices.
-
-	  Say M here if you want to include support for the Qualcomm RPM as a
-	  module. This will build a module called "qcom_rpm".
-=======
 config MFD_PM8X41
 	bool "Qualcomm PM8X41 PMIC"
 	depends on ARCH_QCOM
@@ -563,7 +548,20 @@
 	  PMICs are currently used with the Snapdragon 800 series of SoCs.  Note, that
 	  this will only be useful paired with descriptions of the independent functions
 	  as children nodes in the device tree.
->>>>>>> 6df1afb9
+
+config MFD_QCOM_RPM
+	tristate "Qualcomm Resource Power Manager (RPM)"
+	depends on ARCH_QCOM && OF
+	help
+	  If you say yes to this option, support will be included for the
+	  Resource Power Manager system found in the Qualcomm 8660, 8960 and
+	  8064 based devices.
+
+	  This is required to access many regulators, clocks and bus
+	  frequencies controlled by the RPM on these devices.
+
+	  Say M here if you want to include support for the Qualcomm RPM as a
+	  module. This will build a module called "qcom_rpm".
 
 config MFD_RDC321X
 	tristate "RDC R-321x southbridge"
