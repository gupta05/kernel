--- conflicted
+++ resolved
@@ -4047,7 +4047,6 @@
 	if (dd->bdev) {
 		bdput(dd->bdev);
 		dd->bdev = NULL;
-<<<<<<< HEAD
 	}
 	if (dd->disk) {
 		del_gendisk(dd->disk);
@@ -4058,18 +4057,6 @@
 		}
 		put_disk(dd->disk);
 	}
-=======
-	}
-	if (dd->disk) {
-		del_gendisk(dd->disk);
-		if (dd->disk->queue) {
-			blk_cleanup_queue(dd->queue);
-			blk_mq_free_tag_set(&dd->tags);
-			dd->queue = NULL;
-		}
-		put_disk(dd->disk);
-	}
->>>>>>> 9fe8ecca
 	dd->disk  = NULL;
 
 	spin_lock(&rssd_index_lock);
