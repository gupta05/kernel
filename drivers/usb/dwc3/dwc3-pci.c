--- conflicted
+++ resolved
@@ -83,19 +83,6 @@
 		acpi_dev_add_driver_gpios(ACPI_COMPANION(&pdev->dev),
 					  acpi_dwc3_byt_gpios);
 
-<<<<<<< HEAD
-		/* These GPIOs will turn on the USB2 PHY */
-		gpio = gpiod_get(&pdev->dev, "cs");
-		if (!IS_ERR(gpio)) {
-			gpiod_direction_output(gpio, 0);
-			gpiod_set_value_cansleep(gpio, 1);
-			gpiod_put(gpio);
-		}
-
-		gpio = gpiod_get(&pdev->dev, "reset");
-		if (!IS_ERR(gpio)) {
-			gpiod_direction_output(gpio, 0);
-=======
 		/*
 		 * These GPIOs will turn on the USB2 PHY. Note that we have to
 		 * put the gpio descriptors again here because the phy driver
@@ -113,7 +100,6 @@
 			return PTR_ERR(gpio);
 
 		if (gpio) {
->>>>>>> 9fe8ecca
 			gpiod_set_value_cansleep(gpio, 1);
 			gpiod_put(gpio);
 			usleep_range(10000, 11000);
