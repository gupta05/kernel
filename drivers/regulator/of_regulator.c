/*
 * OF helpers for regulator framework
 *
 * Copyright (C) 2011 Texas Instruments, Inc.
 * Rajendra Nayak <rnayak@ti.com>
 *
 * This program is free software; you can redistribute it and/or modify
 * it under the terms of the GNU General Public License as published by
 * the Free Software Foundation; either version 2 of the License, or
 * (at your option) any later version.
 */

#include <linux/module.h>
#include <linux/slab.h>
#include <linux/of.h>
#include <linux/regulator/machine.h>
#include <linux/regulator/driver.h>
#include <linux/regulator/of_regulator.h>

#include "internal.h"

static const char *const regulator_states[PM_SUSPEND_MAX + 1] = {
	[PM_SUSPEND_MEM]	= "regulator-state-mem",
	[PM_SUSPEND_MAX]	= "regulator-state-disk",
};

static void of_get_regulation_constraints(struct device_node *np,
					struct regulator_init_data **init_data,
					const struct regulator_desc *desc)
{
	const __be32 *min_uV, *max_uV;
	struct regulation_constraints *constraints = &(*init_data)->constraints;
	struct regulator_state *suspend_state;
	struct device_node *suspend_np;
	int ret, i;
	u32 pval;

	constraints->name = of_get_property(np, "regulator-name", NULL);

	min_uV = of_get_property(np, "regulator-min-microvolt", NULL);
	if (min_uV)
		constraints->min_uV = be32_to_cpu(*min_uV);
	max_uV = of_get_property(np, "regulator-max-microvolt", NULL);
	if (max_uV)
		constraints->max_uV = be32_to_cpu(*max_uV);

	/* Voltage change possible? */
	if (constraints->min_uV != constraints->max_uV)
		constraints->valid_ops_mask |= REGULATOR_CHANGE_VOLTAGE;
	/* Only one voltage?  Then make sure it's set. */
	if (min_uV && max_uV && constraints->min_uV == constraints->max_uV)
		constraints->apply_uV = true;

	if (!of_property_read_u32(np, "regulator-microvolt-offset", &pval))
		constraints->uV_offset = pval;
	if (!of_property_read_u32(np, "regulator-min-microamp", &pval))
		constraints->min_uA = pval;
	if (!of_property_read_u32(np, "regulator-max-microamp", &pval))
		constraints->max_uA = pval;

	if (!of_property_read_u32(np, "regulator-input-current-limit-microamp",
				  &pval))
		constraints->ilim_uA = pval;

	/* Current change possible? */
	if (constraints->min_uA != constraints->max_uA)
		constraints->valid_ops_mask |= REGULATOR_CHANGE_CURRENT;

	constraints->boot_on = of_property_read_bool(np, "regulator-boot-on");
	constraints->always_on = of_property_read_bool(np, "regulator-always-on");
	if (!constraints->always_on) /* status change should be possible. */
		constraints->valid_ops_mask |= REGULATOR_CHANGE_STATUS;

	constraints->pull_down = of_property_read_bool(np, "regulator-pull-down");

	if (of_property_read_bool(np, "regulator-allow-bypass"))
		constraints->valid_ops_mask |= REGULATOR_CHANGE_BYPASS;

	ret = of_property_read_u32(np, "regulator-ramp-delay", &pval);
	if (!ret) {
		if (pval)
			constraints->ramp_delay = pval;
		else
			constraints->ramp_disable = true;
	}

	ret = of_property_read_u32(np, "regulator-enable-ramp-delay", &pval);
	if (!ret)
		constraints->enable_time = pval;

	constraints->soft_start = of_property_read_bool(np,
					"regulator-soft-start");

	if (!of_property_read_u32(np, "regulator-initial-mode", &pval)) {
		if (desc && desc->of_map_mode) {
			ret = desc->of_map_mode(pval);
			if (ret == -EINVAL)
				pr_err("%s: invalid mode %u\n", np->name, pval);
			else
				constraints->initial_mode = ret;
		} else {
			pr_warn("%s: mapping for mode %d not defined\n",
				np->name, pval);
		}
	}

	if (!of_property_read_u32(np, "regulator-system-load", &pval))
		constraints->system_load = pval;

<<<<<<< HEAD
=======
	constraints->over_current_protection = of_property_read_bool(np,
					"regulator-over-current-protection");

>>>>>>> 9fe8ecca
	for (i = 0; i < ARRAY_SIZE(regulator_states); i++) {
		switch (i) {
		case PM_SUSPEND_MEM:
			suspend_state = &constraints->state_mem;
			break;
		case PM_SUSPEND_MAX:
			suspend_state = &constraints->state_disk;
			break;
		case PM_SUSPEND_ON:
		case PM_SUSPEND_FREEZE:
		case PM_SUSPEND_STANDBY:
		default:
			continue;
		}

		suspend_np = of_get_child_by_name(np, regulator_states[i]);
		if (!suspend_np || !suspend_state)
			continue;

		if (!of_property_read_u32(suspend_np, "regulator-mode",
					  &pval)) {
			if (desc && desc->of_map_mode) {
				ret = desc->of_map_mode(pval);
				if (ret == -EINVAL)
					pr_err("%s: invalid mode %u\n",
					       np->name, pval);
				else
					suspend_state->mode = ret;
			} else {
				pr_warn("%s: mapping for mode %d not defined\n",
					np->name, pval);
			}
		}

		if (of_property_read_bool(suspend_np,
					"regulator-on-in-suspend"))
			suspend_state->enabled = true;
		else if (of_property_read_bool(suspend_np,
					"regulator-off-in-suspend"))
			suspend_state->disabled = true;

		if (!of_property_read_u32(suspend_np,
					"regulator-suspend-microvolt", &pval))
			suspend_state->uV = pval;

		of_node_put(suspend_np);
		suspend_state = NULL;
		suspend_np = NULL;
	}
}

/**
 * of_get_regulator_init_data - extract regulator_init_data structure info
 * @dev: device requesting for regulator_init_data
 * @node: regulator device node
 * @desc: regulator description
 *
 * Populates regulator_init_data structure by extracting data from device
 * tree node, returns a pointer to the populated struture or NULL if memory
 * alloc fails.
 */
struct regulator_init_data *of_get_regulator_init_data(struct device *dev,
					  struct device_node *node,
					  const struct regulator_desc *desc)
{
	struct regulator_init_data *init_data;

	if (!node)
		return NULL;

	init_data = devm_kzalloc(dev, sizeof(*init_data), GFP_KERNEL);
	if (!init_data)
		return NULL; /* Out of memory? */

	of_get_regulation_constraints(node, &init_data, desc);
	return init_data;
}
EXPORT_SYMBOL_GPL(of_get_regulator_init_data);

struct devm_of_regulator_matches {
	struct of_regulator_match *matches;
	unsigned int num_matches;
};

static void devm_of_regulator_put_matches(struct device *dev, void *res)
{
	struct devm_of_regulator_matches *devm_matches = res;
	int i;

	for (i = 0; i < devm_matches->num_matches; i++)
		of_node_put(devm_matches->matches[i].of_node);
}

/**
 * of_regulator_match - extract multiple regulator init data from device tree.
 * @dev: device requesting the data
 * @node: parent device node of the regulators
 * @matches: match table for the regulators
 * @num_matches: number of entries in match table
 *
 * This function uses a match table specified by the regulator driver to
 * parse regulator init data from the device tree. @node is expected to
 * contain a set of child nodes, each providing the init data for one
 * regulator. The data parsed from a child node will be matched to a regulator
 * based on either the deprecated property regulator-compatible if present,
 * or otherwise the child node's name. Note that the match table is modified
 * in place and an additional of_node reference is taken for each matched
 * regulator.
 *
 * Returns the number of matches found or a negative error code on failure.
 */
int of_regulator_match(struct device *dev, struct device_node *node,
		       struct of_regulator_match *matches,
		       unsigned int num_matches)
{
	unsigned int count = 0;
	unsigned int i;
	const char *name;
	struct device_node *child;
	struct devm_of_regulator_matches *devm_matches;

	if (!dev || !node)
		return -EINVAL;

	devm_matches = devres_alloc(devm_of_regulator_put_matches,
				    sizeof(struct devm_of_regulator_matches),
				    GFP_KERNEL);
	if (!devm_matches)
		return -ENOMEM;

	devm_matches->matches = matches;
	devm_matches->num_matches = num_matches;

	devres_add(dev, devm_matches);

	for (i = 0; i < num_matches; i++) {
		struct of_regulator_match *match = &matches[i];
		match->init_data = NULL;
		match->of_node = NULL;
	}

	for_each_child_of_node(node, child) {
		name = of_get_property(child,
					"regulator-compatible", NULL);
		if (!name)
			name = child->name;
		for (i = 0; i < num_matches; i++) {
			struct of_regulator_match *match = &matches[i];
			if (match->of_node)
				continue;

			if (strcmp(match->name, name))
				continue;

			match->init_data =
				of_get_regulator_init_data(dev, child,
							   match->desc);
			if (!match->init_data) {
				dev_err(dev,
					"failed to parse DT for regulator %s\n",
					child->name);
				return -EINVAL;
			}
			match->of_node = of_node_get(child);
			count++;
			break;
		}
	}

	return count;
}
EXPORT_SYMBOL_GPL(of_regulator_match);

struct regulator_init_data *regulator_of_get_init_data(struct device *dev,
					    const struct regulator_desc *desc,
					    struct regulator_config *config,
					    struct device_node **node)
{
	struct device_node *search, *child;
	struct regulator_init_data *init_data = NULL;
	const char *name;

	if (!dev->of_node || !desc->of_match)
		return NULL;

	if (desc->regulators_node)
		search = of_get_child_by_name(dev->of_node,
					      desc->regulators_node);
	else
		search = dev->of_node;

	if (!search) {
		dev_dbg(dev, "Failed to find regulator container node '%s'\n",
			desc->regulators_node);
		return NULL;
	}

	for_each_available_child_of_node(search, child) {
		name = of_get_property(child, "regulator-compatible", NULL);
		if (!name)
			name = child->name;

		if (strcmp(desc->of_match, name))
			continue;

		init_data = of_get_regulator_init_data(dev, child, desc);
		if (!init_data) {
			dev_err(dev,
				"failed to parse DT for regulator %s\n",
				child->name);
			break;
		}

		if (desc->of_parse_cb) {
			if (desc->of_parse_cb(child, desc, config)) {
				dev_err(dev,
					"driver callback failed to parse DT for regulator %s\n",
					child->name);
				init_data = NULL;
				break;
			}
		}

		of_node_get(child);
		*node = child;
		break;
	}

	of_node_put(search);

	return init_data;
}<|MERGE_RESOLUTION|>--- conflicted
+++ resolved
@@ -107,12 +107,9 @@
 	if (!of_property_read_u32(np, "regulator-system-load", &pval))
 		constraints->system_load = pval;
 
-<<<<<<< HEAD
-=======
 	constraints->over_current_protection = of_property_read_bool(np,
 					"regulator-over-current-protection");
 
->>>>>>> 9fe8ecca
 	for (i = 0; i < ARRAY_SIZE(regulator_states); i++) {
 		switch (i) {
 		case PM_SUSPEND_MEM:
