/*
 * MEI Library for mei bus nfc device access
 *
 * Copyright (C) 2013  Intel Corporation. All rights reserved.
 *
 * This program is free software; you can redistribute it and/or modify it
 * under the terms and conditions of the GNU General Public License,
 * version 2, as published by the Free Software Foundation.
 *
 * This program is distributed in the hope that it will be useful,
 * but WITHOUT ANY WARRANTY; without even the implied warranty of
 * MERCHANTABILITY or FITNESS FOR A PARTICULAR PURPOSE. See the
 * GNU General Public License for more details.
 *
 * You should have received a copy of the GNU General Public License
 * along with this program; if not, see <http://www.gnu.org/licenses/>.
 */

#define pr_fmt(fmt) KBUILD_MODNAME ": " fmt

#include <linux/module.h>
#include <linux/slab.h>
#include <linux/nfc.h>

#include "mei_phy.h"

struct mei_nfc_hdr {
	u8 cmd;
	u8 status;
	u16 req_id;
	u32 reserved;
	u16 data_size;
} __packed;

struct mei_nfc_cmd {
	struct mei_nfc_hdr hdr;
	u8 sub_command;
	u8 data[];
} __packed;

struct mei_nfc_reply {
	struct mei_nfc_hdr hdr;
	u8 sub_command;
	u8 reply_status;
	u8 data[];
} __packed;

struct mei_nfc_if_version {
	u8 radio_version_sw[3];
	u8 reserved[3];
	u8 radio_version_hw[3];
	u8 i2c_addr;
	u8 fw_ivn;
	u8 vendor_id;
	u8 radio_type;
} __packed;

struct mei_nfc_connect {
	u8 fw_ivn;
	u8 vendor_id;
} __packed;

struct mei_nfc_connect_resp {
	u8 fw_ivn;
	u8 vendor_id;
	u16 me_major;
	u16 me_minor;
	u16 me_hotfix;
	u16 me_build;
} __packed;


#define MEI_NFC_CMD_MAINTENANCE 0x00
#define MEI_NFC_CMD_HCI_SEND 0x01
#define MEI_NFC_CMD_HCI_RECV 0x02

#define MEI_NFC_SUBCMD_CONNECT    0x00
#define MEI_NFC_SUBCMD_IF_VERSION 0x01

#define MEI_NFC_MAX_READ (MEI_NFC_HEADER_SIZE + MEI_NFC_MAX_HCI_PAYLOAD)

#define MEI_DUMP_SKB_IN(info, skb)				\
do {								\
	pr_debug("%s:\n", info);				\
	print_hex_dump_debug("mei in : ", DUMP_PREFIX_OFFSET,	\
			16, 1, (skb)->data, (skb)->len, false);	\
} while (0)

#define MEI_DUMP_SKB_OUT(info, skb)				\
do {								\
	pr_debug("%s:\n", info);				\
	print_hex_dump_debug("mei out: ", DUMP_PREFIX_OFFSET,	\
			16, 1, (skb)->data, (skb)->len, false);	\
} while (0)

#define MEI_DUMP_NFC_HDR(info, _hdr)                                \
do {                                                                \
	pr_debug("%s:\n", info);                                    \
	pr_debug("cmd=%02d status=%d req_id=%d rsvd=%d size=%d\n",  \
		 (_hdr)->cmd, (_hdr)->status, (_hdr)->req_id,       \
		 (_hdr)->reserved, (_hdr)->data_size);              \
} while (0)

static int mei_nfc_if_version(struct nfc_mei_phy *phy)
{

	struct mei_nfc_cmd cmd;
	struct mei_nfc_reply *reply = NULL;
	struct mei_nfc_if_version *version;
	size_t if_version_length;
	int bytes_recv, r;

	pr_info("%s\n", __func__);

	memset(&cmd, 0, sizeof(struct mei_nfc_cmd));
	cmd.hdr.cmd = MEI_NFC_CMD_MAINTENANCE;
	cmd.hdr.data_size = 1;
	cmd.sub_command = MEI_NFC_SUBCMD_IF_VERSION;

	MEI_DUMP_NFC_HDR("version", &cmd.hdr);
	r = mei_cl_send(phy->device, (u8 *)&cmd, sizeof(struct mei_nfc_cmd));
	if (r < 0) {
		pr_err("Could not send IF version cmd\n");
		return r;
	}

	/* to be sure on the stack we alloc memory */
	if_version_length = sizeof(struct mei_nfc_reply) +
		sizeof(struct mei_nfc_if_version);

	reply = kzalloc(if_version_length, GFP_KERNEL);
	if (!reply)
		return -ENOMEM;

	bytes_recv = mei_cl_recv(phy->device, (u8 *)reply, if_version_length);
	if (bytes_recv < 0 || bytes_recv < sizeof(struct mei_nfc_reply)) {
		pr_err("Could not read IF version\n");
		r = -EIO;
		goto err;
	}

	version = (struct mei_nfc_if_version *)reply->data;

	phy->fw_ivn = version->fw_ivn;
	phy->vendor_id = version->vendor_id;
	phy->radio_type = version->radio_type;

err:
	kfree(reply);
	return r;
}

static int mei_nfc_connect(struct nfc_mei_phy *phy)
{
	struct mei_nfc_cmd *cmd, *reply;
	struct mei_nfc_connect *connect;
	struct mei_nfc_connect_resp *connect_resp;
	size_t connect_length, connect_resp_length;
	int bytes_recv, r;

	pr_info("%s\n", __func__);

	connect_length = sizeof(struct mei_nfc_cmd) +
			sizeof(struct mei_nfc_connect);

	connect_resp_length = sizeof(struct mei_nfc_cmd) +
			sizeof(struct mei_nfc_connect_resp);

	cmd = kzalloc(connect_length, GFP_KERNEL);
	if (!cmd)
		return -ENOMEM;
	connect = (struct mei_nfc_connect *)cmd->data;

	reply = kzalloc(connect_resp_length, GFP_KERNEL);
	if (!reply) {
		kfree(cmd);
		return -ENOMEM;
	}

	connect_resp = (struct mei_nfc_connect_resp *)reply->data;

	cmd->hdr.cmd = MEI_NFC_CMD_MAINTENANCE;
	cmd->hdr.data_size = 3;
	cmd->sub_command = MEI_NFC_SUBCMD_CONNECT;
	connect->fw_ivn = phy->fw_ivn;
	connect->vendor_id = phy->vendor_id;

	MEI_DUMP_NFC_HDR("connect request", &cmd->hdr);
	r = mei_cl_send(phy->device, (u8 *)cmd, connect_length);
	if (r < 0) {
		pr_err("Could not send connect cmd %d\n", r);
		goto err;
	}

	bytes_recv = mei_cl_recv(phy->device, (u8 *)reply, connect_resp_length);
	if (bytes_recv < 0) {
		r = bytes_recv;
		pr_err("Could not read connect response %d\n", r);
		goto err;
	}

	MEI_DUMP_NFC_HDR("connect reply", &reply->hdr);

	pr_info("IVN 0x%x Vendor ID 0x%x\n",
		 connect_resp->fw_ivn, connect_resp->vendor_id);

	pr_info("ME FW %d.%d.%d.%d\n",
		connect_resp->me_major, connect_resp->me_minor,
		connect_resp->me_hotfix, connect_resp->me_build);

	r = 0;

err:
	kfree(reply);
	kfree(cmd);

	return r;
}

static int mei_nfc_send(struct nfc_mei_phy *phy, u8 *buf, size_t length)
{
	struct mei_nfc_hdr *hdr;
	u8 *mei_buf;
	int err;

	err = -ENOMEM;
	mei_buf = kzalloc(length + MEI_NFC_HEADER_SIZE, GFP_KERNEL);
	if (!mei_buf)
		goto out;

	hdr = (struct mei_nfc_hdr *)mei_buf;
	hdr->cmd = MEI_NFC_CMD_HCI_SEND;
	hdr->status = 0;
	hdr->req_id = phy->req_id;
	hdr->reserved = 0;
	hdr->data_size = length;

	MEI_DUMP_NFC_HDR("send", hdr);

	memcpy(mei_buf + MEI_NFC_HEADER_SIZE, buf, length);
	err = mei_cl_send(phy->device, mei_buf, length + MEI_NFC_HEADER_SIZE);
	if (err < 0)
		goto out;

	if (!wait_event_interruptible_timeout(phy->send_wq,
				phy->recv_req_id == phy->req_id, HZ)) {
		pr_err("NFC MEI command timeout\n");
		err = -ETIME;
	} else {
		phy->req_id++;
	}
out:
	kfree(mei_buf);
	return err;
}

/*
 * Writing a frame must not return the number of written bytes.
 * It must return either zero for success, or <0 for error.
 * In addition, it must not alter the skb
 */
static int nfc_mei_phy_write(void *phy_id, struct sk_buff *skb)
{
	struct nfc_mei_phy *phy = phy_id;
	int r;

	MEI_DUMP_SKB_OUT("mei frame sent", skb);

	r = mei_nfc_send(phy, skb->data, skb->len);
	if (r > 0)
		r = 0;

	return r;
}

static int mei_nfc_recv(struct nfc_mei_phy *phy, u8 *buf, size_t length)
{
	struct mei_nfc_hdr *hdr;
	int received_length;

	received_length = mei_cl_recv(phy->device, buf, length);
	if (received_length < 0)
		return received_length;

	hdr = (struct mei_nfc_hdr *) buf;

	MEI_DUMP_NFC_HDR("receive", hdr);
	if (hdr->cmd == MEI_NFC_CMD_HCI_SEND) {
		phy->recv_req_id = hdr->req_id;
		wake_up(&phy->send_wq);

		return 0;
	}

	return received_length;
}


static void nfc_mei_event_cb(struct mei_cl_device *device, u32 events,
			     void *context)
{
	struct nfc_mei_phy *phy = context;

	if (phy->hard_fault != 0)
		return;

	if (events & BIT(MEI_CL_EVENT_RX)) {
		struct sk_buff *skb;
		int reply_size;

		skb = alloc_skb(MEI_NFC_MAX_READ, GFP_KERNEL);
		if (!skb)
			return;

		reply_size = mei_nfc_recv(phy, skb->data, MEI_NFC_MAX_READ);
		if (reply_size < MEI_NFC_HEADER_SIZE) {
			kfree_skb(skb);
			return;
		}

		skb_put(skb, reply_size);
		skb_pull(skb, MEI_NFC_HEADER_SIZE);

		MEI_DUMP_SKB_IN("mei frame read", skb);

		nfc_hci_recv_frame(phy->hdev, skb);
	}
}

static int nfc_mei_phy_enable(void *phy_id)
{
	int r;
	struct nfc_mei_phy *phy = phy_id;

	pr_info("%s\n", __func__);

	if (phy->powered == 1)
		return 0;

	r = mei_cl_enable_device(phy->device);
	if (r < 0) {
		pr_err("Could not enable device %d\n", r);
		return r;
	}

	r = mei_nfc_if_version(phy);
	if (r < 0) {
		pr_err("Could not enable device %d\n", r);
		goto err;
	}

	r = mei_nfc_connect(phy);
	if (r < 0) {
		pr_err("Could not connect to device %d\n", r);
		goto err;
	}

<<<<<<< HEAD
	r = mei_cl_register_event_cb(phy->device, nfc_mei_event_cb, phy);
=======
	r = mei_cl_register_event_cb(phy->device, BIT(MEI_CL_EVENT_RX),
				     nfc_mei_event_cb, phy);
>>>>>>> 9fe8ecca
	if (r) {
		pr_err("Event cb registration failed %d\n", r);
		goto err;
	}

	phy->powered = 1;

	return 0;

err:
	phy->powered = 0;
	mei_cl_disable_device(phy->device);
	return r;
}

static void nfc_mei_phy_disable(void *phy_id)
{
	struct nfc_mei_phy *phy = phy_id;

	pr_info("%s\n", __func__);

	mei_cl_disable_device(phy->device);

	phy->powered = 0;
}

struct nfc_phy_ops mei_phy_ops = {
	.write = nfc_mei_phy_write,
	.enable = nfc_mei_phy_enable,
	.disable = nfc_mei_phy_disable,
};
EXPORT_SYMBOL_GPL(mei_phy_ops);

struct nfc_mei_phy *nfc_mei_phy_alloc(struct mei_cl_device *device)
{
	struct nfc_mei_phy *phy;

	phy = kzalloc(sizeof(struct nfc_mei_phy), GFP_KERNEL);
	if (!phy)
		return NULL;

	phy->device = device;
	init_waitqueue_head(&phy->send_wq);
	mei_cl_set_drvdata(device, phy);

	return phy;
}
EXPORT_SYMBOL_GPL(nfc_mei_phy_alloc);

void nfc_mei_phy_free(struct nfc_mei_phy *phy)
{
	mei_cl_disable_device(phy->device);
	kfree(phy);
}
EXPORT_SYMBOL_GPL(nfc_mei_phy_free);

MODULE_LICENSE("GPL");
MODULE_DESCRIPTION("mei bus NFC device interface");<|MERGE_RESOLUTION|>--- conflicted
+++ resolved
@@ -355,12 +355,8 @@
 		goto err;
 	}
 
-<<<<<<< HEAD
-	r = mei_cl_register_event_cb(phy->device, nfc_mei_event_cb, phy);
-=======
 	r = mei_cl_register_event_cb(phy->device, BIT(MEI_CL_EVENT_RX),
 				     nfc_mei_event_cb, phy);
->>>>>>> 9fe8ecca
 	if (r) {
 		pr_err("Event cb registration failed %d\n", r);
 		goto err;
