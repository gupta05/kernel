/* drivers/video/msm_fb/mddi_client_toshiba.c
 *
 * Support for Toshiba TC358720XBG mddi client devices which require no
 * special initialization code.
 *
 * Copyright (C) 2007 Google Incorporated
 *
 * This software is licensed under the terms of the GNU General Public
 * License version 2, as published by the Free Software Foundation, and
 * may be copied, distributed, and modified under those terms.
 *
 * This program is distributed in the hope that it will be useful,
 * but WITHOUT ANY WARRANTY; without even the implied warranty of
 * MERCHANTABILITY or FITNESS FOR A PARTICULAR PURPOSE.  See the
 * GNU General Public License for more details.
 */

#include <linux/module.h>
#include <linux/kernel.h>
#include <linux/platform_device.h>
#include <linux/interrupt.h>
#include <linux/gpio.h>
#include <linux/sched.h>
#include <mach/msm_fb.h>


#define LCD_CONTROL_BLOCK_BASE 0x110000
#define CMN         (LCD_CONTROL_BLOCK_BASE|0x10)
#define INTFLG      (LCD_CONTROL_BLOCK_BASE|0x18)
#define HCYCLE      (LCD_CONTROL_BLOCK_BASE|0x34)
#define HDE_START   (LCD_CONTROL_BLOCK_BASE|0x3C)
#define VPOS        (LCD_CONTROL_BLOCK_BASE|0xC0)
#define MPLFBUF     (LCD_CONTROL_BLOCK_BASE|0x20)
#define WAKEUP      (LCD_CONTROL_BLOCK_BASE|0x54)
#define WSYN_DLY    (LCD_CONTROL_BLOCK_BASE|0x58)
#define REGENB      (LCD_CONTROL_BLOCK_BASE|0x5C)

#define BASE5 0x150000
#define BASE6 0x160000
#define BASE7 0x170000

#define GPIOIEV     (BASE5 + 0x10)
#define GPIOIE      (BASE5 + 0x14)
#define GPIORIS     (BASE5 + 0x18)
#define GPIOMIS     (BASE5 + 0x1C)
#define GPIOIC      (BASE5 + 0x20)

#define INTMASK     (BASE6 + 0x0C)
#define INTMASK_VWAKEOUT (1U << 0)
#define INTMASK_VWAKEOUT_ACTIVE_LOW (1U << 8)
#define GPIOSEL     (BASE7 + 0x00)
#define GPIOSEL_VWAKEINT (1U << 0)

static DECLARE_WAIT_QUEUE_HEAD(toshiba_vsync_wait);

struct panel_info {
	struct msm_mddi_client_data *client_data;
	struct platform_device pdev;
	struct msm_panel_data panel_data;
	struct msmfb_callback *toshiba_callback;
	int toshiba_got_int;
	int irq;
};


static void toshiba_request_vsync(struct msm_panel_data *panel_data,
				  struct msmfb_callback *callback)
{
	struct panel_info *panel = container_of(panel_data, struct panel_info,
						panel_data);
	struct msm_mddi_client_data *client_data = panel->client_data;

	panel->toshiba_callback = callback;
	if (panel->toshiba_got_int) {
		panel->toshiba_got_int = 0;
		client_data->activate_link(client_data);
	}
}

static void toshiba_clear_vsync(struct msm_panel_data *panel_data)
{
	struct panel_info *panel = container_of(panel_data, struct panel_info,
						panel_data);
	struct msm_mddi_client_data *client_data = panel->client_data;

	client_data->activate_link(client_data);
}

static void toshiba_wait_vsync(struct msm_panel_data *panel_data)
{
	struct panel_info *panel = container_of(panel_data, struct panel_info,
						panel_data);
	struct msm_mddi_client_data *client_data = panel->client_data;

	if (panel->toshiba_got_int) {
		panel->toshiba_got_int = 0;
		client_data->activate_link(client_data); /* clears interrupt */
	}
	if (wait_event_timeout(toshiba_vsync_wait, panel->toshiba_got_int,
				HZ/2) == 0)
		printk(KERN_ERR "timeout waiting for VSYNC\n");
	panel->toshiba_got_int = 0;
	/* interrupt clears when screen dma starts */
}

static int toshiba_suspend(struct msm_panel_data *panel_data)
{
	struct panel_info *panel = container_of(panel_data, struct panel_info,
						panel_data);
	struct msm_mddi_client_data *client_data = panel->client_data;

	struct msm_mddi_bridge_platform_data *bridge_data =
		client_data->private_client_data;
	int ret;

	ret = bridge_data->uninit(bridge_data, client_data);
	if (ret) {
		printk(KERN_INFO "mddi toshiba client: non zero return from "
			"uninit\n");
		return ret;
	}
	client_data->suspend(client_data);
	return 0;
}

static int toshiba_resume(struct msm_panel_data *panel_data)
{
	struct panel_info *panel = container_of(panel_data, struct panel_info,
						panel_data);
	struct msm_mddi_client_data *client_data = panel->client_data;

	struct msm_mddi_bridge_platform_data *bridge_data =
		client_data->private_client_data;
	int ret;

	client_data->resume(client_data);
	ret = bridge_data->init(bridge_data, client_data);
	if (ret)
		return ret;
	return 0;
}

static int toshiba_blank(struct msm_panel_data *panel_data)
{
	struct panel_info *panel = container_of(panel_data, struct panel_info,
						panel_data);
	struct msm_mddi_client_data *client_data = panel->client_data;
	struct msm_mddi_bridge_platform_data *bridge_data =
		client_data->private_client_data;

	return bridge_data->blank(bridge_data, client_data);
}

static int toshiba_unblank(struct msm_panel_data *panel_data)
{
	struct panel_info *panel = container_of(panel_data, struct panel_info,
						panel_data);
	struct msm_mddi_client_data *client_data = panel->client_data;
	struct msm_mddi_bridge_platform_data *bridge_data =
		client_data->private_client_data;

	return bridge_data->unblank(bridge_data, client_data);
}

irqreturn_t toshiba_vsync_interrupt(int irq, void *data)
{
	struct panel_info *panel = data;

	panel->toshiba_got_int = 1;
	if (panel->toshiba_callback) {
		panel->toshiba_callback->func(panel->toshiba_callback);
		panel->toshiba_callback = 0;
	}
	wake_up(&toshiba_vsync_wait);
	return IRQ_HANDLED;
}

<<<<<<< HEAD
static int setup_vsync(struct panel_info *panel,
		       int init)
{
	int ret;
	int gpio = 97;
	unsigned int irq;

	if (!init) {
		ret = 0;
		goto uninit;
	}
	ret = gpio_request_one(gpio, GPIOF_IN, "vsync");
	if (ret)
		goto err_request_gpio_failed;

	ret = irq = gpio_to_irq(gpio);
	if (ret < 0)
		goto err_get_irq_num_failed;

	ret = request_irq(irq, toshiba_vsync_interrupt, IRQF_TRIGGER_RISING,
			  "vsync", panel);
	if (ret)
		goto err_request_irq_failed;
	printk(KERN_INFO "vsync on gpio %d now %d\n",
	       gpio, gpio_get_value(gpio));
	return 0;

uninit:
	free_irq(gpio_to_irq(gpio), panel);
err_request_irq_failed:
err_get_irq_num_failed:
	gpio_free(gpio);
err_request_gpio_failed:
	return ret;
}

=======
>>>>>>> 3f6240f3
static int mddi_toshiba_probe(struct platform_device *pdev)
{
	int ret;
	struct msm_mddi_client_data *client_data = pdev->dev.platform_data;
	struct msm_mddi_bridge_platform_data *bridge_data =
		client_data->private_client_data;
	struct panel_info *panel =
		kzalloc(sizeof(struct panel_info), GFP_KERNEL);
	if (!panel)
		return -ENOMEM;
	platform_set_drvdata(pdev, panel);

	/* mddi_remote_write(mddi, 0, WAKEUP); */
	client_data->remote_write(client_data, GPIOSEL_VWAKEINT, GPIOSEL);
	client_data->remote_write(client_data, INTMASK_VWAKEOUT, INTMASK);

	ret = platform_get_irq_byname(pdev, "vsync");
	if (ret < 0)
		goto err_plat_get_irq;

	panel->irq = ret;
	ret = request_irq(panel->irq, toshiba_vsync_interrupt,
			  IRQF_TRIGGER_RISING, "vsync", panel);
	if (ret) {
		dev_err(&pdev->dev, "mddi_bridge_setup_vsync failed\n");
		goto err_req_irq;
	}

	panel->client_data = client_data;
	panel->panel_data.suspend = toshiba_suspend;
	panel->panel_data.resume = toshiba_resume;
	panel->panel_data.wait_vsync = toshiba_wait_vsync;
	panel->panel_data.request_vsync = toshiba_request_vsync;
	panel->panel_data.clear_vsync = toshiba_clear_vsync;
	panel->panel_data.blank = toshiba_blank;
	panel->panel_data.unblank = toshiba_unblank;
	panel->panel_data.fb_data =  &bridge_data->fb_data;
	panel->panel_data.caps = MSMFB_CAP_PARTIAL_UPDATES;

	panel->pdev.name = "msm_panel";
	panel->pdev.id = pdev->id;
	panel->pdev.resource = client_data->fb_resource;
	panel->pdev.num_resources = 1;
	panel->pdev.dev.platform_data = &panel->panel_data;
	bridge_data->init(bridge_data, client_data);
	platform_device_register(&panel->pdev);

	return 0;

err_req_irq:
err_plat_get_irq:
	kfree(panel);
	return ret;
}

static int mddi_toshiba_remove(struct platform_device *pdev)
{
	struct panel_info *panel = platform_get_drvdata(pdev);

	platform_set_drvdata(pdev, NULL);
	free_irq(panel->irq, panel);
	kfree(panel);
	return 0;
}

static struct platform_driver mddi_client_d263_0000 = {
	.probe = mddi_toshiba_probe,
	.remove = mddi_toshiba_remove,
	.driver = { .name = "mddi_c_d263_0000" },
};

static int __init mddi_client_toshiba_init(void)
{
	platform_driver_register(&mddi_client_d263_0000);
	return 0;
}

module_init(mddi_client_toshiba_init);
<|MERGE_RESOLUTION|>--- conflicted
+++ resolved
@@ -175,45 +175,6 @@
 	return IRQ_HANDLED;
 }
 
-<<<<<<< HEAD
-static int setup_vsync(struct panel_info *panel,
-		       int init)
-{
-	int ret;
-	int gpio = 97;
-	unsigned int irq;
-
-	if (!init) {
-		ret = 0;
-		goto uninit;
-	}
-	ret = gpio_request_one(gpio, GPIOF_IN, "vsync");
-	if (ret)
-		goto err_request_gpio_failed;
-
-	ret = irq = gpio_to_irq(gpio);
-	if (ret < 0)
-		goto err_get_irq_num_failed;
-
-	ret = request_irq(irq, toshiba_vsync_interrupt, IRQF_TRIGGER_RISING,
-			  "vsync", panel);
-	if (ret)
-		goto err_request_irq_failed;
-	printk(KERN_INFO "vsync on gpio %d now %d\n",
-	       gpio, gpio_get_value(gpio));
-	return 0;
-
-uninit:
-	free_irq(gpio_to_irq(gpio), panel);
-err_request_irq_failed:
-err_get_irq_num_failed:
-	gpio_free(gpio);
-err_request_gpio_failed:
-	return ret;
-}
-
-=======
->>>>>>> 3f6240f3
 static int mddi_toshiba_probe(struct platform_device *pdev)
 {
 	int ret;
