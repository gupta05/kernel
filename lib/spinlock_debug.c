/*
 * Copyright 2005, Red Hat, Inc., Ingo Molnar
 * Released under the General Public License (GPL).
 *
 * This file contains the spinlock/rwlock implementations for
 * DEBUG_SPINLOCK.
 */

#include <linux/spinlock.h>
#include <linux/nmi.h>
#include <linux/interrupt.h>
#include <linux/debug_locks.h>
#include <linux/delay.h>
#include <linux/export.h>

void __raw_spin_lock_init(raw_spinlock_t *lock, const char *name,
			  struct lock_class_key *key)
{
#ifdef CONFIG_DEBUG_LOCK_ALLOC
	/*
	 * Make sure we are not reinitializing a held lock:
	 */
	debug_check_no_locks_freed((void *)lock, sizeof(*lock));
	lockdep_init_map(&lock->dep_map, name, key, 0);
#endif
	lock->raw_lock = (arch_spinlock_t)__ARCH_SPIN_LOCK_UNLOCKED;
	lock->magic = SPINLOCK_MAGIC;
	lock->owner = SPINLOCK_OWNER_INIT;
	lock->owner_cpu = -1;
}

EXPORT_SYMBOL(__raw_spin_lock_init);

void __rwlock_init(rwlock_t *lock, const char *name,
		   struct lock_class_key *key)
{
#ifdef CONFIG_DEBUG_LOCK_ALLOC
	/*
	 * Make sure we are not reinitializing a held lock:
	 */
	debug_check_no_locks_freed((void *)lock, sizeof(*lock));
	lockdep_init_map(&lock->dep_map, name, key, 0);
#endif
	lock->raw_lock = (arch_rwlock_t) __ARCH_RW_LOCK_UNLOCKED;
	lock->magic = RWLOCK_MAGIC;
	lock->owner = SPINLOCK_OWNER_INIT;
	lock->owner_cpu = -1;
}

EXPORT_SYMBOL(__rwlock_init);

static void spin_dump(raw_spinlock_t *lock, const char *msg)
{
	struct task_struct *owner = NULL;

	if (lock->owner && lock->owner != SPINLOCK_OWNER_INIT)
		owner = lock->owner;
	printk(KERN_EMERG "BUG: spinlock %s on CPU#%d, %s/%d\n",
		msg, raw_smp_processor_id(),
		current->comm, task_pid_nr(current));
	printk(KERN_EMERG " lock: %ps, .magic: %08x, .owner: %s/%d, "
			".owner_cpu: %d\n",
		lock, lock->magic,
		owner ? owner->comm : "<none>",
		owner ? task_pid_nr(owner) : -1,
		lock->owner_cpu);
	dump_stack();
}

static void spin_bug(raw_spinlock_t *lock, const char *msg)
{
	if (!debug_locks_off())
		return;

	spin_dump(lock, msg);
}

#define SPIN_BUG_ON(cond, lock, msg) if (unlikely(cond)) spin_bug(lock, msg)

static inline void
debug_spin_lock_before(raw_spinlock_t *lock)
{
	SPIN_BUG_ON(lock->magic != SPINLOCK_MAGIC, lock, "bad magic");
	SPIN_BUG_ON(lock->owner == current, lock, "recursion");
	SPIN_BUG_ON(lock->owner_cpu == raw_smp_processor_id(),
							lock, "cpu recursion");
}

static inline void debug_spin_lock_after(raw_spinlock_t *lock)
{
	lock->owner_cpu = raw_smp_processor_id();
	lock->owner = current;
}

static inline void debug_spin_unlock(raw_spinlock_t *lock)
{
	SPIN_BUG_ON(lock->magic != SPINLOCK_MAGIC, lock, "bad magic");
	SPIN_BUG_ON(!raw_spin_is_locked(lock), lock, "already unlocked");
	SPIN_BUG_ON(lock->owner != current, lock, "wrong owner");
	SPIN_BUG_ON(lock->owner_cpu != raw_smp_processor_id(),
							lock, "wrong CPU");
	lock->owner = SPINLOCK_OWNER_INIT;
	lock->owner_cpu = -1;
}

static void __spin_lock_debug(raw_spinlock_t *lock)
{
	u64 i;
	u64 loops = loops_per_jiffy * HZ;
	int print_once = 1;

	for (;;) {
		for (i = 0; i < loops; i++) {
			if (arch_spin_trylock(&lock->raw_lock))
				return;
			__delay(1);
		}
		/* lockup suspected: */
		if (print_once) {
			print_once = 0;
<<<<<<< HEAD
			spin_dump(lock, "lockup");
=======
			printk(KERN_EMERG "BUG: spinlock lockup on CPU#%d, "
					"%s/%d, %ps\n",
				raw_smp_processor_id(), current->comm,
				task_pid_nr(current), lock);
			dump_stack();
>>>>>>> 3f6240f3
#ifdef CONFIG_SMP
			trigger_all_cpu_backtrace();
#endif
		}
	}
}

void do_raw_spin_lock(raw_spinlock_t *lock)
{
	debug_spin_lock_before(lock);
	if (unlikely(!arch_spin_trylock(&lock->raw_lock)))
		__spin_lock_debug(lock);
	debug_spin_lock_after(lock);
}

int do_raw_spin_trylock(raw_spinlock_t *lock)
{
	int ret = arch_spin_trylock(&lock->raw_lock);

	if (ret)
		debug_spin_lock_after(lock);
#ifndef CONFIG_SMP
	/*
	 * Must not happen on UP:
	 */
	SPIN_BUG_ON(!ret, lock, "trylock failure on UP");
#endif
	return ret;
}

void do_raw_spin_unlock(raw_spinlock_t *lock)
{
	debug_spin_unlock(lock);
	arch_spin_unlock(&lock->raw_lock);
}

static void rwlock_bug(rwlock_t *lock, const char *msg)
{
	if (!debug_locks_off())
		return;

	printk(KERN_EMERG "BUG: rwlock %s on CPU#%d, %s/%d, %p\n",
		msg, raw_smp_processor_id(), current->comm,
		task_pid_nr(current), lock);
	dump_stack();
}

#define RWLOCK_BUG_ON(cond, lock, msg) if (unlikely(cond)) rwlock_bug(lock, msg)

#if 0		/* __write_lock_debug() can lock up - maybe this can too? */
static void __read_lock_debug(rwlock_t *lock)
{
	u64 i;
	u64 loops = loops_per_jiffy * HZ;
	int print_once = 1;

	for (;;) {
		for (i = 0; i < loops; i++) {
			if (arch_read_trylock(&lock->raw_lock))
				return;
			__delay(1);
		}
		/* lockup suspected: */
		if (print_once) {
			print_once = 0;
			printk(KERN_EMERG "BUG: read-lock lockup on CPU#%d, "
					"%s/%d, %p\n",
				raw_smp_processor_id(), current->comm,
				current->pid, lock);
			dump_stack();
		}
	}
}
#endif

void do_raw_read_lock(rwlock_t *lock)
{
	RWLOCK_BUG_ON(lock->magic != RWLOCK_MAGIC, lock, "bad magic");
	arch_read_lock(&lock->raw_lock);
}

int do_raw_read_trylock(rwlock_t *lock)
{
	int ret = arch_read_trylock(&lock->raw_lock);

#ifndef CONFIG_SMP
	/*
	 * Must not happen on UP:
	 */
	RWLOCK_BUG_ON(!ret, lock, "trylock failure on UP");
#endif
	return ret;
}

void do_raw_read_unlock(rwlock_t *lock)
{
	RWLOCK_BUG_ON(lock->magic != RWLOCK_MAGIC, lock, "bad magic");
	arch_read_unlock(&lock->raw_lock);
}

static inline void debug_write_lock_before(rwlock_t *lock)
{
	RWLOCK_BUG_ON(lock->magic != RWLOCK_MAGIC, lock, "bad magic");
	RWLOCK_BUG_ON(lock->owner == current, lock, "recursion");
	RWLOCK_BUG_ON(lock->owner_cpu == raw_smp_processor_id(),
							lock, "cpu recursion");
}

static inline void debug_write_lock_after(rwlock_t *lock)
{
	lock->owner_cpu = raw_smp_processor_id();
	lock->owner = current;
}

static inline void debug_write_unlock(rwlock_t *lock)
{
	RWLOCK_BUG_ON(lock->magic != RWLOCK_MAGIC, lock, "bad magic");
	RWLOCK_BUG_ON(lock->owner != current, lock, "wrong owner");
	RWLOCK_BUG_ON(lock->owner_cpu != raw_smp_processor_id(),
							lock, "wrong CPU");
	lock->owner = SPINLOCK_OWNER_INIT;
	lock->owner_cpu = -1;
}

#if 0		/* This can cause lockups */
static void __write_lock_debug(rwlock_t *lock)
{
	u64 i;
	u64 loops = loops_per_jiffy * HZ;
	int print_once = 1;

	for (;;) {
		for (i = 0; i < loops; i++) {
			if (arch_write_trylock(&lock->raw_lock))
				return;
			__delay(1);
		}
		/* lockup suspected: */
		if (print_once) {
			print_once = 0;
			printk(KERN_EMERG "BUG: write-lock lockup on CPU#%d, "
					"%s/%d, %p\n",
				raw_smp_processor_id(), current->comm,
				current->pid, lock);
			dump_stack();
		}
	}
}
#endif

void do_raw_write_lock(rwlock_t *lock)
{
	debug_write_lock_before(lock);
	arch_write_lock(&lock->raw_lock);
	debug_write_lock_after(lock);
}

int do_raw_write_trylock(rwlock_t *lock)
{
	int ret = arch_write_trylock(&lock->raw_lock);

	if (ret)
		debug_write_lock_after(lock);
#ifndef CONFIG_SMP
	/*
	 * Must not happen on UP:
	 */
	RWLOCK_BUG_ON(!ret, lock, "trylock failure on UP");
#endif
	return ret;
}

void do_raw_write_unlock(rwlock_t *lock)
{
	debug_write_unlock(lock);
	arch_write_unlock(&lock->raw_lock);
}<|MERGE_RESOLUTION|>--- conflicted
+++ resolved
@@ -118,15 +118,11 @@
 		/* lockup suspected: */
 		if (print_once) {
 			print_once = 0;
-<<<<<<< HEAD
-			spin_dump(lock, "lockup");
-=======
 			printk(KERN_EMERG "BUG: spinlock lockup on CPU#%d, "
 					"%s/%d, %ps\n",
 				raw_smp_processor_id(), current->comm,
 				task_pid_nr(current), lock);
-			dump_stack();
->>>>>>> 3f6240f3
+			spin_dump(lock, "lockup");
 #ifdef CONFIG_SMP
 			trigger_all_cpu_backtrace();
 #endif
