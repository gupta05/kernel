/* Copyright (c) 2012-2014, The Linux Foundation. All rights reserved.
 *
 * This program is free software; you can redistribute it and/or modify
 * it under the terms of the GNU General Public License version 2 and
 * only version 2 as published by the Free Software Foundation.
 *
 * This program is distributed in the hope that it will be useful,
 * but WITHOUT ANY WARRANTY; without even the implied warranty of
 * MERCHANTABILITY or FITNESS FOR A PARTICULAR PURPOSE.  See the
 * GNU General Public License for more details.
 */


#include <linux/init.h>
#include <linux/err.h>
#include <linux/module.h>
#include <linux/moduleparam.h>
#include <linux/time.h>
#include <linux/math64.h>
#include <linux/wait.h>
#include <linux/platform_device.h>
#include <linux/slab.h>
#include <sound/core.h>
#include <sound/soc.h>
#include <sound/soc-dapm.h>
#include <sound/pcm.h>
#include <sound/initval.h>
#include <sound/control.h>
#include <sound/q6asm-v2.h>
#include <sound/pcm_params.h>
#include <asm/dma.h>
#include <linux/dma-mapping.h>
#include <linux/msm_audio_ion.h>

#include <sound/timer.h>
#include <sound/tlv.h>

#include <sound/apr_audio-v2.h>
#include <sound/q6asm-v2.h>
#include <sound/compress_params.h>
#include <sound/compress_offload.h>
#include <sound/compress_driver.h>

#include "msm-pcm-routing-v2.h"
#include "audio_ocmem.h"
#include "msm-audio-effects-q6-v2.h"

#define DSP_PP_BUFFERING_IN_MSEC	25
#define PARTIAL_DRAIN_ACK_EARLY_BY_MSEC	150
#define MP3_OUTPUT_FRAME_SZ		1152
#define AAC_OUTPUT_FRAME_SZ		1024
#define AC3_OUTPUT_FRAME_SZ		1536
#define EAC3_OUTPUT_FRAME_SZ		1536
#define DSP_NUM_OUTPUT_FRAME_BUFFERED	2

/* decoder parameter length */
#define DDP_DEC_MAX_NUM_PARAM		18

/* Default values used if user space does not set */
#define COMPR_PLAYBACK_MIN_FRAGMENT_SIZE (8 * 1024)
#define COMPR_PLAYBACK_MAX_FRAGMENT_SIZE (128 * 1024)
#define COMPR_PLAYBACK_MIN_NUM_FRAGMENTS (4)
#define COMPR_PLAYBACK_MAX_NUM_FRAGMENTS (16 * 4)

#define COMPRESSED_LR_VOL_MAX_STEPS	0x2000
const DECLARE_TLV_DB_LINEAR(msm_compr_vol_gain, 0,
				COMPRESSED_LR_VOL_MAX_STEPS);

struct msm_compr_gapless_state {
	bool set_next_stream_id;
	int32_t stream_opened[2];
	uint32_t initial_samples_drop;
	uint32_t trailing_samples_drop;
	uint32_t gapless_transition;
	bool use_dsp_gapless_mode;
};

struct msm_compr_pdata {
	atomic_t audio_ocmem_req;
	struct snd_compr_stream *cstream[MSM_FRONTEND_DAI_MAX];
	uint32_t volume[MSM_FRONTEND_DAI_MAX][2]; /* For both L & R */
	struct msm_compr_audio_effects *audio_effects[MSM_FRONTEND_DAI_MAX];
	bool use_dsp_gapless_mode;
	struct msm_compr_dec_params *dec_params[MSM_FRONTEND_DAI_MAX];
};

struct msm_compr_audio {
	struct snd_compr_stream *cstream;
	struct snd_compr_caps compr_cap;
	struct snd_compr_codec_caps codec_caps;
	struct snd_compr_params codec_param;
	struct audio_client *audio_client;

	uint32_t codec;
	uint32_t compr_passthr;
	void    *buffer; /* virtual address */
	uint32_t buffer_paddr; /* physical address */
	uint32_t app_pointer;
	uint32_t buffer_size;
	uint32_t byte_offset;
	uint32_t copied_total;
	uint32_t bytes_received;
	int32_t first_buffer;
	int32_t last_buffer;
	int32_t partial_drain_delay;

	uint16_t session_id;

	uint32_t sample_rate;
	uint32_t num_channels;

	uint32_t cmd_ack;
	uint32_t cmd_interrupt;
	uint32_t drain_ready;

	struct msm_compr_gapless_state gapless_state;

	atomic_t start;
	atomic_t eos;
	atomic_t drain;
	atomic_t xrun;
	atomic_t close;
	atomic_t wait_on_close;
	atomic_t error;

	wait_queue_head_t eos_wait;
	wait_queue_head_t drain_wait;
	wait_queue_head_t flush_wait;
	wait_queue_head_t close_wait;

	spinlock_t lock;
};

struct msm_compr_audio_effects {
	struct bass_boost_params bass_boost;
	struct virtualizer_params virtualizer;
	struct reverb_params reverb;
	struct eq_params equalizer;
};

<<<<<<< HEAD
struct msm_compr_dec_params {
	struct snd_dec_ddp ddp_params;
};
=======
u32 compr_codecs[] = {SND_AUDIOCODEC_AC3};
>>>>>>> c21b7142

static int msm_compr_set_volume(struct snd_compr_stream *cstream,
				uint32_t volume_l, uint32_t volume_r)
{
	struct msm_compr_audio *prtd;
	int rc = 0;

	pr_debug("%s: volume_l %d volume_r %d\n",
		__func__, volume_l, volume_r);
	prtd = cstream->runtime->private_data;
	if (prtd && prtd->audio_client) {
		if (volume_l != volume_r) {
			pr_debug("%s: call q6asm_set_lrgain\n", __func__);
			rc = q6asm_set_lrgain(prtd->audio_client,
						volume_l, volume_r);
		} else {
			pr_debug("%s: call q6asm_set_volume\n", __func__);
			rc = q6asm_set_volume(prtd->audio_client, volume_l);
		}
		if (rc < 0) {
			pr_err("%s: Send Volume command failed rc=%d\n",
				__func__, rc);
		}
	}

	return rc;
}

static int msm_compr_send_ddp_cfg(struct audio_client *ac,
				  struct snd_dec_ddp *ddp)
{
	int i, rc;
	pr_debug("%s\n", __func__);
	for (i = 0; i < ddp->params_length; i++) {
		rc = q6asm_ds1_set_endp_params(ac, ddp->params_id[i],
						ddp->params_value[i]);
		if (rc) {
			pr_err("sending params_id: %d failed\n",
				ddp->params_id[i]);
			return rc;
		}
	}
	return 0;
}

static int msm_compr_send_buffer(struct msm_compr_audio *prtd)
{
	int buffer_length;
	int bytes_available;
	struct audio_aio_write_param param;

	if (!atomic_read(&prtd->start)) {
		pr_err("%s: stream is not in started state\n", __func__);
		return -EINVAL;
	}


	if (atomic_read(&prtd->xrun)) {
		WARN(1, "%s called while xrun is true", __func__);
		return -EPERM;
	}

	pr_debug("%s: bytes_received = %d copied_total = %d\n",
		__func__, prtd->bytes_received, prtd->copied_total);
	if (prtd->first_buffer &&  prtd->gapless_state.use_dsp_gapless_mode)
		q6asm_send_meta_data(prtd->audio_client,
				prtd->gapless_state.initial_samples_drop,
				prtd->gapless_state.trailing_samples_drop);

	buffer_length = prtd->codec_param.buffer.fragment_size;
	bytes_available = prtd->bytes_received - prtd->copied_total;
	if (bytes_available < prtd->codec_param.buffer.fragment_size)
		buffer_length = bytes_available;

	if (prtd->byte_offset + buffer_length > prtd->buffer_size) {
		buffer_length = (prtd->buffer_size - prtd->byte_offset);
		pr_debug("wrap around situation, send partial data %d now", buffer_length);
	}

	if (buffer_length)
		param.paddr	= prtd->buffer_paddr + prtd->byte_offset;
	else
		param.paddr	= prtd->buffer_paddr;
	WARN(param.paddr % 32 != 0, "param.paddr %lx not multiple of 32", param.paddr);

	param.len	= buffer_length;
	param.msw_ts	= 0;
	param.lsw_ts	= 0;
	param.flags	= NO_TIMESTAMP;
	param.uid	= buffer_length;
	param.metadata_len = 0;
	param.last_buffer = prtd->last_buffer;

	pr_debug("%s: sending %d bytes to DSP byte_offset = %d\n",
		__func__, buffer_length, prtd->byte_offset);
	if (q6asm_async_write(prtd->audio_client, &param) < 0) {
		pr_err("%s:q6asm_async_write failed\n", __func__);
	} else {
		if (prtd->first_buffer)
			prtd->first_buffer = 0;
	}

	return 0;
}

static void compr_event_handler(uint32_t opcode,
		uint32_t token, uint32_t *payload, void *priv)
{
	struct msm_compr_audio *prtd = priv;
	struct snd_compr_stream *cstream = prtd->cstream;
	struct audio_client *ac = prtd->audio_client;
	uint32_t chan_mode = 0;
	uint32_t sample_rate = 0;
	int bytes_available, stream_id;

	pr_debug("%s opcode =%08x\n", __func__, opcode);
	switch (opcode) {
	case ASM_DATA_EVENT_WRITE_DONE_V2:
		spin_lock(&prtd->lock);

		if (payload[3]) {
			pr_err("WRITE FAILED w/ err 0x%x !, paddr 0x%x"
				"byte_offset=%d, copied_total=%d, token=%d\n",
			       payload[3],
			       payload[0],
				prtd->byte_offset, prtd->copied_total, token);
			atomic_set(&prtd->start, 0);
		} else {
			pr_debug("ASM_DATA_EVENT_WRITE_DONE_V2 offset %d, length %d\n",
				 prtd->byte_offset, token);
		}

		prtd->byte_offset += token;
		prtd->copied_total += token;
		if (prtd->byte_offset >= prtd->buffer_size)
			prtd->byte_offset -= prtd->buffer_size;

		snd_compr_fragment_elapsed(cstream);

		if (!atomic_read(&prtd->start)) {
			/* Writes must be restarted from _copy() */
			pr_debug("write_done received while not started, treat as xrun");
			atomic_set(&prtd->xrun, 1);
			spin_unlock(&prtd->lock);
			break;
		}

		bytes_available = prtd->bytes_received - prtd->copied_total;
		if (bytes_available < cstream->runtime->fragment_size) {
			pr_debug("WRITE_DONE Insufficient data to send. break out\n");
			atomic_set(&prtd->xrun, 1);

			if (prtd->last_buffer)
				prtd->last_buffer = 0;
			if (atomic_read(&prtd->drain)) {
				pr_debug("wake up on drain\n");
				prtd->drain_ready = 1;
				wake_up(&prtd->drain_wait);
				atomic_set(&prtd->drain, 0);
			}
		} else if ((bytes_available == cstream->runtime->fragment_size)
			   && atomic_read(&prtd->drain)) {
			prtd->last_buffer = 1;
			msm_compr_send_buffer(prtd);
			prtd->last_buffer = 0;
		} else
			msm_compr_send_buffer(prtd);

		spin_unlock(&prtd->lock);
		break;
	case ASM_DATA_EVENT_RENDERED_EOS:
		pr_debug("ASM_DATA_CMDRSP_EOS\n");
		spin_lock(&prtd->lock);
		if (atomic_read(&prtd->eos) &&
		    !prtd->gapless_state.set_next_stream_id) {
			pr_debug("ASM_DATA_CMDRSP_EOS wake up\n");
			prtd->cmd_ack = 1;
			wake_up(&prtd->eos_wait);
		}
		atomic_set(&prtd->eos, 0);
		stream_id = ac->stream_id^1; /*prev stream */
		if (prtd->gapless_state.set_next_stream_id &&
		    prtd->gapless_state.stream_opened[stream_id]) {
			q6asm_stream_cmd_nowait(prtd->audio_client,
						CMD_CLOSE, stream_id);
			atomic_set(&prtd->close, 1);
			prtd->gapless_state.stream_opened[stream_id] = 0;
			prtd->gapless_state.set_next_stream_id = false;
		}
		spin_unlock(&prtd->lock);
		break;
	case ASM_DATA_EVENT_SR_CM_CHANGE_NOTIFY:
	case ASM_DATA_EVENT_ENC_SR_CM_CHANGE_NOTIFY: {
		pr_debug("ASM_DATA_EVENT_SR_CM_CHANGE_NOTIFY\n");
		chan_mode = payload[1] >> 16;
		sample_rate = payload[2] >> 16;
		if (prtd && (chan_mode != prtd->num_channels ||
				sample_rate != prtd->sample_rate)) {
			prtd->num_channels = chan_mode;
			prtd->sample_rate = sample_rate;
		}
	}
	case APR_BASIC_RSP_RESULT: {
		switch (payload[0]) {
		case ASM_SESSION_CMD_RUN_V2:
			/* check if the first buffer need to be sent to DSP */
			pr_debug("ASM_SESSION_CMD_RUN_V2\n");

			/* FIXME: A state is a better way, dealing with this*/
			spin_lock(&prtd->lock);
			if (!prtd->copied_total) {
				bytes_available = prtd->bytes_received - prtd->copied_total;
				if (bytes_available < cstream->runtime->fragment_size) {
					pr_debug("CMD_RUN_V2 Insufficient data to send. break out\n");
					atomic_set(&prtd->xrun, 1);
				} else
					msm_compr_send_buffer(prtd);
			}
			spin_unlock(&prtd->lock);
			break;
		case ASM_STREAM_CMD_FLUSH:
			pr_debug("ASM_STREAM_CMD_FLUSH\n");
			prtd->cmd_ack = 1;
			wake_up(&prtd->flush_wait);
			break;
		case ASM_DATA_CMD_REMOVE_INITIAL_SILENCE:
			pr_debug("ASM_DATA_CMD_REMOVE_INITIAL_SILENCE\n");
			break;
		case ASM_DATA_CMD_REMOVE_TRAILING_SILENCE:
			pr_debug("ASM_DATA_CMD_REMOVE_TRAILING_SILENCE\n");
			break;
		case ASM_STREAM_CMD_CLOSE:
			pr_debug("ASM_DATA_CMD_CLOSE\n");
			if (atomic_read(&prtd->close) &&
			    atomic_read(&prtd->wait_on_close)) {
				prtd->cmd_ack = 1;
				wake_up(&prtd->close_wait);
			}
			atomic_set(&prtd->close, 0);
			break;
		default:
			break;
		}
		break;
	}
	case ASM_SESSION_CMDRSP_GET_SESSIONTIME_V3:
		pr_debug("ASM_SESSION_CMDRSP_GET_SESSIONTIME_V3\n");
		break;
	case RESET_EVENTS:
		pr_err("Received reset events CB, move to error state");
		spin_lock(&prtd->lock);
		snd_compr_fragment_elapsed(cstream);
		prtd->copied_total = prtd->bytes_received;
		atomic_set(&prtd->error, 1);
		spin_unlock(&prtd->lock);
		break;
	default:
		pr_debug("Not Supported Event opcode[0x%x]\n", opcode);
		break;
	}
}

static void populate_codec_list(struct msm_compr_audio *prtd)
{
	pr_debug("%s\n", __func__);
	prtd->compr_cap.direction = SND_COMPRESS_PLAYBACK;
	prtd->compr_cap.min_fragment_size =
			COMPR_PLAYBACK_MIN_FRAGMENT_SIZE;
	prtd->compr_cap.max_fragment_size =
			COMPR_PLAYBACK_MAX_FRAGMENT_SIZE;
	prtd->compr_cap.min_fragments =
			COMPR_PLAYBACK_MIN_NUM_FRAGMENTS;
	prtd->compr_cap.max_fragments =
			COMPR_PLAYBACK_MAX_NUM_FRAGMENTS;
	prtd->compr_cap.num_codecs = 4;
	prtd->compr_cap.codecs[0] = SND_AUDIOCODEC_MP3;
	prtd->compr_cap.codecs[1] = SND_AUDIOCODEC_AAC;
	prtd->compr_cap.codecs[2] = SND_AUDIOCODEC_AC3;
	prtd->compr_cap.codecs[3] = SND_AUDIOCODEC_EAC3;
}

static int msm_compr_send_media_format_block(struct snd_compr_stream *cstream,
					     int stream_id)
{
	struct snd_compr_runtime *runtime = cstream->runtime;
	struct msm_compr_audio *prtd = runtime->private_data;
	struct asm_aac_cfg aac_cfg;
	int ret = 0;

	switch (prtd->codec) {
	case FORMAT_MP3:
		/* no media format block needed */
		break;
	case FORMAT_MPEG4_AAC:
		memset(&aac_cfg, 0x0, sizeof(struct asm_aac_cfg));
		aac_cfg.aot = AAC_ENC_MODE_EAAC_P;
		aac_cfg.format = 0x03;
		aac_cfg.ch_cfg = prtd->num_channels;
		aac_cfg.sample_rate = prtd->sample_rate;
		ret = q6asm_stream_media_format_block_aac(prtd->audio_client,
							  &aac_cfg, stream_id);
		if (ret < 0)
			pr_err("%s: CMD Format block failed\n", __func__);
		break;
	case FORMAT_AC3:
		break;
	case FORMAT_EAC3:
		break;
	default:
		pr_debug("%s, unsupported format, skip", __func__);
		break;
	}
	return ret;
}

static int msm_compr_configure_dsp(struct snd_compr_stream *cstream)
{
	struct snd_compr_runtime *runtime = cstream->runtime;
	struct msm_compr_audio *prtd = runtime->private_data;
	struct snd_soc_pcm_runtime *soc_prtd = cstream->private_data;
	uint16_t bits_per_sample = 16;
	int dir = IN, ret = 0;
	struct audio_client *ac = prtd->audio_client;
	struct asm_softpause_params softpause = {
		.enable = SOFT_PAUSE_ENABLE,
		.period = SOFT_PAUSE_PERIOD,
		.step = SOFT_PAUSE_STEP,
		.rampingcurve = SOFT_PAUSE_CURVE_LINEAR,
	};
	struct asm_softvolume_params softvol = {
		.period = SOFT_VOLUME_PERIOD,
		.step = SOFT_VOLUME_STEP,
		.rampingcurve = SOFT_VOLUME_CURVE_LINEAR,
	};

	pr_debug("%s\n", __func__);
	ret = q6asm_stream_open_write_v2(ac,
				prtd->codec, bits_per_sample,
				ac->stream_id,
				prtd->gapless_state.use_dsp_gapless_mode);
	if (ret < 0) {
		pr_err("%s: Session out open failed\n", __func__);
		 return -ENOMEM;
	}

	prtd->gapless_state.stream_opened[ac->stream_id] = 1;
	pr_debug("%s be_id %d\n", __func__, soc_prtd->dai_link->be_id);

	if (prtd->compr_passthr == true) {
		ret = q6asm_open_write_compressed(ac, prtd->codec);
		if (ret < 0) {
			pr_err("%s: Session out open failed\n", __func__);
			return -ENOMEM;
		}
		msm_pcm_routing_reg_phy_compr_stream(
				soc_prtd->dai_link->be_id,
				ac->perf_mode,
				prtd->session_id,
				SNDRV_PCM_STREAM_PLAYBACK,
				prtd->compr_passthr);
	} else {
		ret = q6asm_stream_open_write_v2(ac,
				prtd->codec, bits_per_sample,
				ac->stream_id, true/*gapless*/);
		if (ret < 0) {
			pr_err("%s: Session out open failed\n", __func__);
			return -ENOMEM;
		}

		msm_pcm_routing_reg_phy_stream(soc_prtd->dai_link->be_id,
				ac->perf_mode,
				prtd->session_id,
				SNDRV_PCM_STREAM_PLAYBACK);

		ret = msm_compr_set_volume(cstream, 0, 0);
		if (ret < 0)
			pr_err("%s : Set Volume failed : %d", __func__, ret);

		ret = q6asm_set_softpause(ac, &softpause);
		if (ret < 0)
			pr_err("%s: Send SoftPause Param failed ret=%d\n",
					__func__, ret);

		ret = q6asm_set_softvolume(ac, &softvol);
		if (ret < 0)
			pr_err("%s: Send SoftVolume Param failed ret=%d\n",
					__func__, ret);
	}

	ret = q6asm_set_io_mode(ac, (COMPRESSED_IO | ASYNC_IO_MODE));
	if (ret < 0) {
		pr_err("%s: Set IO mode failed\n", __func__);
		return -EINVAL;
	}

	runtime->fragments = prtd->codec_param.buffer.fragments;
	runtime->fragment_size = prtd->codec_param.buffer.fragment_size;
	pr_debug("allocate %d buffers each of size %d\n",
			runtime->fragments,
			runtime->fragment_size);
	ret = q6asm_audio_client_buf_alloc_contiguous(dir, ac,
					runtime->fragment_size,
					runtime->fragments);
	if (ret < 0) {
		pr_err("Audio Start: Buffer Allocation failed rc = %d\n", ret);
		return -ENOMEM;
	}

	prtd->byte_offset  = 0;
	prtd->copied_total = 0;
	prtd->app_pointer  = 0;
	prtd->bytes_received = 0;
	prtd->buffer       = ac->port[dir].buf[0].data;
	prtd->buffer_paddr = ac->port[dir].buf[0].phys;
	prtd->buffer_size  = runtime->fragments * runtime->fragment_size;

	ret = msm_compr_send_media_format_block(cstream, ac->stream_id);
	if (ret < 0) {
		pr_err("%s, failed to send media format block\n", __func__);
	}

	return ret;
}

static int msm_compr_open(struct snd_compr_stream *cstream)
{
	struct snd_compr_runtime *runtime = cstream->runtime;
	struct snd_soc_pcm_runtime *rtd = cstream->private_data;
	struct msm_compr_audio *prtd;
	struct msm_compr_pdata *pdata =
			snd_soc_platform_get_drvdata(rtd->platform);

	pr_debug("%s\n", __func__);
	prtd = kzalloc(sizeof(struct msm_compr_audio), GFP_KERNEL);
	if (prtd == NULL) {
		pr_err("Failed to allocate memory for msm_compr_audio\n");
		return -ENOMEM;
	}

	prtd->cstream = cstream;
	pdata->cstream[rtd->dai_link->be_id] = cstream;
	pdata->audio_effects[rtd->dai_link->be_id] =
		 kzalloc(sizeof(struct msm_compr_audio_effects), GFP_KERNEL);
	if (!pdata->audio_effects[rtd->dai_link->be_id]) {
		pr_err("%s: Could not allocate memory for effects\n", __func__);
		kfree(prtd);
		return -ENOMEM;
	}
	pdata->dec_params[rtd->dai_link->be_id] =
		 kzalloc(sizeof(struct msm_compr_dec_params), GFP_KERNEL);
	if (!pdata->dec_params[rtd->dai_link->be_id]) {
		pr_err("%s: Could not allocate memory for dec params\n",
			__func__);
		kfree(prtd);
		return -ENOMEM;
	}
	prtd->audio_client = q6asm_audio_client_alloc(
				(app_cb)compr_event_handler, prtd);
	if (!prtd->audio_client) {
		pr_err("%s: Could not allocate memory for client\n", __func__);
		kfree(pdata->audio_effects[rtd->dai_link->be_id]);
		kfree(pdata->dec_params[rtd->dai_link->be_id]);
		kfree(prtd);
		return -ENOMEM;
	}

	pr_debug("%s: session ID %d\n", __func__, prtd->audio_client->session);
	prtd->audio_client->perf_mode = false;
	prtd->session_id = prtd->audio_client->session;
	prtd->codec = FORMAT_MP3;
	prtd->bytes_received = 0;
	prtd->copied_total = 0;
	prtd->byte_offset = 0;
	prtd->sample_rate = 44100;
	prtd->num_channels = 2;
	prtd->drain_ready = 0;
	prtd->last_buffer = 0;
	prtd->first_buffer = 1;
	prtd->partial_drain_delay = 0;
	memset(&prtd->gapless_state, 0, sizeof(struct msm_compr_gapless_state));
	/*
	 * Update the use_dsp_gapless_mode from gapless struture with the value
	 * part of platform data.
	 */
	prtd->gapless_state.use_dsp_gapless_mode = pdata->use_dsp_gapless_mode;

	pr_debug("%s: gapless mode %d", __func__, pdata->use_dsp_gapless_mode);

	spin_lock_init(&prtd->lock);

	atomic_set(&prtd->eos, 0);
	atomic_set(&prtd->start, 0);
	atomic_set(&prtd->drain, 0);
	atomic_set(&prtd->xrun, 0);
	atomic_set(&prtd->close, 0);
	atomic_set(&prtd->wait_on_close, 0);
	atomic_set(&prtd->error, 0);

	init_waitqueue_head(&prtd->eos_wait);
	init_waitqueue_head(&prtd->drain_wait);
	init_waitqueue_head(&prtd->flush_wait);
	init_waitqueue_head(&prtd->close_wait);

	runtime->private_data = prtd;
	populate_codec_list(prtd);

	if (cstream->direction == SND_COMPRESS_PLAYBACK) {
		if (!atomic_cmpxchg(&pdata->audio_ocmem_req, 0, 1))
			audio_ocmem_process_req(AUDIO, true);
		else
			atomic_inc(&pdata->audio_ocmem_req);
		pr_debug("%s: ocmem_req: %d\n", __func__,
				atomic_read(&pdata->audio_ocmem_req));
	} else {
		pr_err("%s: Unsupported stream type", __func__);
	}

	return 0;
}

static int msm_compr_free(struct snd_compr_stream *cstream)
{
	struct snd_compr_runtime *runtime = cstream->runtime;
	struct msm_compr_audio *prtd = runtime->private_data;
	struct snd_soc_pcm_runtime *soc_prtd = cstream->private_data;
	struct msm_compr_pdata *pdata =
			snd_soc_platform_get_drvdata(soc_prtd->platform);
	struct audio_client *ac = prtd->audio_client;
	int dir = IN, ret = 0, stream_id;
	unsigned long flags;

	pr_debug("%s\n", __func__);
	pdata->cstream[soc_prtd->dai_link->be_id] = NULL;
	if (cstream->direction == SND_COMPRESS_PLAYBACK) {
		if (atomic_read(&pdata->audio_ocmem_req) > 1)
			atomic_dec(&pdata->audio_ocmem_req);
		else if (atomic_cmpxchg(&pdata->audio_ocmem_req, 1, 0))
			audio_ocmem_process_req(AUDIO, false);

		msm_pcm_routing_dereg_phy_stream(soc_prtd->dai_link->be_id,
						SNDRV_PCM_STREAM_PLAYBACK);
	}

	pr_debug("%s: ocmem_req: %d\n", __func__,
		atomic_read(&pdata->audio_ocmem_req));

	if (atomic_read(&prtd->eos)) {
		ret = wait_event_timeout(prtd->eos_wait,
					 prtd->cmd_ack, 5 * HZ);
		if (!ret)
			pr_err("%s: CMD_EOS failed\n", __func__);
	}
	if (atomic_read(&prtd->close)) {
		prtd->cmd_ack = 0;
		atomic_set(&prtd->wait_on_close, 1);
		ret = wait_event_timeout(prtd->close_wait,
					prtd->cmd_ack, 5 * HZ);
		if (!ret)
			pr_err("%s: CMD_CLOSE failed\n", __func__);
	}

	spin_lock_irqsave(&prtd->lock, flags);
	stream_id = ac->stream_id;
	if (prtd->gapless_state.stream_opened[stream_id^1]) {
		spin_unlock_irqrestore(&prtd->lock, flags);
		q6asm_stream_cmd(ac, CMD_CLOSE, stream_id^1);
		spin_lock_irqsave(&prtd->lock, flags);
	}
	if (prtd->gapless_state.stream_opened[stream_id]) {
		spin_unlock_irqrestore(&prtd->lock, flags);
		q6asm_stream_cmd(ac, CMD_CLOSE, stream_id);
		spin_lock_irqsave(&prtd->lock, flags);
	}
	spin_unlock_irqrestore(&prtd->lock, flags);

	/* client buf alloc was with stream id 0, so free with the same */
	ac->stream_id = 0;
	q6asm_audio_client_buf_free_contiguous(dir, ac);

	q6asm_audio_client_free(ac);

	kfree(pdata->audio_effects[soc_prtd->dai_link->be_id]);
	kfree(pdata->dec_params[soc_prtd->dai_link->be_id]);
	kfree(prtd);

	return 0;
}

int validate_codec_compr(__u32 codec_id)
{
	int i;
	for (i = 0; i < ARRAY_SIZE(compr_codecs); i++)
		if (compr_codecs[i] == codec_id)
			return 0;
	return -EINVAL;
}

/* compress stream operations */
static int msm_compr_set_params(struct snd_compr_stream *cstream,
				struct snd_compr_params *params)
{
	struct snd_compr_runtime *runtime = cstream->runtime;
	struct msm_compr_audio *prtd = runtime->private_data;
	int ret = 0, frame_sz = 0, delay_time_ms = 0;

	pr_debug("%s\n", __func__);

	memcpy(&prtd->codec_param, params, sizeof(struct snd_compr_params));

	/* ToDo: remove duplicates */
	prtd->num_channels = prtd->codec_param.codec.ch_in;

	prtd->compr_passthr = params->compr_passthr;

	switch (prtd->codec_param.codec.sample_rate) {
	case SNDRV_PCM_RATE_8000:
		prtd->sample_rate = 8000;
		break;
	case SNDRV_PCM_RATE_11025:
		prtd->sample_rate = 11025;
		break;
	/* ToDo: What about 12K and 24K sample rates ? */
	case SNDRV_PCM_RATE_16000:
		prtd->sample_rate = 16000;
		break;
	case SNDRV_PCM_RATE_22050:
		prtd->sample_rate = 22050;
		break;
	case SNDRV_PCM_RATE_32000:
		prtd->sample_rate = 32000;
		break;
	case SNDRV_PCM_RATE_44100:
		prtd->sample_rate = 44100;
		break;
	case SNDRV_PCM_RATE_48000:
		prtd->sample_rate = 48000;
		break;
	}
	if (prtd->compr_passthr && validate_codec_compr(params->codec.id)) {
		pr_err("%s codec not supported in passthrough, id =%d\n",
				__func__, params->codec.id);
		return -EINVAL;
	}

	switch (params->codec.id) {
	case SND_AUDIOCODEC_MP3: {
		pr_debug("SND_AUDIOCODEC_MP3\n");
		prtd->codec = FORMAT_MP3;
		frame_sz = MP3_OUTPUT_FRAME_SZ;
		break;
	}

	case SND_AUDIOCODEC_AAC: {
		pr_debug("SND_AUDIOCODEC_AAC\n");
		prtd->codec = FORMAT_MPEG4_AAC;
		frame_sz = AAC_OUTPUT_FRAME_SZ;
		break;
	}

	case SND_AUDIOCODEC_AC3: {
		prtd->codec = FORMAT_AC3;
		frame_sz = AC3_OUTPUT_FRAME_SZ;
		break;
	}

	case SND_AUDIOCODEC_EAC3: {
		prtd->codec = FORMAT_EAC3;
		frame_sz = EAC3_OUTPUT_FRAME_SZ;
		break;
	}

	default:
		pr_err("codec not supported, id =%d\n", params->codec.id);
		return -EINVAL;
	}

	delay_time_ms = ((DSP_NUM_OUTPUT_FRAME_BUFFERED * frame_sz * 1000) /
			prtd->sample_rate) + DSP_PP_BUFFERING_IN_MSEC;
	delay_time_ms = delay_time_ms > PARTIAL_DRAIN_ACK_EARLY_BY_MSEC ?
			delay_time_ms - PARTIAL_DRAIN_ACK_EARLY_BY_MSEC : 0;
	prtd->partial_drain_delay = delay_time_ms;

	ret = msm_compr_configure_dsp(cstream);

	return ret;
}

static int msm_compr_drain_buffer(struct msm_compr_audio *prtd,
				  unsigned long *flags)
{
	int rc = 0;

	atomic_set(&prtd->drain, 1);
	prtd->drain_ready = 0;
	spin_unlock_irqrestore(&prtd->lock, *flags);
	pr_debug("%s: wait for buffer to be drained\n",  __func__);
	rc = wait_event_interruptible(prtd->drain_wait,
					prtd->drain_ready ||
					prtd->cmd_interrupt ||
					atomic_read(&prtd->xrun));
	pr_debug("%s: out of buffer drain wait\n", __func__);
	spin_lock_irqsave(&prtd->lock, *flags);
	if (prtd->cmd_interrupt) {
		pr_debug("%s: buffer drain interrupted by flush)\n", __func__);
		rc = -EINTR;
		prtd->cmd_interrupt = 0;
	}
	return rc;
}

static int msm_compr_trigger(struct snd_compr_stream *cstream, int cmd)
{
	struct snd_compr_runtime *runtime = cstream->runtime;
	struct msm_compr_audio *prtd = runtime->private_data;
	struct snd_soc_pcm_runtime *rtd = cstream->private_data;
	struct msm_compr_pdata *pdata =
			snd_soc_platform_get_drvdata(rtd->platform);
	uint32_t *volume = pdata->volume[rtd->dai_link->be_id];
	struct audio_client *ac = prtd->audio_client;
	int rc = 0;
	int bytes_to_write;
	unsigned long flags;
	int stream_id;

	if (cstream->direction != SND_COMPRESS_PLAYBACK) {
		pr_err("%s: Unsupported stream type\n", __func__);
		return -EINVAL;
	}

	spin_lock_irqsave(&prtd->lock, flags);
	if (atomic_read(&prtd->error)) {
		pr_err("%s Got RESET EVENTS notification, return immediately",
			__func__);
		spin_unlock_irqrestore(&prtd->lock, flags);
		return 0;
	}
	spin_unlock_irqrestore(&prtd->lock, flags);

	switch (cmd) {
	case SNDRV_PCM_TRIGGER_START:
		pr_debug("%s: SNDRV_PCM_TRIGGER_START\n", __func__);
		atomic_set(&prtd->start, 1);
		q6asm_run_nowait(prtd->audio_client, 0, 0, 0);

		msm_compr_set_volume(cstream, volume[0], volume[1]);
		if (rc)
			pr_err("%s : Set Volume failed : %d\n",
				__func__, rc);
		break;
	case SNDRV_PCM_TRIGGER_STOP:
		spin_lock_irqsave(&prtd->lock, flags);
		pr_debug("%s: SNDRV_PCM_TRIGGER_STOP transition %d\n", __func__,
					prtd->gapless_state.gapless_transition);
		stream_id = ac->stream_id;
		atomic_set(&prtd->start, 0);
		if (atomic_read(&prtd->eos)) {
			pr_debug("%s: interrupt eos wait queues", __func__);
			prtd->cmd_interrupt = 1;
			wake_up(&prtd->eos_wait);
			atomic_set(&prtd->eos, 0);
		}
		if (atomic_read(&prtd->drain)) {
			pr_debug("%s: interrupt drain wait queues", __func__);
			prtd->cmd_interrupt = 1;
			prtd->drain_ready = 1;
			wake_up(&prtd->drain_wait);
			atomic_set(&prtd->drain, 0);
		}
		prtd->last_buffer = 0;
		pr_debug("issue CMD_FLUSH\n");
		prtd->cmd_ack = 0;
		if (!prtd->gapless_state.gapless_transition) {
			spin_unlock_irqrestore(&prtd->lock, flags);
			rc = q6asm_stream_cmd(
				prtd->audio_client, CMD_FLUSH, stream_id);
			if (rc < 0) {
				pr_err("%s: flush cmd failed rc=%d\n",
							__func__, rc);
				return rc;
			}
			rc = wait_event_timeout(prtd->flush_wait,
					prtd->cmd_ack, 1 * HZ);
			if (!rc) {
				rc = -ETIMEDOUT;
				pr_err("Flush cmd timeout\n");
			} else {
				rc = 0; /* prtd->cmd_status == OK? 0 : -EPERM*/
			}
			spin_lock_irqsave(&prtd->lock, flags);
		} else {
			prtd->first_buffer = 0;
		}
		/* FIXME. only reset if flush was successful */
		prtd->byte_offset  = 0;
		prtd->copied_total = 0;
		prtd->app_pointer  = 0;
		prtd->bytes_received = 0;
		atomic_set(&prtd->xrun, 0);
		spin_unlock_irqrestore(&prtd->lock, flags);
		break;
	case SNDRV_PCM_TRIGGER_PAUSE_PUSH:
		pr_debug("SNDRV_PCM_TRIGGER_PAUSE_PUSH transition %d\n",
				prtd->gapless_state.gapless_transition);
		if (!prtd->gapless_state.gapless_transition) {
			q6asm_cmd_nowait(prtd->audio_client, CMD_PAUSE);
			atomic_set(&prtd->start, 0);
		}
		break;
	case SNDRV_PCM_TRIGGER_PAUSE_RELEASE:
		pr_debug("SNDRV_PCM_TRIGGER_PAUSE_RELEASE transition %d\n",
				   prtd->gapless_state.gapless_transition);
		if (!prtd->gapless_state.gapless_transition) {
			atomic_set(&prtd->start, 1);
			q6asm_run_nowait(prtd->audio_client, 0, 0, 0);
		}
		break;
	case SND_COMPR_TRIGGER_PARTIAL_DRAIN:
		pr_debug("%s: SND_COMPR_TRIGGER_PARTIAL_DRAIN\n", __func__);
		if (!prtd->gapless_state.use_dsp_gapless_mode) {
			pr_debug("%s: set partial drain as drain\n", __func__);
			cmd = SND_COMPR_TRIGGER_DRAIN;
		}
	case SND_COMPR_TRIGGER_DRAIN:
		pr_debug("%s: SNDRV_COMPRESS_DRAIN\n", __func__);
		/* Make sure all the data is sent to DSP before sending EOS */
		spin_lock_irqsave(&prtd->lock, flags);

		if (!atomic_read(&prtd->start)) {
			pr_err("%s: stream is not in started state\n",
				__func__);
			rc = -EPERM;
			spin_unlock_irqrestore(&prtd->lock, flags);
			break;
		}
		if (prtd->bytes_received > prtd->copied_total) {
			pr_debug("%s: wait till all the data is sent to dsp\n",
				__func__);
			rc = msm_compr_drain_buffer(prtd, &flags);
			if (rc || !atomic_read(&prtd->start)) {
				rc = -EINTR;
				spin_unlock_irqrestore(&prtd->lock, flags);
				break;
			}
			/*
			 * FIXME: Bug.
			 * Write(32767)
			 * Start
			 * Drain <- Indefinite wait
			 * sol1 : if (prtd->copied_total) then wait?
			 * sol2 : (prtd->cmd_interrupt || prtd->drain_ready || atomic_read(xrun)
			 */
			bytes_to_write = prtd->bytes_received
						- prtd->copied_total;
			WARN(bytes_to_write > runtime->fragment_size,
			     "last write %d cannot be > than fragment_size",
			     bytes_to_write);

			if (bytes_to_write > 0) {
				pr_debug("%s: send %d partial bytes at the end",
				       __func__, bytes_to_write);
				atomic_set(&prtd->xrun, 0);
				prtd->last_buffer = 1;
				msm_compr_send_buffer(prtd);
			}
		}

		if ((cmd == SND_COMPR_TRIGGER_PARTIAL_DRAIN) &&
		    (prtd->gapless_state.set_next_stream_id)) {
			/* wait for the last buffer to be returned */

			if (prtd->last_buffer) {
				pr_debug("%s: last buffer drain\n", __func__);
				rc = msm_compr_drain_buffer(prtd, &flags);
				if (rc) {
					spin_unlock_irqrestore(&prtd->lock,
									flags);
					break;
				}
			}
			/* send EOS */
			prtd->cmd_ack = 0;
			q6asm_cmd_nowait(prtd->audio_client, CMD_EOS);
			pr_info("PARTIAL DRAIN, do not wait for EOS ack\n");

			/* send a zero length buffer */
			atomic_set(&prtd->xrun, 0);
			msm_compr_send_buffer(prtd);

			/* wait for the zero length buffer to be returned */
			pr_debug("%s: zero length buffer drain\n", __func__);
			rc = msm_compr_drain_buffer(prtd, &flags);
			if (rc) {
				spin_unlock_irqrestore(&prtd->lock, flags);
				break;
			}

			/* sleep for additional duration partial drain */
			atomic_set(&prtd->drain, 1);
			prtd->drain_ready = 0;
			pr_debug("%s, additional sleep: %d\n", __func__,
				 prtd->partial_drain_delay);
			spin_unlock_irqrestore(&prtd->lock, flags);
			rc = wait_event_timeout(prtd->drain_wait,
				prtd->drain_ready || prtd->cmd_interrupt,
				msecs_to_jiffies(prtd->partial_drain_delay));
			pr_debug("%s: out of additional wait for low sample rate\n",
				 __func__);
			spin_lock_irqsave(&prtd->lock, flags);
			if (prtd->cmd_interrupt) {
				pr_debug("%s: additional wait interrupted by flush)\n",
					 __func__);
				rc = -EINTR;
				prtd->cmd_interrupt = 0;
				spin_unlock_irqrestore(&prtd->lock, flags);
				break;
			}

			/* move to next stream and reset vars */
			pr_debug("%s: Moving to next stream in gapless\n",
								__func__);
			ac->stream_id ^= 1;
			prtd->byte_offset = 0;
			prtd->app_pointer  = 0;
			prtd->first_buffer = 1;
			prtd->last_buffer = 0;
			prtd->gapless_state.gapless_transition = 1;
			/*
			Don't reset these as these vars map to
			total_bytes_transferred and total_bytes_available
			directly, only total_bytes_transferred will be updated
			in the next avail() ioctl
				prtd->copied_total = 0;
				prtd->bytes_received = 0;
			*/
			atomic_set(&prtd->drain, 0);
			atomic_set(&prtd->xrun, 1);
			pr_debug("%s: issue CMD_RUN", __func__);
			q6asm_run_nowait(prtd->audio_client, 0, 0, 0);
			spin_unlock_irqrestore(&prtd->lock, flags);
			break;
		}
		/*
		   moving to next stream failed, so reset the gapless state
		   set next stream id for the same session so that the same
		   stream can be used for gapless playback
		*/
		prtd->gapless_state.set_next_stream_id = false;
		pr_debug("%s: CMD_EOS\n", __func__);

		prtd->cmd_ack = 0;
		atomic_set(&prtd->eos, 1);
		q6asm_cmd_nowait(prtd->audio_client, CMD_EOS);

		spin_unlock_irqrestore(&prtd->lock, flags);


		/* Wait indefinitely for  DRAIN. Flush can also signal this*/
		rc = wait_event_interruptible(prtd->eos_wait,
						(prtd->cmd_ack || prtd->cmd_interrupt));

		if (rc < 0)
			pr_err("%s: EOS wait failed\n", __func__);

		pr_debug("%s: SNDRV_COMPRESS_DRAIN  out of wait for EOS\n",
				__func__);

		if (prtd->cmd_interrupt)
			rc = -EINTR;

		/*FIXME : what if a flush comes while PC is here */
		if (rc == 0) {
			/*
			 * Failed to open second stream in DSP for gapless
			 * so prepare the current stream in session
			 * for gapless playback
			 */
			spin_lock_irqsave(&prtd->lock, flags);
			pr_debug("%s: issue CMD_PAUSE ", __func__);
			q6asm_cmd_nowait(prtd->audio_client, CMD_PAUSE);
			prtd->cmd_ack = 0;
			spin_unlock_irqrestore(&prtd->lock, flags);
			pr_debug("%s: issue CMD_FLUSH", __func__);
			q6asm_cmd(prtd->audio_client, CMD_FLUSH);
			wait_event_timeout(prtd->flush_wait,
					   prtd->cmd_ack, 1 * HZ / 4);

			spin_lock_irqsave(&prtd->lock, flags);
			/*
			Don't reset these as these vars map to
			total_bytes_transferred and total_bytes_available
			directly, only total_bytes_transferred will be updated
			in the next avail() ioctl
			prtd->copied_total = 0;
			prtd->bytes_received = 0;
			*/
			prtd->byte_offset = 0;
			prtd->app_pointer  = 0;
			prtd->first_buffer = 1;
			prtd->last_buffer = 0;
			atomic_set(&prtd->drain, 0);
			atomic_set(&prtd->xrun, 1);
			q6asm_run_nowait(prtd->audio_client, 0, 0, 0);
			spin_unlock_irqrestore(&prtd->lock, flags);
		}
		prtd->cmd_interrupt = 0;
		break;
	case SND_COMPR_TRIGGER_NEXT_TRACK:
		if (!prtd->gapless_state.use_dsp_gapless_mode) {
			pr_debug("%s: ignore trigger next track\n", __func__);
			rc = 0;
			break;
		}
		pr_debug("%s: SND_COMPR_TRIGGER_NEXT_TRACK\n", __func__);
		spin_lock_irqsave(&prtd->lock, flags);
		rc = 0;
		stream_id = ac->stream_id^1; /*next stream in gapless*/
		if (prtd->gapless_state.stream_opened[stream_id]) {
			pr_debug("next session is already in opened state\n");
			spin_unlock_irqrestore(&prtd->lock, flags);
			break;
		}
		spin_unlock_irqrestore(&prtd->lock, flags);
		rc = q6asm_stream_open_write_v2(prtd->audio_client,
				prtd->codec, 16,
				stream_id,
				prtd->gapless_state.use_dsp_gapless_mode);
		if (rc < 0) {
			pr_err("%s: Session out open failed for gapless\n",
				 __func__);
			break;
		}
		rc = msm_compr_send_media_format_block(cstream, stream_id);
		if (rc < 0) {
			pr_err("%s, failed to send media format block\n",
				__func__);
			break;
		}
		spin_lock_irqsave(&prtd->lock, flags);
		prtd->gapless_state.stream_opened[stream_id] = 1;
		prtd->gapless_state.set_next_stream_id = true;
		spin_unlock_irqrestore(&prtd->lock, flags);
		break;
	}

	return rc;
}

static int msm_compr_pointer(struct snd_compr_stream *cstream,
				struct snd_compr_tstamp *arg)
{
	struct snd_compr_runtime *runtime = cstream->runtime;
	struct msm_compr_audio *prtd = runtime->private_data;
	struct snd_compr_tstamp tstamp;
	uint64_t timestamp = 0;
	int rc = 0, first_buffer;
	unsigned long flags;

	pr_debug("%s\n", __func__);
	memset(&tstamp, 0x0, sizeof(struct snd_compr_tstamp));

	spin_lock_irqsave(&prtd->lock, flags);
	tstamp.sampling_rate = prtd->sample_rate;
	tstamp.byte_offset = prtd->byte_offset;
	tstamp.copied_total = prtd->copied_total;
	first_buffer = prtd->first_buffer;

	if (atomic_read(&prtd->error)) {
		pr_err("%s Got RESET EVENTS notification, return error",
			__func__);
		tstamp.pcm_io_frames = 0;
		memcpy(arg, &tstamp, sizeof(struct snd_compr_tstamp));
		spin_unlock_irqrestore(&prtd->lock, flags);
		return -EINVAL;
	}

	spin_unlock_irqrestore(&prtd->lock, flags);

	/*
	 Query timestamp from DSP if some data is with it.
	 This prevents timeouts.
	*/
	if (!first_buffer) {
		rc = q6asm_get_session_time(prtd->audio_client, &timestamp);
		if (rc < 0) {
			pr_err("%s: Get Session Time return value =%lld\n",
				__func__, timestamp);
			return -EAGAIN;
		}
	}

	/* DSP returns timestamp in usec */
	pr_debug("%s: timestamp = %lld usec\n", __func__, timestamp);
	timestamp *= prtd->sample_rate;
	tstamp.pcm_io_frames = (snd_pcm_uframes_t)div64_u64(timestamp, 1000000);
	memcpy(arg, &tstamp, sizeof(struct snd_compr_tstamp));

	return 0;
}

static int msm_compr_ack(struct snd_compr_stream *cstream,
			size_t count)
{
	struct snd_compr_runtime *runtime = cstream->runtime;
	struct msm_compr_audio *prtd = runtime->private_data;
	void *src, *dstn;
	size_t copy;
	unsigned long flags;

	WARN(1, "This path is untested");
	return -EINVAL;

	pr_debug("%s: count = %d\n", __func__, count);
	if (!prtd->buffer) {
		pr_err("%s: Buffer is not allocated yet ??\n", __func__);
		return -EINVAL;
	}
	src = runtime->buffer + prtd->app_pointer;
	dstn = prtd->buffer + prtd->app_pointer;
	if (count < prtd->buffer_size - prtd->app_pointer) {
		memcpy(dstn, src, count);
		prtd->app_pointer += count;
	} else {
		copy = prtd->buffer_size - prtd->app_pointer;
		memcpy(dstn, src, copy);
		memcpy(prtd->buffer, runtime->buffer, count - copy);
		prtd->app_pointer = count - copy;
	}

	/*
	 * If the stream is started and all the bytes received were
	 * copied to DSP, the newly received bytes should be
	 * sent right away
	 */
	spin_lock_irqsave(&prtd->lock, flags);

	if (atomic_read(&prtd->start) &&
		prtd->bytes_received == prtd->copied_total) {
		prtd->bytes_received += count;
		msm_compr_send_buffer(prtd);
	} else
		prtd->bytes_received += count;

	spin_unlock_irqrestore(&prtd->lock, flags);

	return 0;
}

static int msm_compr_copy(struct snd_compr_stream *cstream,
			  char __user *buf, size_t count)
{
	struct snd_compr_runtime *runtime = cstream->runtime;
	struct msm_compr_audio *prtd = runtime->private_data;
	void *dstn;
	size_t copy;
	size_t bytes_available = 0;
	unsigned long flags;

	pr_debug("%s: count = %d\n", __func__, count);
	if (!prtd->buffer) {
		pr_err("%s: Buffer is not allocated yet ??", __func__);
		return 0;
	}

	spin_lock_irqsave(&prtd->lock, flags);
	if (atomic_read(&prtd->error)) {
		pr_err("%s Got RESET EVENTS notification", __func__);
		spin_unlock_irqrestore(&prtd->lock, flags);
		return -EINVAL;
	}
	spin_unlock_irqrestore(&prtd->lock, flags);

	dstn = prtd->buffer + prtd->app_pointer;
	if (count < prtd->buffer_size - prtd->app_pointer) {
		if (copy_from_user(dstn, buf, count))
			return -EFAULT;
		prtd->app_pointer += count;
	} else {
		copy = prtd->buffer_size - prtd->app_pointer;
		if (copy_from_user(dstn, buf, copy))
			return -EFAULT;
		if (copy_from_user(prtd->buffer, buf + copy, count - copy))
			return -EFAULT;
		prtd->app_pointer = count - copy;
	}

	/*
	 * If stream is started and there has been an xrun,
	 * since the available bytes fits fragment_size, copy the data right away
	 */
	spin_lock_irqsave(&prtd->lock, flags);
	if (prtd->gapless_state.gapless_transition)
		prtd->gapless_state.gapless_transition = 0;
	prtd->bytes_received += count;
	if (atomic_read(&prtd->start)) {
		if (atomic_read(&prtd->xrun)) {
			pr_debug("%s: in xrun, count = %d\n", __func__, count);
			bytes_available = prtd->bytes_received - prtd->copied_total;
			if (bytes_available >= runtime->fragment_size) {
				pr_debug("%s: handle xrun, bytes_to_write = %d\n",
					 __func__,
					 bytes_available);
				atomic_set(&prtd->xrun, 0);
				msm_compr_send_buffer(prtd);
			} /* else not sufficient data */
		} /* writes will continue on the next write_done */
	}

	spin_unlock_irqrestore(&prtd->lock, flags);

	return count;
}

static int msm_compr_get_caps(struct snd_compr_stream *cstream,
				struct snd_compr_caps *arg)
{
	struct snd_compr_runtime *runtime = cstream->runtime;
	struct msm_compr_audio *prtd = runtime->private_data;

	pr_debug("%s\n", __func__);
	memcpy(arg, &prtd->compr_cap, sizeof(struct snd_compr_caps));

	return 0;
}

static int msm_compr_get_codec_caps(struct snd_compr_stream *cstream,
				struct snd_compr_codec_caps *codec)
{
	pr_debug("%s\n", __func__);

	switch (codec->codec) {
	case SND_AUDIOCODEC_MP3:
		codec->num_descriptors = 2;
		codec->descriptor[0].max_ch = 2;
		codec->descriptor[0].sample_rates = SNDRV_PCM_RATE_8000_48000;
		codec->descriptor[0].bit_rate[0] = 320; /* 320kbps */
		codec->descriptor[0].bit_rate[1] = 128;
		codec->descriptor[0].num_bitrates = 2;
		codec->descriptor[0].profiles = 0;
		codec->descriptor[0].modes = SND_AUDIOCHANMODE_MP3_STEREO;
		codec->descriptor[0].formats = 0;
		break;
	case SND_AUDIOCODEC_AAC:
		codec->num_descriptors = 2;
		codec->descriptor[1].max_ch = 2;
		codec->descriptor[1].sample_rates = SNDRV_PCM_RATE_8000_48000;
		codec->descriptor[1].bit_rate[0] = 320; /* 320kbps */
		codec->descriptor[1].bit_rate[1] = 128;
		codec->descriptor[1].num_bitrates = 2;
		codec->descriptor[1].profiles = 0;
		codec->descriptor[1].modes = 0;
		codec->descriptor[1].formats =
			(SND_AUDIOSTREAMFORMAT_MP4ADTS |
				SND_AUDIOSTREAMFORMAT_RAW);
		break;
	case SND_AUDIOCODEC_AC3:
		break;
	case SND_AUDIOCODEC_EAC3:
		break;
	default:
		pr_err("%s: Unsupported audio codec %d\n",
			__func__, codec->codec);
		return -EINVAL;
	}

	return 0;
}

static int msm_compr_set_metadata(struct snd_compr_stream *cstream,
				struct snd_compr_metadata *metadata)
{
	struct msm_compr_audio *prtd;
	struct audio_client *ac;
	pr_debug("%s\n", __func__);

	if (!metadata || !cstream)
		return -EINVAL;

	prtd = cstream->runtime->private_data;
	if (!prtd && !prtd->audio_client)
		return -EINVAL;
	ac = prtd->audio_client;
	if (metadata->key == SNDRV_COMPRESS_ENCODER_PADDING) {
		pr_debug("%s, got encoder padding %u", __func__, metadata->value[0]);
		prtd->gapless_state.trailing_samples_drop = metadata->value[0];
	} else if (metadata->key == SNDRV_COMPRESS_ENCODER_DELAY) {
		pr_debug("%s, got encoder delay %u", __func__, metadata->value[0]);
		prtd->gapless_state.initial_samples_drop = metadata->value[0];
	}

	return 0;
}

static int msm_compr_volume_put(struct snd_kcontrol *kcontrol,
				struct snd_ctl_elem_value *ucontrol)
{
	struct snd_soc_platform *platform = snd_kcontrol_chip(kcontrol);
	unsigned long fe_id = kcontrol->private_value;
	struct msm_compr_pdata *pdata = (struct msm_compr_pdata *)
			snd_soc_platform_get_drvdata(platform);
	struct snd_compr_stream *cstream = NULL;
	uint32_t *volume = NULL;

	if (fe_id >= MSM_FRONTEND_DAI_MAX) {
		pr_err("%s Received out of bounds fe_id %lu\n",
			__func__, fe_id);
		return -EINVAL;
	}

	cstream = pdata->cstream[fe_id];
	volume = pdata->volume[fe_id];

	volume[0] = ucontrol->value.integer.value[0];
	volume[1] = ucontrol->value.integer.value[1];
	pr_debug("%s: fe_id %lu left_vol %d right_vol %d\n",
		 __func__, fe_id, volume[0], volume[1]);
	if (cstream)
		msm_compr_set_volume(cstream, volume[0], volume[1]);
	return 0;
}

static int msm_compr_volume_get(struct snd_kcontrol *kcontrol,
				struct snd_ctl_elem_value *ucontrol)
{
	struct snd_soc_platform *platform = snd_kcontrol_chip(kcontrol);
	unsigned long fe_id = kcontrol->private_value;

	struct msm_compr_pdata *pdata =
		snd_soc_platform_get_drvdata(platform);
	uint32_t *volume = NULL;

	if (fe_id >= MSM_FRONTEND_DAI_MAX) {
		pr_err("%s Received out of bound fe_id %lu\n", __func__, fe_id);
		return -EINVAL;
	}

	volume = pdata->volume[fe_id];
	pr_debug("%s: fe_id %lu\n", __func__, fe_id);
	ucontrol->value.integer.value[0] = volume[0];
	ucontrol->value.integer.value[1] = volume[1];

	return 0;
}

static int msm_compr_audio_effects_config_put(struct snd_kcontrol *kcontrol,
					   struct snd_ctl_elem_value *ucontrol)
{
	struct snd_soc_platform *platform = snd_kcontrol_chip(kcontrol);
	unsigned long fe_id = kcontrol->private_value;
	struct msm_compr_pdata *pdata = (struct msm_compr_pdata *)
			snd_soc_platform_get_drvdata(platform);
	struct msm_compr_audio_effects *audio_effects = NULL;
	struct snd_compr_stream *cstream = NULL;
	struct msm_compr_audio *prtd = NULL;
	long *values = &(ucontrol->value.integer.value[0]);
	int effects_module;

	pr_debug("%s\n", __func__);
	if (fe_id >= MSM_FRONTEND_DAI_MAX) {
		pr_err("%s Received out of bounds fe_id %lu\n",
			__func__, fe_id);
		return -EINVAL;
	}
	cstream = pdata->cstream[fe_id];
	audio_effects = pdata->audio_effects[fe_id];
	if (!cstream || !audio_effects) {
		pr_err("%s: stream or effects inactive\n", __func__);
		return -EINVAL;
	}
	prtd = cstream->runtime->private_data;
	if (!prtd) {
		pr_err("%s: cannot set audio effects\n", __func__);
		return -EINVAL;
	}
	effects_module = *values++;
	switch (effects_module) {
	case VIRTUALIZER_MODULE:
		pr_debug("%s: VIRTUALIZER_MODULE\n", __func__);
		msm_audio_effects_virtualizer_handler(prtd->audio_client,
						&(audio_effects->virtualizer),
						values);
		break;
	case REVERB_MODULE:
		pr_debug("%s: REVERB_MODULE\n", __func__);
		msm_audio_effects_reverb_handler(prtd->audio_client,
						 &(audio_effects->reverb),
						 values);
		break;
	case BASS_BOOST_MODULE:
		pr_debug("%s: BASS_BOOST_MODULE\n", __func__);
		msm_audio_effects_bass_boost_handler(prtd->audio_client,
						   &(audio_effects->bass_boost),
						     values);
		break;
	case EQ_MODULE:
		pr_debug("%s: EQ_MODULE\n", __func__);
		msm_audio_effects_popless_eq_handler(prtd->audio_client,
						    &(audio_effects->equalizer),
						     values);
		break;
	default:
		pr_err("%s Invalid effects config module\n", __func__);
		return -EINVAL;
	}
	return 0;
}

static int msm_compr_audio_effects_config_get(struct snd_kcontrol *kcontrol,
					   struct snd_ctl_elem_value *ucontrol)
{
	/* dummy function */
	return 0;
}

static int msm_compr_dec_params_put(struct snd_kcontrol *kcontrol,
				    struct snd_ctl_elem_value *ucontrol)
{
	struct snd_soc_platform *platform = snd_kcontrol_chip(kcontrol);
	unsigned long fe_id = kcontrol->private_value;
	struct msm_compr_pdata *pdata = (struct msm_compr_pdata *)
			snd_soc_platform_get_drvdata(platform);
	struct msm_compr_dec_params *dec_params = NULL;
	struct snd_compr_stream *cstream = NULL;
	struct msm_compr_audio *prtd = NULL;
	long *values = &(ucontrol->value.integer.value[0]);

	pr_debug("%s\n", __func__);
	if (fe_id >= MSM_FRONTEND_DAI_MAX) {
		pr_err("%s Received out of bounds fe_id %lu\n",
			__func__, fe_id);
		return -EINVAL;
	}

	cstream = pdata->cstream[fe_id];
	dec_params = pdata->dec_params[fe_id];

	if (!cstream || !dec_params) {
		pr_err("%s: stream or dec_params inactive\n", __func__);
		return -EINVAL;
	}
	prtd = cstream->runtime->private_data;
	if (!prtd) {
		pr_err("%s: cannot set dec_params\n", __func__);
		return -EINVAL;
	}
	switch (prtd->codec) {
	case FORMAT_MP3:
	case FORMAT_MPEG4_AAC:
		pr_debug("%s: no runtime parameters for codec: %d\n", __func__,
			 prtd->codec);
		break;
	case FORMAT_AC3:
	case FORMAT_EAC3: {
		struct snd_dec_ddp *ddp = &dec_params->ddp_params;
		int cnt;
		ddp->params_length = (*values++);
		if (ddp->params_length > DDP_DEC_MAX_NUM_PARAM) {
			pr_err("%s: invalid num of params:: %d\n", __func__,
				ddp->params_length);
			return -EINVAL;
		}
		for (cnt = 0; cnt < ddp->params_length; cnt++) {
			ddp->params_id[cnt] = *values++;
			ddp->params_value[cnt] = *values++;
		}
		if (msm_compr_send_ddp_cfg(prtd->audio_client, ddp) < 0)
			pr_err("%s: DDP CMD CFG failed\n", __func__);
		break;
	}
	default:
		break;
	}
	return 0;
}

static int msm_compr_dec_params_get(struct snd_kcontrol *kcontrol,
				    struct snd_ctl_elem_value *ucontrol)
{
	/* dummy function */
	return 0;
}

static int msm_compr_probe(struct snd_soc_platform *platform)
{
	struct msm_compr_pdata *pdata;
	int i;

	pr_debug("%s\n", __func__);
	pdata = (struct msm_compr_pdata *)
			kzalloc(sizeof(*pdata), GFP_KERNEL);
	if (!pdata)
		return -ENOMEM;

	snd_soc_platform_set_drvdata(platform, pdata);

	atomic_set(&pdata->audio_ocmem_req, 0);

	for (i = 0; i < MSM_FRONTEND_DAI_MAX; i++) {
		pdata->volume[i][0] = COMPRESSED_LR_VOL_MAX_STEPS;
		pdata->volume[i][1] = COMPRESSED_LR_VOL_MAX_STEPS;
		pdata->audio_effects[i] = NULL;
		pdata->dec_params[i] = NULL;
		pdata->cstream[i] = NULL;
	}

	/*
	 * use_dsp_gapless_mode part of platform data(pdata) is updated from HAL
	 * through a mixer control before compress driver is opened. The mixer
	 * control is used to decide if dsp gapless mode needs to be enabled.
	 * Gapless is disabled by default.
	 */
	pdata->use_dsp_gapless_mode = false;
	return 0;
}

static int msm_compr_volume_info(struct snd_kcontrol *kcontrol,
				 struct snd_ctl_elem_info *uinfo)
{
	uinfo->type = SNDRV_CTL_ELEM_TYPE_INTEGER;
	uinfo->count = 2;
	uinfo->value.integer.min = 0;
	uinfo->value.integer.max = COMPRESSED_LR_VOL_MAX_STEPS;
	return 0;
}

static int msm_compr_audio_effects_config_info(struct snd_kcontrol *kcontrol,
					       struct snd_ctl_elem_info *uinfo)
{
	uinfo->type = SNDRV_CTL_ELEM_TYPE_INTEGER;
	uinfo->count = 128;
	uinfo->value.integer.min = 0;
	uinfo->value.integer.max = 0xFFFFFFFF;
	return 0;
}

static int msm_compr_dec_params_info(struct snd_kcontrol *kcontrol,
				     struct snd_ctl_elem_info *uinfo)
{
	uinfo->type = SNDRV_CTL_ELEM_TYPE_INTEGER;
	uinfo->count = 128;
	uinfo->value.integer.min = 0;
	uinfo->value.integer.max = 0xFFFFFFFF;
	return 0;
}

static int msm_compr_add_volume_control(struct snd_soc_pcm_runtime *rtd)
{
	const char *mixer_ctl_name = "Compress Playback";
	const char *deviceNo       = "NN";
	const char *suffix         = "Volume";
	char *mixer_str = NULL;
	int ctl_len;
	struct snd_kcontrol_new fe_volume_control[1] = {
		{
		.iface = SNDRV_CTL_ELEM_IFACE_MIXER,
		.name = "?",
		.access = SNDRV_CTL_ELEM_ACCESS_TLV_READ |
			  SNDRV_CTL_ELEM_ACCESS_READWRITE,
		.info = msm_compr_volume_info,
		.tlv.p = msm_compr_vol_gain,
		.get = msm_compr_volume_get,
		.put = msm_compr_volume_put,
		.private_value = 0,
		}
	};

	if (!rtd) {
		pr_err("%s NULL rtd\n", __func__);
		return 0;
	}
	pr_debug("%s: added new compr FE with name %s, id %d, cpu dai %s, device no %d\n",
		 __func__, rtd->dai_link->name, rtd->dai_link->be_id,
		 rtd->dai_link->cpu_dai_name, rtd->pcm->device);
	ctl_len = strlen(mixer_ctl_name) + 1 + strlen(deviceNo) + 1 +
		  strlen(suffix) + 1;
	mixer_str = kzalloc(ctl_len, GFP_KERNEL);
	if (!mixer_str) {
		pr_err("failed to allocate mixer ctrl str of len %d", ctl_len);
		return 0;
	}
	snprintf(mixer_str, ctl_len, "%s %d %s", mixer_ctl_name,
		 rtd->pcm->device, suffix);
	fe_volume_control[0].name = mixer_str;
	fe_volume_control[0].private_value = rtd->dai_link->be_id;
	pr_debug("Registering new mixer ctl %s", mixer_str);
	snd_soc_add_platform_controls(rtd->platform, fe_volume_control,
				      ARRAY_SIZE(fe_volume_control));
	kfree(mixer_str);
	return 0;
}

static int msm_compr_add_audio_effects_control(struct snd_soc_pcm_runtime *rtd)
{
	const char *mixer_ctl_name = "Audio Effects Config";
	const char *deviceNo       = "NN";
	char *mixer_str = NULL;
	int ctl_len;
	struct snd_kcontrol_new fe_audio_effects_config_control[1] = {
		{
		.iface = SNDRV_CTL_ELEM_IFACE_MIXER,
		.name = "?",
		.access = SNDRV_CTL_ELEM_ACCESS_READWRITE,
		.info = msm_compr_audio_effects_config_info,
		.get = msm_compr_audio_effects_config_get,
		.put = msm_compr_audio_effects_config_put,
		.private_value = 0,
		}
	};


	if (!rtd) {
		pr_err("%s NULL rtd\n", __func__);
		return 0;
	}

	pr_debug("%s: added new compr FE with name %s, id %d, cpu dai %s, device no %d\n",
		 __func__, rtd->dai_link->name, rtd->dai_link->be_id,
		 rtd->dai_link->cpu_dai_name, rtd->pcm->device);

	ctl_len = strlen(mixer_ctl_name) + 1 + strlen(deviceNo) + 1;
	mixer_str = kzalloc(ctl_len, GFP_KERNEL);

	if (!mixer_str) {
		pr_err("failed to allocate mixer ctrl str of len %d", ctl_len);
		return 0;
	}

	snprintf(mixer_str, ctl_len, "%s %d", mixer_ctl_name, rtd->pcm->device);

	fe_audio_effects_config_control[0].name = mixer_str;
	fe_audio_effects_config_control[0].private_value = rtd->dai_link->be_id;
	pr_debug("Registering new mixer ctl %s\n", mixer_str);
	snd_soc_add_platform_controls(rtd->platform,
				fe_audio_effects_config_control,
				ARRAY_SIZE(fe_audio_effects_config_control));
	kfree(mixer_str);
	return 0;
}

static int msm_compr_gapless_put(struct snd_kcontrol *kcontrol,
				struct snd_ctl_elem_value *ucontrol)
{
	struct snd_soc_platform *platform = snd_kcontrol_chip(kcontrol);
	struct msm_compr_pdata *pdata = (struct msm_compr_pdata *)
		snd_soc_platform_get_drvdata(platform);
	pdata->use_dsp_gapless_mode =  ucontrol->value.integer.value[0];
	pr_debug("%s: value: %ld\n", __func__,
		ucontrol->value.integer.value[0]);

	return 0;
}

static int msm_compr_gapless_get(struct snd_kcontrol *kcontrol,
				struct snd_ctl_elem_value *ucontrol)
{
	struct snd_soc_platform *platform = snd_kcontrol_chip(kcontrol);
	struct msm_compr_pdata *pdata =
		snd_soc_platform_get_drvdata(platform);
	pr_debug("%s:gapless mode %d\n", __func__, pdata->use_dsp_gapless_mode);
	ucontrol->value.integer.value[0] = pdata->use_dsp_gapless_mode;

	return 0;
}

static const struct snd_kcontrol_new msm_compr_gapless_controls[] = {
	SOC_SINGLE_EXT("Compress Gapless Playback",
			0, 0, 1, 0,
			msm_compr_gapless_get,
			msm_compr_gapless_put),
};

static int msm_compr_add_dec_runtime_params_control(
						struct snd_soc_pcm_runtime *rtd)
{
	const char *mixer_ctl_name	= "Audio Stream";
	const char *deviceNo		= "NN";
	const char *suffix		= "Dec Params";
	char *mixer_str = NULL;
	int ctl_len;
	struct snd_kcontrol_new fe_dec_params_control[1] = {
		{
		.iface = SNDRV_CTL_ELEM_IFACE_MIXER,
		.name = "?",
		.access = SNDRV_CTL_ELEM_ACCESS_READWRITE,
		.info = msm_compr_dec_params_info,
		.get = msm_compr_dec_params_get,
		.put = msm_compr_dec_params_put,
		.private_value = 0,
		}
	};

	if (!rtd) {
		pr_err("%s NULL rtd\n", __func__);
		return 0;
	}

	pr_debug("%s: added new compr FE with name %s, id %d, cpu dai %s, device no %d\n",
		 __func__, rtd->dai_link->name, rtd->dai_link->be_id,
		 rtd->dai_link->cpu_dai_name, rtd->pcm->device);

	ctl_len = strlen(mixer_ctl_name) + 1 + strlen(deviceNo) + 1 +
		  strlen(suffix) + 1;
	mixer_str = kzalloc(ctl_len, GFP_KERNEL);

	if (!mixer_str) {
		pr_err("failed to allocate mixer ctrl str of len %d", ctl_len);
		return 0;
	}

	snprintf(mixer_str, ctl_len, "%s %d %s", mixer_ctl_name,
		 rtd->pcm->device, suffix);

	fe_dec_params_control[0].name = mixer_str;
	fe_dec_params_control[0].private_value = rtd->dai_link->be_id;
	pr_debug("Registering new mixer ctl %s", mixer_str);
	snd_soc_add_platform_controls(rtd->platform,
				      fe_dec_params_control,
				      ARRAY_SIZE(fe_dec_params_control));
	kfree(mixer_str);
	return 0;
}

static int msm_compr_new(struct snd_soc_pcm_runtime *rtd)
{
	int rc;

	rc = msm_compr_add_volume_control(rtd);
	if (rc)
		pr_err("%s: Could not add Compr Volume Control\n", __func__);
	rc = msm_compr_add_audio_effects_control(rtd);
	if (rc)
		pr_err("%s: Could not add Compr Audio Effects Control\n",
			__func__);
	rc = msm_compr_add_dec_runtime_params_control(rtd);
	if (rc)
		pr_err("%s: Could not add Compr Dec runtime params Control\n",
			__func__);
	return 0;
}

static struct snd_compr_ops msm_compr_ops = {
	.open		= msm_compr_open,
	.free		= msm_compr_free,
	.trigger	= msm_compr_trigger,
	.pointer	= msm_compr_pointer,
	.set_params	= msm_compr_set_params,
	.set_metadata	= msm_compr_set_metadata,
	.ack		= msm_compr_ack,
	.copy		= msm_compr_copy,
	.get_caps	= msm_compr_get_caps,
	.get_codec_caps = msm_compr_get_codec_caps,
};

static struct snd_soc_platform_driver msm_soc_platform = {
	.probe		= msm_compr_probe,
	.compr_ops	= &msm_compr_ops,
	.pcm_new	= msm_compr_new,
	.controls       = msm_compr_gapless_controls,
	.num_controls   = ARRAY_SIZE(msm_compr_gapless_controls),

};

static int msm_compr_dev_probe(struct platform_device *pdev)
{
	if (pdev->dev.of_node)
		dev_set_name(&pdev->dev, "%s", "msm-compress-dsp");

	pr_debug("%s: dev name %s\n", __func__, dev_name(&pdev->dev));
	return snd_soc_register_platform(&pdev->dev,
					&msm_soc_platform);
}

static int msm_compr_remove(struct platform_device *pdev)
{
	snd_soc_unregister_platform(&pdev->dev);
	return 0;
}

static const struct of_device_id msm_compr_dt_match[] = {
	{.compatible = "qcom,msm-compress-dsp"},
	{}
};
MODULE_DEVICE_TABLE(of, msm_compr_dt_match);

static struct platform_driver msm_compr_driver = {
	.driver = {
		.name = "msm-compress-dsp",
		.owner = THIS_MODULE,
		.of_match_table = msm_compr_dt_match,
	},
	.probe = msm_compr_dev_probe,
	.remove = msm_compr_remove,
};

static int __init msm_soc_platform_init(void)
{
	return platform_driver_register(&msm_compr_driver);
}
module_init(msm_soc_platform_init);

static void __exit msm_soc_platform_exit(void)
{
	platform_driver_unregister(&msm_compr_driver);
}
module_exit(msm_soc_platform_exit);

MODULE_DESCRIPTION("Compress Offload platform driver");
MODULE_LICENSE("GPL v2");<|MERGE_RESOLUTION|>--- conflicted
+++ resolved
@@ -138,13 +138,11 @@
 	struct eq_params equalizer;
 };
 
-<<<<<<< HEAD
+u32 compr_codecs[] = {SND_AUDIOCODEC_AC3};
+
 struct msm_compr_dec_params {
 	struct snd_dec_ddp ddp_params;
 };
-=======
-u32 compr_codecs[] = {SND_AUDIOCODEC_AC3};
->>>>>>> c21b7142
 
 static int msm_compr_set_volume(struct snd_compr_stream *cstream,
 				uint32_t volume_l, uint32_t volume_r)
