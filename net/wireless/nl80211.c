/*
 * This is the new netlink-based wireless configuration interface.
 *
 * Copyright 2006-2010	Johannes Berg <johannes@sipsolutions.net>
 */

#include <linux/if.h>
#include <linux/module.h>
#include <linux/err.h>
#include <linux/slab.h>
#include <linux/list.h>
#include <linux/if_ether.h>
#include <linux/ieee80211.h>
#include <linux/nl80211.h>
#include <linux/rtnetlink.h>
#include <linux/netlink.h>
#include <linux/etherdevice.h>
#include <net/net_namespace.h>
#include <net/genetlink.h>
#include <net/cfg80211.h>
#include <net/sock.h>
#include <net/inet_connection_sock.h>
#include "core.h"
#include "nl80211.h"
#include "reg.h"
#include "rdev-ops.h"

static int nl80211_crypto_settings(struct cfg80211_registered_device *rdev,
				   struct genl_info *info,
				   struct cfg80211_crypto_settings *settings,
				   int cipher_limit);

static int nl80211_pre_doit(struct genl_ops *ops, struct sk_buff *skb,
			    struct genl_info *info);
static void nl80211_post_doit(struct genl_ops *ops, struct sk_buff *skb,
			      struct genl_info *info);

/* the netlink family */
static struct genl_family nl80211_fam = {
	.id = GENL_ID_GENERATE,	/* don't bother with a hardcoded ID */
	.name = "nl80211",	/* have users key off the name instead */
	.hdrsize = 0,		/* no private header */
	.version = 1,		/* no particular meaning now */
	.maxattr = NL80211_ATTR_MAX,
	.netnsok = true,
	.pre_doit = nl80211_pre_doit,
	.post_doit = nl80211_post_doit,
};

/* returns ERR_PTR values */
static struct wireless_dev *
__cfg80211_wdev_from_attrs(struct net *netns, struct nlattr **attrs)
{
	struct cfg80211_registered_device *rdev;
	struct wireless_dev *result = NULL;
	bool have_ifidx = attrs[NL80211_ATTR_IFINDEX];
	bool have_wdev_id = attrs[NL80211_ATTR_WDEV];
	u64 wdev_id;
	int wiphy_idx = -1;
	int ifidx = -1;

	assert_cfg80211_lock();

	if (!have_ifidx && !have_wdev_id)
		return ERR_PTR(-EINVAL);

	if (have_ifidx)
		ifidx = nla_get_u32(attrs[NL80211_ATTR_IFINDEX]);
	if (have_wdev_id) {
		wdev_id = nla_get_u64(attrs[NL80211_ATTR_WDEV]);
		wiphy_idx = wdev_id >> 32;
	}

	list_for_each_entry(rdev, &cfg80211_rdev_list, list) {
		struct wireless_dev *wdev;

		if (wiphy_net(&rdev->wiphy) != netns)
			continue;

		if (have_wdev_id && rdev->wiphy_idx != wiphy_idx)
			continue;

		mutex_lock(&rdev->devlist_mtx);
		list_for_each_entry(wdev, &rdev->wdev_list, list) {
			if (have_ifidx && wdev->netdev &&
			    wdev->netdev->ifindex == ifidx) {
				result = wdev;
				break;
			}
			if (have_wdev_id && wdev->identifier == (u32)wdev_id) {
				result = wdev;
				break;
			}
		}
		mutex_unlock(&rdev->devlist_mtx);

		if (result)
			break;
	}

	if (result)
		return result;
	return ERR_PTR(-ENODEV);
}

static struct cfg80211_registered_device *
__cfg80211_rdev_from_attrs(struct net *netns, struct nlattr **attrs)
{
	struct cfg80211_registered_device *rdev = NULL, *tmp;
	struct net_device *netdev;

	assert_cfg80211_lock();

	if (!attrs[NL80211_ATTR_WIPHY] &&
	    !attrs[NL80211_ATTR_IFINDEX] &&
	    !attrs[NL80211_ATTR_WDEV])
		return ERR_PTR(-EINVAL);

	if (attrs[NL80211_ATTR_WIPHY])
		rdev = cfg80211_rdev_by_wiphy_idx(
				nla_get_u32(attrs[NL80211_ATTR_WIPHY]));

	if (attrs[NL80211_ATTR_WDEV]) {
		u64 wdev_id = nla_get_u64(attrs[NL80211_ATTR_WDEV]);
		struct wireless_dev *wdev;
		bool found = false;

		tmp = cfg80211_rdev_by_wiphy_idx(wdev_id >> 32);
		if (tmp) {
			/* make sure wdev exists */
			mutex_lock(&tmp->devlist_mtx);
			list_for_each_entry(wdev, &tmp->wdev_list, list) {
				if (wdev->identifier != (u32)wdev_id)
					continue;
				found = true;
				break;
			}
			mutex_unlock(&tmp->devlist_mtx);

			if (!found)
				tmp = NULL;

			if (rdev && tmp != rdev)
				return ERR_PTR(-EINVAL);
			rdev = tmp;
		}
	}

	if (attrs[NL80211_ATTR_IFINDEX]) {
		int ifindex = nla_get_u32(attrs[NL80211_ATTR_IFINDEX]);
		netdev = dev_get_by_index(netns, ifindex);
		if (netdev) {
			if (netdev->ieee80211_ptr)
				tmp = wiphy_to_dev(
						netdev->ieee80211_ptr->wiphy);
			else
				tmp = NULL;

			dev_put(netdev);

			/* not wireless device -- return error */
			if (!tmp)
				return ERR_PTR(-EINVAL);

			/* mismatch -- return error */
			if (rdev && tmp != rdev)
				return ERR_PTR(-EINVAL);

			rdev = tmp;
		}
	}

	if (!rdev)
		return ERR_PTR(-ENODEV);

	if (netns != wiphy_net(&rdev->wiphy))
		return ERR_PTR(-ENODEV);

	return rdev;
}

/*
 * This function returns a pointer to the driver
 * that the genl_info item that is passed refers to.
 * If successful, it returns non-NULL and also locks
 * the driver's mutex!
 *
 * This means that you need to call cfg80211_unlock_rdev()
 * before being allowed to acquire &cfg80211_mutex!
 *
 * This is necessary because we need to lock the global
 * mutex to get an item off the list safely, and then
 * we lock the rdev mutex so it doesn't go away under us.
 *
 * We don't want to keep cfg80211_mutex locked
 * for all the time in order to allow requests on
 * other interfaces to go through at the same time.
 *
 * The result of this can be a PTR_ERR and hence must
 * be checked with IS_ERR() for errors.
 */
static struct cfg80211_registered_device *
cfg80211_get_dev_from_info(struct net *netns, struct genl_info *info)
{
	struct cfg80211_registered_device *rdev;

	mutex_lock(&cfg80211_mutex);
	rdev = __cfg80211_rdev_from_attrs(netns, info->attrs);

	/* if it is not an error we grab the lock on
	 * it to assure it won't be going away while
	 * we operate on it */
	if (!IS_ERR(rdev))
		mutex_lock(&rdev->mtx);

	mutex_unlock(&cfg80211_mutex);

	return rdev;
}

/* policy for the attributes */
static const struct nla_policy nl80211_policy[NL80211_ATTR_MAX+1] = {
	[NL80211_ATTR_WIPHY] = { .type = NLA_U32 },
	[NL80211_ATTR_WIPHY_NAME] = { .type = NLA_NUL_STRING,
				      .len = 20-1 },
	[NL80211_ATTR_WIPHY_TXQ_PARAMS] = { .type = NLA_NESTED },

	[NL80211_ATTR_WIPHY_FREQ] = { .type = NLA_U32 },
	[NL80211_ATTR_WIPHY_CHANNEL_TYPE] = { .type = NLA_U32 },
	[NL80211_ATTR_CHANNEL_WIDTH] = { .type = NLA_U32 },
	[NL80211_ATTR_CENTER_FREQ1] = { .type = NLA_U32 },
	[NL80211_ATTR_CENTER_FREQ2] = { .type = NLA_U32 },

	[NL80211_ATTR_WIPHY_RETRY_SHORT] = { .type = NLA_U8 },
	[NL80211_ATTR_WIPHY_RETRY_LONG] = { .type = NLA_U8 },
	[NL80211_ATTR_WIPHY_FRAG_THRESHOLD] = { .type = NLA_U32 },
	[NL80211_ATTR_WIPHY_RTS_THRESHOLD] = { .type = NLA_U32 },
	[NL80211_ATTR_WIPHY_COVERAGE_CLASS] = { .type = NLA_U8 },

	[NL80211_ATTR_IFTYPE] = { .type = NLA_U32 },
	[NL80211_ATTR_IFINDEX] = { .type = NLA_U32 },
	[NL80211_ATTR_IFNAME] = { .type = NLA_NUL_STRING, .len = IFNAMSIZ-1 },

	[NL80211_ATTR_MAC] = { .len = ETH_ALEN },
	[NL80211_ATTR_PREV_BSSID] = { .len = ETH_ALEN },

	[NL80211_ATTR_KEY] = { .type = NLA_NESTED, },
	[NL80211_ATTR_KEY_DATA] = { .type = NLA_BINARY,
				    .len = WLAN_MAX_KEY_LEN },
	[NL80211_ATTR_KEY_IDX] = { .type = NLA_U8 },
	[NL80211_ATTR_KEY_CIPHER] = { .type = NLA_U32 },
	[NL80211_ATTR_KEY_DEFAULT] = { .type = NLA_FLAG },
	[NL80211_ATTR_KEY_SEQ] = { .type = NLA_BINARY, .len = 16 },
	[NL80211_ATTR_KEY_TYPE] = { .type = NLA_U32 },

	[NL80211_ATTR_BEACON_INTERVAL] = { .type = NLA_U32 },
	[NL80211_ATTR_DTIM_PERIOD] = { .type = NLA_U32 },
	[NL80211_ATTR_BEACON_HEAD] = { .type = NLA_BINARY,
				       .len = IEEE80211_MAX_DATA_LEN },
	[NL80211_ATTR_BEACON_TAIL] = { .type = NLA_BINARY,
				       .len = IEEE80211_MAX_DATA_LEN },
	[NL80211_ATTR_STA_AID] = { .type = NLA_U16 },
	[NL80211_ATTR_STA_FLAGS] = { .type = NLA_NESTED },
	[NL80211_ATTR_STA_LISTEN_INTERVAL] = { .type = NLA_U16 },
	[NL80211_ATTR_STA_SUPPORTED_RATES] = { .type = NLA_BINARY,
					       .len = NL80211_MAX_SUPP_RATES },
	[NL80211_ATTR_STA_PLINK_ACTION] = { .type = NLA_U8 },
	[NL80211_ATTR_STA_VLAN] = { .type = NLA_U32 },
	[NL80211_ATTR_MNTR_FLAGS] = { /* NLA_NESTED can't be empty */ },
	[NL80211_ATTR_MESH_ID] = { .type = NLA_BINARY,
				   .len = IEEE80211_MAX_MESH_ID_LEN },
	[NL80211_ATTR_MPATH_NEXT_HOP] = { .type = NLA_U32 },

	[NL80211_ATTR_REG_ALPHA2] = { .type = NLA_STRING, .len = 2 },
	[NL80211_ATTR_REG_RULES] = { .type = NLA_NESTED },

	[NL80211_ATTR_BSS_CTS_PROT] = { .type = NLA_U8 },
	[NL80211_ATTR_BSS_SHORT_PREAMBLE] = { .type = NLA_U8 },
	[NL80211_ATTR_BSS_SHORT_SLOT_TIME] = { .type = NLA_U8 },
	[NL80211_ATTR_BSS_BASIC_RATES] = { .type = NLA_BINARY,
					   .len = NL80211_MAX_SUPP_RATES },
	[NL80211_ATTR_BSS_HT_OPMODE] = { .type = NLA_U16 },

	[NL80211_ATTR_MESH_CONFIG] = { .type = NLA_NESTED },
	[NL80211_ATTR_SUPPORT_MESH_AUTH] = { .type = NLA_FLAG },

	[NL80211_ATTR_HT_CAPABILITY] = { .len = NL80211_HT_CAPABILITY_LEN },

	[NL80211_ATTR_MGMT_SUBTYPE] = { .type = NLA_U8 },
	[NL80211_ATTR_IE] = { .type = NLA_BINARY,
			      .len = IEEE80211_MAX_DATA_LEN },
	[NL80211_ATTR_SCAN_FREQUENCIES] = { .type = NLA_NESTED },
	[NL80211_ATTR_SCAN_SSIDS] = { .type = NLA_NESTED },

	[NL80211_ATTR_SSID] = { .type = NLA_BINARY,
				.len = IEEE80211_MAX_SSID_LEN },
	[NL80211_ATTR_AUTH_TYPE] = { .type = NLA_U32 },
	[NL80211_ATTR_REASON_CODE] = { .type = NLA_U16 },
	[NL80211_ATTR_FREQ_FIXED] = { .type = NLA_FLAG },
	[NL80211_ATTR_TIMED_OUT] = { .type = NLA_FLAG },
	[NL80211_ATTR_USE_MFP] = { .type = NLA_U32 },
	[NL80211_ATTR_STA_FLAGS2] = {
		.len = sizeof(struct nl80211_sta_flag_update),
	},
	[NL80211_ATTR_CONTROL_PORT] = { .type = NLA_FLAG },
	[NL80211_ATTR_CONTROL_PORT_ETHERTYPE] = { .type = NLA_U16 },
	[NL80211_ATTR_CONTROL_PORT_NO_ENCRYPT] = { .type = NLA_FLAG },
	[NL80211_ATTR_PRIVACY] = { .type = NLA_FLAG },
	[NL80211_ATTR_CIPHER_SUITE_GROUP] = { .type = NLA_U32 },
	[NL80211_ATTR_WPA_VERSIONS] = { .type = NLA_U32 },
	[NL80211_ATTR_PID] = { .type = NLA_U32 },
	[NL80211_ATTR_4ADDR] = { .type = NLA_U8 },
	[NL80211_ATTR_PMKID] = { .type = NLA_BINARY,
				 .len = WLAN_PMKID_LEN },
	[NL80211_ATTR_DURATION] = { .type = NLA_U32 },
	[NL80211_ATTR_COOKIE] = { .type = NLA_U64 },
	[NL80211_ATTR_TX_RATES] = { .type = NLA_NESTED },
	[NL80211_ATTR_FRAME] = { .type = NLA_BINARY,
				 .len = IEEE80211_MAX_DATA_LEN },
	[NL80211_ATTR_FRAME_MATCH] = { .type = NLA_BINARY, },
	[NL80211_ATTR_PS_STATE] = { .type = NLA_U32 },
	[NL80211_ATTR_CQM] = { .type = NLA_NESTED, },
	[NL80211_ATTR_LOCAL_STATE_CHANGE] = { .type = NLA_FLAG },
	[NL80211_ATTR_AP_ISOLATE] = { .type = NLA_U8 },
	[NL80211_ATTR_WIPHY_TX_POWER_SETTING] = { .type = NLA_U32 },
	[NL80211_ATTR_WIPHY_TX_POWER_LEVEL] = { .type = NLA_U32 },
	[NL80211_ATTR_FRAME_TYPE] = { .type = NLA_U16 },
	[NL80211_ATTR_WIPHY_ANTENNA_TX] = { .type = NLA_U32 },
	[NL80211_ATTR_WIPHY_ANTENNA_RX] = { .type = NLA_U32 },
	[NL80211_ATTR_MCAST_RATE] = { .type = NLA_U32 },
	[NL80211_ATTR_OFFCHANNEL_TX_OK] = { .type = NLA_FLAG },
	[NL80211_ATTR_KEY_DEFAULT_TYPES] = { .type = NLA_NESTED },
	[NL80211_ATTR_WOWLAN_TRIGGERS] = { .type = NLA_NESTED },
	[NL80211_ATTR_STA_PLINK_STATE] = { .type = NLA_U8 },
	[NL80211_ATTR_SCHED_SCAN_INTERVAL] = { .type = NLA_U32 },
	[NL80211_ATTR_REKEY_DATA] = { .type = NLA_NESTED },
	[NL80211_ATTR_SCAN_SUPP_RATES] = { .type = NLA_NESTED },
	[NL80211_ATTR_HIDDEN_SSID] = { .type = NLA_U32 },
	[NL80211_ATTR_IE_PROBE_RESP] = { .type = NLA_BINARY,
					 .len = IEEE80211_MAX_DATA_LEN },
	[NL80211_ATTR_IE_ASSOC_RESP] = { .type = NLA_BINARY,
					 .len = IEEE80211_MAX_DATA_LEN },
	[NL80211_ATTR_ROAM_SUPPORT] = { .type = NLA_FLAG },
	[NL80211_ATTR_SCHED_SCAN_MATCH] = { .type = NLA_NESTED },
	[NL80211_ATTR_TX_NO_CCK_RATE] = { .type = NLA_FLAG },
	[NL80211_ATTR_TDLS_ACTION] = { .type = NLA_U8 },
	[NL80211_ATTR_TDLS_DIALOG_TOKEN] = { .type = NLA_U8 },
	[NL80211_ATTR_TDLS_OPERATION] = { .type = NLA_U8 },
	[NL80211_ATTR_TDLS_SUPPORT] = { .type = NLA_FLAG },
	[NL80211_ATTR_TDLS_EXTERNAL_SETUP] = { .type = NLA_FLAG },
	[NL80211_ATTR_DONT_WAIT_FOR_ACK] = { .type = NLA_FLAG },
	[NL80211_ATTR_PROBE_RESP] = { .type = NLA_BINARY,
				      .len = IEEE80211_MAX_DATA_LEN },
	[NL80211_ATTR_DFS_REGION] = { .type = NLA_U8 },
	[NL80211_ATTR_DISABLE_HT] = { .type = NLA_FLAG },
	[NL80211_ATTR_HT_CAPABILITY_MASK] = {
		.len = NL80211_HT_CAPABILITY_LEN
	},
	[NL80211_ATTR_NOACK_MAP] = { .type = NLA_U16 },
	[NL80211_ATTR_INACTIVITY_TIMEOUT] = { .type = NLA_U16 },
	[NL80211_ATTR_BG_SCAN_PERIOD] = { .type = NLA_U16 },
	[NL80211_ATTR_WDEV] = { .type = NLA_U64 },
	[NL80211_ATTR_USER_REG_HINT_TYPE] = { .type = NLA_U32 },
	[NL80211_ATTR_SAE_DATA] = { .type = NLA_BINARY, },
	[NL80211_ATTR_VHT_CAPABILITY] = { .len = NL80211_VHT_CAPABILITY_LEN },
	[NL80211_ATTR_SCAN_FLAGS] = { .type = NLA_U32 },
	[NL80211_ATTR_P2P_CTWINDOW] = { .type = NLA_U8 },
	[NL80211_ATTR_P2P_OPPPS] = { .type = NLA_U8 },
	[NL80211_ATTR_ACL_POLICY] = {. type = NLA_U32 },
	[NL80211_ATTR_MAC_ADDRS] = { .type = NLA_NESTED },
	[NL80211_ATTR_STA_CAPABILITY] = { .type = NLA_U16 },
	[NL80211_ATTR_STA_EXT_CAPABILITY] = { .type = NLA_BINARY, },
	[NL80211_ATTR_SPLIT_WIPHY_DUMP] = { .type = NLA_FLAG, },
	[NL80211_ATTR_DISABLE_VHT] = { .type = NLA_FLAG },
	[NL80211_ATTR_VHT_CAPABILITY_MASK] = {
		.len = NL80211_VHT_CAPABILITY_LEN,
	},
	[NL80211_ATTR_MDID] = { .type = NLA_U16 },
	[NL80211_ATTR_IE_RIC] = { .type = NLA_BINARY,
				  .len = IEEE80211_MAX_DATA_LEN },
	[NL80211_ATTR_PEER_AID] = { .type = NLA_U16 },
	[NL80211_ATTR_STA_SUPPORTED_CHANNELS] = { .type = NLA_BINARY },
	[NL80211_ATTR_STA_SUPPORTED_OPER_CLASSES] = { .type = NLA_BINARY },
	[NL80211_ATTR_VENDOR_ID] = { .type = NLA_U32 },
	[NL80211_ATTR_VENDOR_SUBCMD] = { .type = NLA_U32 },
	[NL80211_ATTR_VENDOR_DATA] = { .type = NLA_BINARY },
};

/* policy for the key attributes */
static const struct nla_policy nl80211_key_policy[NL80211_KEY_MAX + 1] = {
	[NL80211_KEY_DATA] = { .type = NLA_BINARY, .len = WLAN_MAX_KEY_LEN },
	[NL80211_KEY_IDX] = { .type = NLA_U8 },
	[NL80211_KEY_CIPHER] = { .type = NLA_U32 },
	[NL80211_KEY_SEQ] = { .type = NLA_BINARY, .len = 16 },
	[NL80211_KEY_DEFAULT] = { .type = NLA_FLAG },
	[NL80211_KEY_DEFAULT_MGMT] = { .type = NLA_FLAG },
	[NL80211_KEY_TYPE] = { .type = NLA_U32 },
	[NL80211_KEY_DEFAULT_TYPES] = { .type = NLA_NESTED },
};

/* policy for the key default flags */
static const struct nla_policy
nl80211_key_default_policy[NUM_NL80211_KEY_DEFAULT_TYPES] = {
	[NL80211_KEY_DEFAULT_TYPE_UNICAST] = { .type = NLA_FLAG },
	[NL80211_KEY_DEFAULT_TYPE_MULTICAST] = { .type = NLA_FLAG },
};

/* policy for WoWLAN attributes */
static const struct nla_policy
nl80211_wowlan_policy[NUM_NL80211_WOWLAN_TRIG] = {
	[NL80211_WOWLAN_TRIG_ANY] = { .type = NLA_FLAG },
	[NL80211_WOWLAN_TRIG_DISCONNECT] = { .type = NLA_FLAG },
	[NL80211_WOWLAN_TRIG_MAGIC_PKT] = { .type = NLA_FLAG },
	[NL80211_WOWLAN_TRIG_PKT_PATTERN] = { .type = NLA_NESTED },
	[NL80211_WOWLAN_TRIG_GTK_REKEY_FAILURE] = { .type = NLA_FLAG },
	[NL80211_WOWLAN_TRIG_EAP_IDENT_REQUEST] = { .type = NLA_FLAG },
	[NL80211_WOWLAN_TRIG_4WAY_HANDSHAKE] = { .type = NLA_FLAG },
	[NL80211_WOWLAN_TRIG_RFKILL_RELEASE] = { .type = NLA_FLAG },
	[NL80211_WOWLAN_TRIG_TCP_CONNECTION] = { .type = NLA_NESTED },
};

static const struct nla_policy
nl80211_wowlan_tcp_policy[NUM_NL80211_WOWLAN_TCP] = {
	[NL80211_WOWLAN_TCP_SRC_IPV4] = { .type = NLA_U32 },
	[NL80211_WOWLAN_TCP_DST_IPV4] = { .type = NLA_U32 },
	[NL80211_WOWLAN_TCP_DST_MAC] = { .len = ETH_ALEN },
	[NL80211_WOWLAN_TCP_SRC_PORT] = { .type = NLA_U16 },
	[NL80211_WOWLAN_TCP_DST_PORT] = { .type = NLA_U16 },
	[NL80211_WOWLAN_TCP_DATA_PAYLOAD] = { .len = 1 },
	[NL80211_WOWLAN_TCP_DATA_PAYLOAD_SEQ] = {
		.len = sizeof(struct nl80211_wowlan_tcp_data_seq)
	},
	[NL80211_WOWLAN_TCP_DATA_PAYLOAD_TOKEN] = {
		.len = sizeof(struct nl80211_wowlan_tcp_data_token)
	},
	[NL80211_WOWLAN_TCP_DATA_INTERVAL] = { .type = NLA_U32 },
	[NL80211_WOWLAN_TCP_WAKE_PAYLOAD] = { .len = 1 },
	[NL80211_WOWLAN_TCP_WAKE_MASK] = { .len = 1 },
};

/* policy for GTK rekey offload attributes */
static const struct nla_policy
nl80211_rekey_policy[NUM_NL80211_REKEY_DATA] = {
	[NL80211_REKEY_DATA_KEK] = { .len = NL80211_KEK_LEN },
	[NL80211_REKEY_DATA_KCK] = { .len = NL80211_KCK_LEN },
	[NL80211_REKEY_DATA_REPLAY_CTR] = { .len = NL80211_REPLAY_CTR_LEN },
};

static const struct nla_policy
nl80211_match_policy[NL80211_SCHED_SCAN_MATCH_ATTR_MAX + 1] = {
	[NL80211_SCHED_SCAN_MATCH_ATTR_SSID] = { .type = NLA_BINARY,
						 .len = IEEE80211_MAX_SSID_LEN },
	[NL80211_SCHED_SCAN_MATCH_ATTR_RSSI] = { .type = NLA_U32 },
};

static int nl80211_prepare_wdev_dump(struct sk_buff *skb,
				     struct netlink_callback *cb,
				     struct cfg80211_registered_device **rdev,
				     struct wireless_dev **wdev)
{
	int err;

	rtnl_lock();
	mutex_lock(&cfg80211_mutex);

	if (!cb->args[0]) {
		err = nlmsg_parse(cb->nlh, GENL_HDRLEN + nl80211_fam.hdrsize,
				  nl80211_fam.attrbuf, nl80211_fam.maxattr,
				  nl80211_policy);
		if (err)
			goto out_unlock;

		*wdev = __cfg80211_wdev_from_attrs(sock_net(skb->sk),
						   nl80211_fam.attrbuf);
		if (IS_ERR(*wdev)) {
			err = PTR_ERR(*wdev);
			goto out_unlock;
		}
		*rdev = wiphy_to_dev((*wdev)->wiphy);
		/* 0 is the first index - add 1 to parse only once */
		cb->args[0] = (*rdev)->wiphy_idx + 1;
		cb->args[1] = (*wdev)->identifier;
	} else {
		/* subtract the 1 again here */
		struct wiphy *wiphy = wiphy_idx_to_wiphy(cb->args[0] - 1);
		struct wireless_dev *tmp;

		if (!wiphy) {
			err = -ENODEV;
			goto out_unlock;
		}
		*rdev = wiphy_to_dev(wiphy);
		*wdev = NULL;

		mutex_lock(&(*rdev)->devlist_mtx);
		list_for_each_entry(tmp, &(*rdev)->wdev_list, list) {
			if (tmp->identifier == cb->args[1]) {
				*wdev = tmp;
				break;
			}
		}
		mutex_unlock(&(*rdev)->devlist_mtx);

		if (!*wdev) {
			err = -ENODEV;
			goto out_unlock;
		}
	}

	cfg80211_lock_rdev(*rdev);

	mutex_unlock(&cfg80211_mutex);
	return 0;
 out_unlock:
	mutex_unlock(&cfg80211_mutex);
	rtnl_unlock();
	return err;
}

static void nl80211_finish_wdev_dump(struct cfg80211_registered_device *rdev)
{
	cfg80211_unlock_rdev(rdev);
	rtnl_unlock();
}

/* IE validation */
static bool is_valid_ie_attr(const struct nlattr *attr)
{
	const u8 *pos;
	int len;

	if (!attr)
		return true;

	pos = nla_data(attr);
	len = nla_len(attr);

	while (len) {
		u8 elemlen;

		if (len < 2)
			return false;
		len -= 2;

		elemlen = pos[1];
		if (elemlen > len)
			return false;

		len -= elemlen;
		pos += 2 + elemlen;
	}

	return true;
}

/* message building helper */
static inline void *nl80211hdr_put(struct sk_buff *skb, u32 portid, u32 seq,
				   int flags, u8 cmd)
{
	/* since there is no private header just add the generic one */
	return genlmsg_put(skb, portid, seq, &nl80211_fam, flags, cmd);
}

static int nl80211_msg_put_channel(struct sk_buff *msg,
				   struct ieee80211_channel *chan,
				   bool large)
{
	if (nla_put_u32(msg, NL80211_FREQUENCY_ATTR_FREQ,
			chan->center_freq))
		goto nla_put_failure;

	if ((chan->flags & IEEE80211_CHAN_DISABLED) &&
	    nla_put_flag(msg, NL80211_FREQUENCY_ATTR_DISABLED))
		goto nla_put_failure;
	if ((chan->flags & IEEE80211_CHAN_PASSIVE_SCAN) &&
	    nla_put_flag(msg, NL80211_FREQUENCY_ATTR_PASSIVE_SCAN))
		goto nla_put_failure;
	if ((chan->flags & IEEE80211_CHAN_NO_IBSS) &&
	    nla_put_flag(msg, NL80211_FREQUENCY_ATTR_NO_IBSS))
		goto nla_put_failure;
	if (chan->flags & IEEE80211_CHAN_RADAR) {
		if (nla_put_flag(msg, NL80211_FREQUENCY_ATTR_RADAR))
			goto nla_put_failure;
		if (large) {
			u32 time;

			time = elapsed_jiffies_msecs(chan->dfs_state_entered);

			if (nla_put_u32(msg, NL80211_FREQUENCY_ATTR_DFS_STATE,
					chan->dfs_state))
				goto nla_put_failure;
			if (nla_put_u32(msg, NL80211_FREQUENCY_ATTR_DFS_TIME,
					time))
				goto nla_put_failure;
		}
	}

	if (large) {
		if ((chan->flags & IEEE80211_CHAN_NO_HT40MINUS) &&
		    nla_put_flag(msg, NL80211_FREQUENCY_ATTR_NO_HT40_MINUS))
			goto nla_put_failure;
		if ((chan->flags & IEEE80211_CHAN_NO_HT40PLUS) &&
		    nla_put_flag(msg, NL80211_FREQUENCY_ATTR_NO_HT40_PLUS))
			goto nla_put_failure;
		if ((chan->flags & IEEE80211_CHAN_NO_80MHZ) &&
		    nla_put_flag(msg, NL80211_FREQUENCY_ATTR_NO_80MHZ))
			goto nla_put_failure;
		if ((chan->flags & IEEE80211_CHAN_NO_160MHZ) &&
		    nla_put_flag(msg, NL80211_FREQUENCY_ATTR_NO_160MHZ))
			goto nla_put_failure;
	}

	if (nla_put_u32(msg, NL80211_FREQUENCY_ATTR_MAX_TX_POWER,
			DBM_TO_MBM(chan->max_power)))
		goto nla_put_failure;

	return 0;

 nla_put_failure:
	return -ENOBUFS;
}

/* netlink command implementations */

struct key_parse {
	struct key_params p;
	int idx;
	int type;
	bool def, defmgmt;
	bool def_uni, def_multi;
};

static int nl80211_parse_key_new(struct nlattr *key, struct key_parse *k)
{
	struct nlattr *tb[NL80211_KEY_MAX + 1];
	int err = nla_parse_nested(tb, NL80211_KEY_MAX, key,
				   nl80211_key_policy);
	if (err)
		return err;

	k->def = !!tb[NL80211_KEY_DEFAULT];
	k->defmgmt = !!tb[NL80211_KEY_DEFAULT_MGMT];

	if (k->def) {
		k->def_uni = true;
		k->def_multi = true;
	}
	if (k->defmgmt)
		k->def_multi = true;

	if (tb[NL80211_KEY_IDX])
		k->idx = nla_get_u8(tb[NL80211_KEY_IDX]);

	if (tb[NL80211_KEY_DATA]) {
		k->p.key = nla_data(tb[NL80211_KEY_DATA]);
		k->p.key_len = nla_len(tb[NL80211_KEY_DATA]);
	}

	if (tb[NL80211_KEY_SEQ]) {
		k->p.seq = nla_data(tb[NL80211_KEY_SEQ]);
		k->p.seq_len = nla_len(tb[NL80211_KEY_SEQ]);
	}

	if (tb[NL80211_KEY_CIPHER])
		k->p.cipher = nla_get_u32(tb[NL80211_KEY_CIPHER]);

	if (tb[NL80211_KEY_TYPE]) {
		k->type = nla_get_u32(tb[NL80211_KEY_TYPE]);
		if (k->type < 0 || k->type >= NUM_NL80211_KEYTYPES)
			return -EINVAL;
	}

	if (tb[NL80211_KEY_DEFAULT_TYPES]) {
		struct nlattr *kdt[NUM_NL80211_KEY_DEFAULT_TYPES];
		err = nla_parse_nested(kdt, NUM_NL80211_KEY_DEFAULT_TYPES - 1,
				       tb[NL80211_KEY_DEFAULT_TYPES],
				       nl80211_key_default_policy);
		if (err)
			return err;

		k->def_uni = kdt[NL80211_KEY_DEFAULT_TYPE_UNICAST];
		k->def_multi = kdt[NL80211_KEY_DEFAULT_TYPE_MULTICAST];
	}

	return 0;
}

static int nl80211_parse_key_old(struct genl_info *info, struct key_parse *k)
{
	if (info->attrs[NL80211_ATTR_KEY_DATA]) {
		k->p.key = nla_data(info->attrs[NL80211_ATTR_KEY_DATA]);
		k->p.key_len = nla_len(info->attrs[NL80211_ATTR_KEY_DATA]);
	}

	if (info->attrs[NL80211_ATTR_KEY_SEQ]) {
		k->p.seq = nla_data(info->attrs[NL80211_ATTR_KEY_SEQ]);
		k->p.seq_len = nla_len(info->attrs[NL80211_ATTR_KEY_SEQ]);
	}

	if (info->attrs[NL80211_ATTR_KEY_IDX])
		k->idx = nla_get_u8(info->attrs[NL80211_ATTR_KEY_IDX]);

	if (info->attrs[NL80211_ATTR_KEY_CIPHER])
		k->p.cipher = nla_get_u32(info->attrs[NL80211_ATTR_KEY_CIPHER]);

	k->def = !!info->attrs[NL80211_ATTR_KEY_DEFAULT];
	k->defmgmt = !!info->attrs[NL80211_ATTR_KEY_DEFAULT_MGMT];

	if (k->def) {
		k->def_uni = true;
		k->def_multi = true;
	}
	if (k->defmgmt)
		k->def_multi = true;

	if (info->attrs[NL80211_ATTR_KEY_TYPE]) {
		k->type = nla_get_u32(info->attrs[NL80211_ATTR_KEY_TYPE]);
		if (k->type < 0 || k->type >= NUM_NL80211_KEYTYPES)
			return -EINVAL;
	}

	if (info->attrs[NL80211_ATTR_KEY_DEFAULT_TYPES]) {
		struct nlattr *kdt[NUM_NL80211_KEY_DEFAULT_TYPES];
		int err = nla_parse_nested(
				kdt, NUM_NL80211_KEY_DEFAULT_TYPES - 1,
				info->attrs[NL80211_ATTR_KEY_DEFAULT_TYPES],
				nl80211_key_default_policy);
		if (err)
			return err;

		k->def_uni = kdt[NL80211_KEY_DEFAULT_TYPE_UNICAST];
		k->def_multi = kdt[NL80211_KEY_DEFAULT_TYPE_MULTICAST];
	}

	return 0;
}

static int nl80211_parse_key(struct genl_info *info, struct key_parse *k)
{
	int err;

	memset(k, 0, sizeof(*k));
	k->idx = -1;
	k->type = -1;

	if (info->attrs[NL80211_ATTR_KEY])
		err = nl80211_parse_key_new(info->attrs[NL80211_ATTR_KEY], k);
	else
		err = nl80211_parse_key_old(info, k);

	if (err)
		return err;

	if (k->def && k->defmgmt)
		return -EINVAL;

	if (k->defmgmt) {
		if (k->def_uni || !k->def_multi)
			return -EINVAL;
	}

	if (k->idx != -1) {
		if (k->defmgmt) {
			if (k->idx < 4 || k->idx > 5)
				return -EINVAL;
		} else if (k->def) {
			if (k->idx < 0 || k->idx > 3)
				return -EINVAL;
		} else {
			if (k->idx < 0 || k->idx > 5)
				return -EINVAL;
		}
	}

	return 0;
}

static struct cfg80211_cached_keys *
nl80211_parse_connkeys(struct cfg80211_registered_device *rdev,
		       struct nlattr *keys, bool *no_ht)
{
	struct key_parse parse;
	struct nlattr *key;
	struct cfg80211_cached_keys *result;
	int rem, err, def = 0;

	result = kzalloc(sizeof(*result), GFP_KERNEL);
	if (!result)
		return ERR_PTR(-ENOMEM);

	result->def = -1;
	result->defmgmt = -1;

	nla_for_each_nested(key, keys, rem) {
		memset(&parse, 0, sizeof(parse));
		parse.idx = -1;

		err = nl80211_parse_key_new(key, &parse);
		if (err)
			goto error;
		err = -EINVAL;
		if (!parse.p.key)
			goto error;
		if (parse.idx < 0 || parse.idx > 4)
			goto error;
		if (parse.def) {
			if (def)
				goto error;
			def = 1;
			result->def = parse.idx;
			if (!parse.def_uni || !parse.def_multi)
				goto error;
		} else if (parse.defmgmt)
			goto error;
		err = cfg80211_validate_key_settings(rdev, &parse.p,
						     parse.idx, false, NULL);
		if (err)
			goto error;
		result->params[parse.idx].cipher = parse.p.cipher;
		result->params[parse.idx].key_len = parse.p.key_len;
		result->params[parse.idx].key = result->data[parse.idx];
		memcpy(result->data[parse.idx], parse.p.key, parse.p.key_len);

		if (parse.p.cipher == WLAN_CIPHER_SUITE_WEP40 ||
		    parse.p.cipher == WLAN_CIPHER_SUITE_WEP104) {
			if (no_ht)
				*no_ht = true;
		}
	}

	return result;
 error:
	kfree(result);
	return ERR_PTR(err);
}

static int nl80211_key_allowed(struct wireless_dev *wdev)
{
	ASSERT_WDEV_LOCK(wdev);

	switch (wdev->iftype) {
	case NL80211_IFTYPE_AP:
	case NL80211_IFTYPE_AP_VLAN:
	case NL80211_IFTYPE_P2P_GO:
	case NL80211_IFTYPE_MESH_POINT:
		break;
	case NL80211_IFTYPE_ADHOC:
		if (!wdev->current_bss)
			return -ENOLINK;
		break;
	case NL80211_IFTYPE_STATION:
	case NL80211_IFTYPE_P2P_CLIENT:
		if (wdev->sme_state != CFG80211_SME_CONNECTED)
			return -ENOLINK;
		break;
	default:
		return -EINVAL;
	}

	return 0;
}

static int nl80211_put_iftypes(struct sk_buff *msg, u32 attr, u16 ifmodes)
{
	struct nlattr *nl_modes = nla_nest_start(msg, attr);
	int i;

	if (!nl_modes)
		goto nla_put_failure;

	i = 0;
	while (ifmodes) {
		if ((ifmodes & 1) && nla_put_flag(msg, i))
			goto nla_put_failure;
		ifmodes >>= 1;
		i++;
	}

	nla_nest_end(msg, nl_modes);
	return 0;

nla_put_failure:
	return -ENOBUFS;
}

static int nl80211_put_iface_combinations(struct wiphy *wiphy,
					  struct sk_buff *msg,
					  bool large)
{
	struct nlattr *nl_combis;
	int i, j;

	nl_combis = nla_nest_start(msg,
				NL80211_ATTR_INTERFACE_COMBINATIONS);
	if (!nl_combis)
		goto nla_put_failure;

	for (i = 0; i < wiphy->n_iface_combinations; i++) {
		const struct ieee80211_iface_combination *c;
		struct nlattr *nl_combi, *nl_limits;

		c = &wiphy->iface_combinations[i];

		nl_combi = nla_nest_start(msg, i + 1);
		if (!nl_combi)
			goto nla_put_failure;

		nl_limits = nla_nest_start(msg, NL80211_IFACE_COMB_LIMITS);
		if (!nl_limits)
			goto nla_put_failure;

		for (j = 0; j < c->n_limits; j++) {
			struct nlattr *nl_limit;

			nl_limit = nla_nest_start(msg, j + 1);
			if (!nl_limit)
				goto nla_put_failure;
			if (nla_put_u32(msg, NL80211_IFACE_LIMIT_MAX,
					c->limits[j].max))
				goto nla_put_failure;
			if (nl80211_put_iftypes(msg, NL80211_IFACE_LIMIT_TYPES,
						c->limits[j].types))
				goto nla_put_failure;
			nla_nest_end(msg, nl_limit);
		}

		nla_nest_end(msg, nl_limits);

		if (c->beacon_int_infra_match &&
		    nla_put_flag(msg, NL80211_IFACE_COMB_STA_AP_BI_MATCH))
			goto nla_put_failure;
		if (nla_put_u32(msg, NL80211_IFACE_COMB_NUM_CHANNELS,
				c->num_different_channels) ||
		    nla_put_u32(msg, NL80211_IFACE_COMB_MAXNUM,
				c->max_interfaces))
			goto nla_put_failure;
		if (large &&
		    nla_put_u32(msg, NL80211_IFACE_COMB_RADAR_DETECT_WIDTHS,
				c->radar_detect_widths))
			goto nla_put_failure;

		nla_nest_end(msg, nl_combi);
	}

	nla_nest_end(msg, nl_combis);

	return 0;
nla_put_failure:
	return -ENOBUFS;
}

#ifdef CONFIG_PM
static int nl80211_send_wowlan_tcp_caps(struct cfg80211_registered_device *rdev,
					struct sk_buff *msg)
{
	const struct wiphy_wowlan_tcp_support *tcp = rdev->wiphy.wowlan.tcp;
	struct nlattr *nl_tcp;

	if (!tcp)
		return 0;

	nl_tcp = nla_nest_start(msg, NL80211_WOWLAN_TRIG_TCP_CONNECTION);
	if (!nl_tcp)
		return -ENOBUFS;

	if (nla_put_u32(msg, NL80211_WOWLAN_TCP_DATA_PAYLOAD,
			tcp->data_payload_max))
		return -ENOBUFS;

	if (nla_put_u32(msg, NL80211_WOWLAN_TCP_DATA_PAYLOAD,
			tcp->data_payload_max))
		return -ENOBUFS;

	if (tcp->seq && nla_put_flag(msg, NL80211_WOWLAN_TCP_DATA_PAYLOAD_SEQ))
		return -ENOBUFS;

	if (tcp->tok && nla_put(msg, NL80211_WOWLAN_TCP_DATA_PAYLOAD_TOKEN,
				sizeof(*tcp->tok), tcp->tok))
		return -ENOBUFS;

	if (nla_put_u32(msg, NL80211_WOWLAN_TCP_DATA_INTERVAL,
			tcp->data_interval_max))
		return -ENOBUFS;

	if (nla_put_u32(msg, NL80211_WOWLAN_TCP_WAKE_PAYLOAD,
			tcp->wake_payload_max))
		return -ENOBUFS;

	nla_nest_end(msg, nl_tcp);
	return 0;
}

static int nl80211_send_wowlan(struct sk_buff *msg,
			       struct cfg80211_registered_device *dev,
			       bool large)
{
	struct nlattr *nl_wowlan;

	if (!dev->wiphy.wowlan.flags && !dev->wiphy.wowlan.n_patterns)
		return 0;

	nl_wowlan = nla_nest_start(msg, NL80211_ATTR_WOWLAN_TRIGGERS_SUPPORTED);
	if (!nl_wowlan)
		return -ENOBUFS;

	if (((dev->wiphy.wowlan.flags & WIPHY_WOWLAN_ANY) &&
	     nla_put_flag(msg, NL80211_WOWLAN_TRIG_ANY)) ||
	    ((dev->wiphy.wowlan.flags & WIPHY_WOWLAN_DISCONNECT) &&
	     nla_put_flag(msg, NL80211_WOWLAN_TRIG_DISCONNECT)) ||
	    ((dev->wiphy.wowlan.flags & WIPHY_WOWLAN_MAGIC_PKT) &&
	     nla_put_flag(msg, NL80211_WOWLAN_TRIG_MAGIC_PKT)) ||
	    ((dev->wiphy.wowlan.flags & WIPHY_WOWLAN_SUPPORTS_GTK_REKEY) &&
	     nla_put_flag(msg, NL80211_WOWLAN_TRIG_GTK_REKEY_SUPPORTED)) ||
	    ((dev->wiphy.wowlan.flags & WIPHY_WOWLAN_GTK_REKEY_FAILURE) &&
	     nla_put_flag(msg, NL80211_WOWLAN_TRIG_GTK_REKEY_FAILURE)) ||
	    ((dev->wiphy.wowlan.flags & WIPHY_WOWLAN_EAP_IDENTITY_REQ) &&
	     nla_put_flag(msg, NL80211_WOWLAN_TRIG_EAP_IDENT_REQUEST)) ||
	    ((dev->wiphy.wowlan.flags & WIPHY_WOWLAN_4WAY_HANDSHAKE) &&
	     nla_put_flag(msg, NL80211_WOWLAN_TRIG_4WAY_HANDSHAKE)) ||
	    ((dev->wiphy.wowlan.flags & WIPHY_WOWLAN_RFKILL_RELEASE) &&
	     nla_put_flag(msg, NL80211_WOWLAN_TRIG_RFKILL_RELEASE)))
		return -ENOBUFS;

	if (dev->wiphy.wowlan.n_patterns) {
		struct nl80211_wowlan_pattern_support pat = {
			.max_patterns = dev->wiphy.wowlan.n_patterns,
			.min_pattern_len = dev->wiphy.wowlan.pattern_min_len,
			.max_pattern_len = dev->wiphy.wowlan.pattern_max_len,
			.max_pkt_offset = dev->wiphy.wowlan.max_pkt_offset,
		};

		if (nla_put(msg, NL80211_WOWLAN_TRIG_PKT_PATTERN,
			    sizeof(pat), &pat))
			return -ENOBUFS;
	}

	if (large && nl80211_send_wowlan_tcp_caps(dev, msg))
		return -ENOBUFS;

	nla_nest_end(msg, nl_wowlan);

	return 0;
}
#endif

static int nl80211_send_band_rateinfo(struct sk_buff *msg,
				      struct ieee80211_supported_band *sband)
{
	struct nlattr *nl_rates, *nl_rate;
	struct ieee80211_rate *rate;
	int i;

	/* add HT info */
	if (sband->ht_cap.ht_supported &&
	    (nla_put(msg, NL80211_BAND_ATTR_HT_MCS_SET,
		     sizeof(sband->ht_cap.mcs),
		     &sband->ht_cap.mcs) ||
	     nla_put_u16(msg, NL80211_BAND_ATTR_HT_CAPA,
			 sband->ht_cap.cap) ||
	     nla_put_u8(msg, NL80211_BAND_ATTR_HT_AMPDU_FACTOR,
			sband->ht_cap.ampdu_factor) ||
	     nla_put_u8(msg, NL80211_BAND_ATTR_HT_AMPDU_DENSITY,
			sband->ht_cap.ampdu_density)))
		return -ENOBUFS;

	/* add VHT info */
	if (sband->vht_cap.vht_supported &&
	    (nla_put(msg, NL80211_BAND_ATTR_VHT_MCS_SET,
		     sizeof(sband->vht_cap.vht_mcs),
		     &sband->vht_cap.vht_mcs) ||
	     nla_put_u32(msg, NL80211_BAND_ATTR_VHT_CAPA,
			 sband->vht_cap.cap)))
		return -ENOBUFS;

	/* add bitrates */
	nl_rates = nla_nest_start(msg, NL80211_BAND_ATTR_RATES);
	if (!nl_rates)
		return -ENOBUFS;

	for (i = 0; i < sband->n_bitrates; i++) {
		nl_rate = nla_nest_start(msg, i);
		if (!nl_rate)
			return -ENOBUFS;

		rate = &sband->bitrates[i];
		if (nla_put_u32(msg, NL80211_BITRATE_ATTR_RATE,
				rate->bitrate))
			return -ENOBUFS;
		if ((rate->flags & IEEE80211_RATE_SHORT_PREAMBLE) &&
		    nla_put_flag(msg,
				 NL80211_BITRATE_ATTR_2GHZ_SHORTPREAMBLE))
			return -ENOBUFS;

		nla_nest_end(msg, nl_rate);
	}

	nla_nest_end(msg, nl_rates);

	return 0;
}

static int
nl80211_send_mgmt_stypes(struct sk_buff *msg,
			 const struct ieee80211_txrx_stypes *mgmt_stypes)
{
	u16 stypes;
	struct nlattr *nl_ftypes, *nl_ifs;
	enum nl80211_iftype ift;
	int i;

	if (!mgmt_stypes)
		return 0;

	nl_ifs = nla_nest_start(msg, NL80211_ATTR_TX_FRAME_TYPES);
	if (!nl_ifs)
		return -ENOBUFS;

	for (ift = 0; ift < NUM_NL80211_IFTYPES; ift++) {
		nl_ftypes = nla_nest_start(msg, ift);
		if (!nl_ftypes)
			return -ENOBUFS;
		i = 0;
		stypes = mgmt_stypes[ift].tx;
		while (stypes) {
			if ((stypes & 1) &&
			    nla_put_u16(msg, NL80211_ATTR_FRAME_TYPE,
					(i << 4) | IEEE80211_FTYPE_MGMT))
				return -ENOBUFS;
			stypes >>= 1;
			i++;
		}
		nla_nest_end(msg, nl_ftypes);
	}

	nla_nest_end(msg, nl_ifs);

	nl_ifs = nla_nest_start(msg, NL80211_ATTR_RX_FRAME_TYPES);
	if (!nl_ifs)
		return -ENOBUFS;

	for (ift = 0; ift < NUM_NL80211_IFTYPES; ift++) {
		nl_ftypes = nla_nest_start(msg, ift);
		if (!nl_ftypes)
			return -ENOBUFS;
		i = 0;
		stypes = mgmt_stypes[ift].rx;
		while (stypes) {
			if ((stypes & 1) &&
			    nla_put_u16(msg, NL80211_ATTR_FRAME_TYPE,
					(i << 4) | IEEE80211_FTYPE_MGMT))
				return -ENOBUFS;
			stypes >>= 1;
			i++;
		}
		nla_nest_end(msg, nl_ftypes);
	}
	nla_nest_end(msg, nl_ifs);

	return 0;
}

static int nl80211_send_wiphy(struct cfg80211_registered_device *dev,
			      struct sk_buff *msg, u32 portid, u32 seq,
			      int flags, bool split, long *split_start,
			      long *band_start, long *chan_start)
{
	void *hdr;
	struct nlattr *nl_bands, *nl_band;
	struct nlattr *nl_freqs, *nl_freq;
	struct nlattr *nl_cmds;
	enum ieee80211_band band;
	struct ieee80211_channel *chan;
	int i;
	const struct ieee80211_txrx_stypes *mgmt_stypes =
				dev->wiphy.mgmt_stypes;
	long start = 0, start_chan = 0, start_band = 0;
	u32 features;

	hdr = nl80211hdr_put(msg, portid, seq, flags, NL80211_CMD_NEW_WIPHY);
	if (!hdr)
		return -ENOBUFS;

	/* allow always using the variables */
	if (!split) {
		split_start = &start;
		band_start = &start_band;
		chan_start = &start_chan;
	}

	if (nla_put_u32(msg, NL80211_ATTR_WIPHY, dev->wiphy_idx) ||
	    nla_put_string(msg, NL80211_ATTR_WIPHY_NAME,
			   wiphy_name(&dev->wiphy)) ||
	    nla_put_u32(msg, NL80211_ATTR_GENERATION,
			cfg80211_rdev_list_generation))
		goto nla_put_failure;

	switch (*split_start) {
	case 0:
		if (nla_put_u8(msg, NL80211_ATTR_WIPHY_RETRY_SHORT,
			       dev->wiphy.retry_short) ||
		    nla_put_u8(msg, NL80211_ATTR_WIPHY_RETRY_LONG,
			       dev->wiphy.retry_long) ||
		    nla_put_u32(msg, NL80211_ATTR_WIPHY_FRAG_THRESHOLD,
				dev->wiphy.frag_threshold) ||
		    nla_put_u32(msg, NL80211_ATTR_WIPHY_RTS_THRESHOLD,
				dev->wiphy.rts_threshold) ||
		    nla_put_u8(msg, NL80211_ATTR_WIPHY_COVERAGE_CLASS,
			       dev->wiphy.coverage_class) ||
		    nla_put_u8(msg, NL80211_ATTR_MAX_NUM_SCAN_SSIDS,
			       dev->wiphy.max_scan_ssids) ||
		    nla_put_u8(msg, NL80211_ATTR_MAX_NUM_SCHED_SCAN_SSIDS,
			       dev->wiphy.max_sched_scan_ssids) ||
		    nla_put_u16(msg, NL80211_ATTR_MAX_SCAN_IE_LEN,
				dev->wiphy.max_scan_ie_len) ||
		    nla_put_u16(msg, NL80211_ATTR_MAX_SCHED_SCAN_IE_LEN,
				dev->wiphy.max_sched_scan_ie_len) ||
		    nla_put_u8(msg, NL80211_ATTR_MAX_MATCH_SETS,
			       dev->wiphy.max_match_sets))
			goto nla_put_failure;

		if ((dev->wiphy.flags & WIPHY_FLAG_IBSS_RSN) &&
		    nla_put_flag(msg, NL80211_ATTR_SUPPORT_IBSS_RSN))
			goto nla_put_failure;
		if ((dev->wiphy.flags & WIPHY_FLAG_MESH_AUTH) &&
		    nla_put_flag(msg, NL80211_ATTR_SUPPORT_MESH_AUTH))
			goto nla_put_failure;
		if ((dev->wiphy.flags & WIPHY_FLAG_AP_UAPSD) &&
		    nla_put_flag(msg, NL80211_ATTR_SUPPORT_AP_UAPSD))
			goto nla_put_failure;
		if ((dev->wiphy.flags & WIPHY_FLAG_SUPPORTS_FW_ROAM) &&
		    nla_put_flag(msg, NL80211_ATTR_ROAM_SUPPORT))
			goto nla_put_failure;
		if ((dev->wiphy.flags & WIPHY_FLAG_SUPPORTS_TDLS) &&
		    nla_put_flag(msg, NL80211_ATTR_TDLS_SUPPORT))
			goto nla_put_failure;
		if ((dev->wiphy.flags & WIPHY_FLAG_TDLS_EXTERNAL_SETUP) &&
		    nla_put_flag(msg, NL80211_ATTR_TDLS_EXTERNAL_SETUP))
			goto nla_put_failure;

		(*split_start)++;
		if (split)
			break;
	case 1:
		if (nla_put(msg, NL80211_ATTR_CIPHER_SUITES,
			    sizeof(u32) * dev->wiphy.n_cipher_suites,
			    dev->wiphy.cipher_suites))
			goto nla_put_failure;

		if (nla_put_u8(msg, NL80211_ATTR_MAX_NUM_PMKIDS,
			       dev->wiphy.max_num_pmkids))
			goto nla_put_failure;

		if ((dev->wiphy.flags & WIPHY_FLAG_CONTROL_PORT_PROTOCOL) &&
		    nla_put_flag(msg, NL80211_ATTR_CONTROL_PORT_ETHERTYPE))
			goto nla_put_failure;

		if (nla_put_u32(msg, NL80211_ATTR_WIPHY_ANTENNA_AVAIL_TX,
				dev->wiphy.available_antennas_tx) ||
		    nla_put_u32(msg, NL80211_ATTR_WIPHY_ANTENNA_AVAIL_RX,
				dev->wiphy.available_antennas_rx))
			goto nla_put_failure;

		if ((dev->wiphy.flags & WIPHY_FLAG_AP_PROBE_RESP_OFFLOAD) &&
		    nla_put_u32(msg, NL80211_ATTR_PROBE_RESP_OFFLOAD,
				dev->wiphy.probe_resp_offload))
			goto nla_put_failure;

		if ((dev->wiphy.available_antennas_tx ||
		     dev->wiphy.available_antennas_rx) &&
		    dev->ops->get_antenna) {
			u32 tx_ant = 0, rx_ant = 0;
			int res;
			res = rdev_get_antenna(dev, &tx_ant, &rx_ant);
			if (!res) {
				if (nla_put_u32(msg,
						NL80211_ATTR_WIPHY_ANTENNA_TX,
						tx_ant) ||
				    nla_put_u32(msg,
						NL80211_ATTR_WIPHY_ANTENNA_RX,
						rx_ant))
					goto nla_put_failure;
			}
		}

		(*split_start)++;
		if (split)
			break;
	case 2:
		if (nl80211_put_iftypes(msg, NL80211_ATTR_SUPPORTED_IFTYPES,
					dev->wiphy.interface_modes))
				goto nla_put_failure;
		(*split_start)++;
		if (split)
			break;
	case 3:
		nl_bands = nla_nest_start(msg, NL80211_ATTR_WIPHY_BANDS);
		if (!nl_bands)
			goto nla_put_failure;

		for (band = *band_start; band < IEEE80211_NUM_BANDS; band++) {
			struct ieee80211_supported_band *sband;

			sband = dev->wiphy.bands[band];

			if (!sband)
				continue;

			nl_band = nla_nest_start(msg, band);
			if (!nl_band)
				goto nla_put_failure;

			switch (*chan_start) {
			case 0:
				if (nl80211_send_band_rateinfo(msg, sband))
					goto nla_put_failure;
				(*chan_start)++;
				if (split)
					break;
			default:
				/* add frequencies */
				nl_freqs = nla_nest_start(
					msg, NL80211_BAND_ATTR_FREQS);
				if (!nl_freqs)
					goto nla_put_failure;

				for (i = *chan_start - 1;
				     i < sband->n_channels;
				     i++) {
					nl_freq = nla_nest_start(msg, i);
					if (!nl_freq)
						goto nla_put_failure;

					chan = &sband->channels[i];

					if (nl80211_msg_put_channel(msg, chan,
								    split))
						goto nla_put_failure;

					nla_nest_end(msg, nl_freq);
					if (split)
						break;
				}
				if (i < sband->n_channels)
					*chan_start = i + 2;
				else
					*chan_start = 0;
				nla_nest_end(msg, nl_freqs);
			}

			nla_nest_end(msg, nl_band);

			if (split) {
				/* start again here */
				if (*chan_start)
					band--;
				break;
			}
		}
		nla_nest_end(msg, nl_bands);

		if (band < IEEE80211_NUM_BANDS)
			*band_start = band + 1;
		else
			*band_start = 0;

		/* if bands & channels are done, continue outside */
		if (*band_start == 0 && *chan_start == 0)
			(*split_start)++;
		if (split)
			break;
	case 4:
		nl_cmds = nla_nest_start(msg, NL80211_ATTR_SUPPORTED_COMMANDS);
		if (!nl_cmds)
			goto nla_put_failure;

		i = 0;
#define CMD(op, n)							\
		 do {							\
			if (dev->ops->op) {				\
				i++;					\
				if (nla_put_u32(msg, i, NL80211_CMD_ ## n)) \
					goto nla_put_failure;		\
			}						\
		} while (0)

		CMD(add_virtual_intf, NEW_INTERFACE);
		CMD(change_virtual_intf, SET_INTERFACE);
		CMD(add_key, NEW_KEY);
		CMD(start_ap, START_AP);
		CMD(add_station, NEW_STATION);
		CMD(add_mpath, NEW_MPATH);
		CMD(update_mesh_config, SET_MESH_CONFIG);
		CMD(change_bss, SET_BSS);
		CMD(auth, AUTHENTICATE);
		CMD(assoc, ASSOCIATE);
		CMD(deauth, DEAUTHENTICATE);
		CMD(disassoc, DISASSOCIATE);
		CMD(join_ibss, JOIN_IBSS);
		CMD(join_mesh, JOIN_MESH);
		CMD(set_pmksa, SET_PMKSA);
		CMD(del_pmksa, DEL_PMKSA);
		CMD(flush_pmksa, FLUSH_PMKSA);
		if (dev->wiphy.flags & WIPHY_FLAG_HAS_REMAIN_ON_CHANNEL)
			CMD(remain_on_channel, REMAIN_ON_CHANNEL);
		CMD(set_bitrate_mask, SET_TX_BITRATE_MASK);
		CMD(mgmt_tx, FRAME);
		CMD(mgmt_tx_cancel_wait, FRAME_WAIT_CANCEL);
		if (dev->wiphy.flags & WIPHY_FLAG_NETNS_OK) {
			i++;
			if (nla_put_u32(msg, i, NL80211_CMD_SET_WIPHY_NETNS))
				goto nla_put_failure;
		}
		if (dev->ops->set_monitor_channel || dev->ops->start_ap ||
		    dev->ops->join_mesh) {
			i++;
			if (nla_put_u32(msg, i, NL80211_CMD_SET_CHANNEL))
				goto nla_put_failure;
		}
		CMD(set_wds_peer, SET_WDS_PEER);
		if (dev->wiphy.flags & WIPHY_FLAG_SUPPORTS_TDLS) {
			CMD(tdls_mgmt, TDLS_MGMT);
			CMD(tdls_oper, TDLS_OPER);
		}
		if (dev->wiphy.flags & WIPHY_FLAG_SUPPORTS_SCHED_SCAN)
			CMD(sched_scan_start, START_SCHED_SCAN);
		CMD(probe_client, PROBE_CLIENT);
		CMD(set_noack_map, SET_NOACK_MAP);
		if (dev->wiphy.flags & WIPHY_FLAG_REPORTS_OBSS) {
			i++;
			if (nla_put_u32(msg, i, NL80211_CMD_REGISTER_BEACONS))
				goto nla_put_failure;
		}
		CMD(start_p2p_device, START_P2P_DEVICE);
		CMD(set_mcast_rate, SET_MCAST_RATE);
		if (split) {
			CMD(crit_proto_start, CRIT_PROTOCOL_START);
			CMD(crit_proto_stop, CRIT_PROTOCOL_STOP);
		}

#ifdef CONFIG_NL80211_TESTMODE
		CMD(testmode_cmd, TESTMODE);
#endif

#undef CMD

		if (dev->ops->connect || dev->ops->auth) {
			i++;
			if (nla_put_u32(msg, i, NL80211_CMD_CONNECT))
				goto nla_put_failure;
		}

		if (dev->ops->disconnect || dev->ops->deauth) {
			i++;
			if (nla_put_u32(msg, i, NL80211_CMD_DISCONNECT))
				goto nla_put_failure;
		}

		nla_nest_end(msg, nl_cmds);
		(*split_start)++;
		if (split)
			break;
	case 5:
		if (dev->ops->remain_on_channel &&
		    (dev->wiphy.flags & WIPHY_FLAG_HAS_REMAIN_ON_CHANNEL) &&
		    nla_put_u32(msg,
				NL80211_ATTR_MAX_REMAIN_ON_CHANNEL_DURATION,
				dev->wiphy.max_remain_on_channel_duration))
			goto nla_put_failure;

		if ((dev->wiphy.flags & WIPHY_FLAG_OFFCHAN_TX) &&
		    nla_put_flag(msg, NL80211_ATTR_OFFCHANNEL_TX_OK))
			goto nla_put_failure;

		if (nl80211_send_mgmt_stypes(msg, mgmt_stypes))
			goto nla_put_failure;
		(*split_start)++;
		if (split)
			break;
	case 6:
#ifdef CONFIG_PM
		if (nl80211_send_wowlan(msg, dev, split))
			goto nla_put_failure;
		(*split_start)++;
		if (split)
			break;
#else
		(*split_start)++;
#endif
	case 7:
		if (nl80211_put_iftypes(msg, NL80211_ATTR_SOFTWARE_IFTYPES,
					dev->wiphy.software_iftypes))
			goto nla_put_failure;

		if (nl80211_put_iface_combinations(&dev->wiphy, msg, split))
			goto nla_put_failure;

		(*split_start)++;
		if (split)
			break;
	case 8:
		if ((dev->wiphy.flags & WIPHY_FLAG_HAVE_AP_SME) &&
		    nla_put_u32(msg, NL80211_ATTR_DEVICE_AP_SME,
				dev->wiphy.ap_sme_capa))
			goto nla_put_failure;

		features = dev->wiphy.features;
		/*
		 * We can only add the per-channel limit information if the
		 * dump is split, otherwise it makes it too big. Therefore
		 * only advertise it in that case.
		 */
		if (split)
			features |= NL80211_FEATURE_ADVERTISE_CHAN_LIMITS;
		if (nla_put_u32(msg, NL80211_ATTR_FEATURE_FLAGS, features))
			goto nla_put_failure;

		if (dev->wiphy.ht_capa_mod_mask &&
		    nla_put(msg, NL80211_ATTR_HT_CAPABILITY_MASK,
			    sizeof(*dev->wiphy.ht_capa_mod_mask),
			    dev->wiphy.ht_capa_mod_mask))
			goto nla_put_failure;

		if (dev->wiphy.flags & WIPHY_FLAG_HAVE_AP_SME &&
		    dev->wiphy.max_acl_mac_addrs &&
		    nla_put_u32(msg, NL80211_ATTR_MAC_ACL_MAX,
				dev->wiphy.max_acl_mac_addrs))
			goto nla_put_failure;

		if (dev->wiphy.n_vendor_commands) {
			const struct nl80211_vendor_cmd_info *info;
			struct nlattr *nested;

			nested = nla_nest_start(msg, NL80211_ATTR_VENDOR_DATA);
			if (!nested)
				goto nla_put_failure;

			for (i = 0; i < dev->wiphy.n_vendor_commands; i++) {
				info = &dev->wiphy.vendor_commands[i].info;
				if (nla_put(msg, i + 1, sizeof(*info), info))
					goto nla_put_failure;
			}
				nla_nest_end(msg, nested);
		}

		if (dev->wiphy.n_vendor_events) {
			const struct nl80211_vendor_cmd_info *info;
			struct nlattr *nested;

			nested = nla_nest_start(msg,
				NL80211_ATTR_VENDOR_EVENTS);
			if (!nested)
				goto nla_put_failure;

			for (i = 0; i < dev->wiphy.n_vendor_events; i++) {
				info = &dev->wiphy.vendor_events[i];
				if (nla_put(msg, i + 1, sizeof(*info), info))
					goto nla_put_failure;
			}
			nla_nest_end(msg, nested);
		}

		/*
		 * Any information below this point is only available to
		 * applications that can deal with it being split. This
		 * helps ensure that newly added capabilities don't break
		 * older tools by overrunning their buffers.
		 *
		 * We still increment split_start so that in the split
		 * case we'll continue with more data in the next round,
		 * but break unconditionally so unsplit data stops here.
		 */
		(*split_start)++;
		break;
	case 9:
		if (dev->wiphy.extended_capabilities &&
		    (nla_put(msg, NL80211_ATTR_EXT_CAPA,
			     dev->wiphy.extended_capabilities_len,
			     dev->wiphy.extended_capabilities) ||
		     nla_put(msg, NL80211_ATTR_EXT_CAPA_MASK,
			     dev->wiphy.extended_capabilities_len,
			     dev->wiphy.extended_capabilities_mask)))
			goto nla_put_failure;

		if (dev->wiphy.vht_capa_mod_mask &&
		    nla_put(msg, NL80211_ATTR_VHT_CAPABILITY_MASK,
			    sizeof(*dev->wiphy.vht_capa_mod_mask),
			    dev->wiphy.vht_capa_mod_mask))
			goto nla_put_failure;

		/* done */
		*split_start = 0;
		break;
	}
	return genlmsg_end(msg, hdr);

 nla_put_failure:
	genlmsg_cancel(msg, hdr);
	return -EMSGSIZE;
}

static int nl80211_dump_wiphy(struct sk_buff *skb, struct netlink_callback *cb)
{
	int idx = 0, ret;
	int start = cb->args[0];
	struct cfg80211_registered_device *dev;
	s64 filter_wiphy = -1;
	bool split = false;
	struct nlattr **tb;
	int res;

	/* will be zeroed in nlmsg_parse() */
	tb = kmalloc(sizeof(*tb) * (NL80211_ATTR_MAX + 1), GFP_KERNEL);
	if (!tb)
		return -ENOMEM;

	mutex_lock(&cfg80211_mutex);
	res = nlmsg_parse(cb->nlh, GENL_HDRLEN + nl80211_fam.hdrsize,
			  tb, NL80211_ATTR_MAX, nl80211_policy);
	if (res == 0) {
		split = tb[NL80211_ATTR_SPLIT_WIPHY_DUMP];
		if (tb[NL80211_ATTR_WIPHY])
			filter_wiphy = nla_get_u32(tb[NL80211_ATTR_WIPHY]);
		if (tb[NL80211_ATTR_WDEV])
			filter_wiphy = nla_get_u64(tb[NL80211_ATTR_WDEV]) >> 32;
		if (tb[NL80211_ATTR_IFINDEX]) {
			struct net_device *netdev;
			int ifidx = nla_get_u32(tb[NL80211_ATTR_IFINDEX]);

			netdev = dev_get_by_index(sock_net(skb->sk), ifidx);
			if (!netdev) {
				mutex_unlock(&cfg80211_mutex);
				kfree(tb);
				return -ENODEV;
			}
			if (netdev->ieee80211_ptr) {
				dev = wiphy_to_dev(
					netdev->ieee80211_ptr->wiphy);
				filter_wiphy = dev->wiphy_idx;
			}
			dev_put(netdev);
		}
	}
	kfree(tb);

	list_for_each_entry(dev, &cfg80211_rdev_list, list) {
		if (!net_eq(wiphy_net(&dev->wiphy), sock_net(skb->sk)))
			continue;
		if (++idx <= start)
			continue;
		if (filter_wiphy != -1 && dev->wiphy_idx != filter_wiphy)
			continue;
		/* attempt to fit multiple wiphy data chunks into the skb */
		do {
			ret = nl80211_send_wiphy(dev, skb,
						 NETLINK_CB(cb->skb).portid,
						 cb->nlh->nlmsg_seq,
						 NLM_F_MULTI,
						 split, &cb->args[1],
						 &cb->args[2],
						 &cb->args[3]);
			if (ret < 0) {
				/*
				 * If sending the wiphy data didn't fit (ENOBUFS
				 * or EMSGSIZE returned), this SKB is still
				 * empty (so it's not too big because another
				 * wiphy dataset is already in the skb) and
				 * we've not tried to adjust the dump allocation
				 * yet ... then adjust the alloc size to be
				 * bigger, and return 1 but with the empty skb.
				 * This results in an empty message being RX'ed
				 * in userspace, but that is ignored.
				 *
				 * We can then retry with the larger buffer.
				 */
				if ((ret == -ENOBUFS || ret == -EMSGSIZE) &&
				    !skb->len &&
				    cb->min_dump_alloc < 4096) {
					cb->min_dump_alloc = 4096;
					mutex_unlock(&cfg80211_mutex);
					return 1;
				}
				idx--;
				break;
			}
		} while (cb->args[1] > 0);
		break;
	}
	mutex_unlock(&cfg80211_mutex);

	cb->args[0] = idx;

	return skb->len;
}

static int nl80211_get_wiphy(struct sk_buff *skb, struct genl_info *info)
{
	struct sk_buff *msg;
	struct cfg80211_registered_device *dev = info->user_ptr[0];

	msg = nlmsg_new(4096, GFP_KERNEL);
	if (!msg)
		return -ENOMEM;

	if (nl80211_send_wiphy(dev, msg, info->snd_portid, info->snd_seq, 0,
			       false, NULL, NULL, NULL) < 0) {
		nlmsg_free(msg);
		return -ENOBUFS;
	}

	return genlmsg_reply(msg, info);
}

static const struct nla_policy txq_params_policy[NL80211_TXQ_ATTR_MAX + 1] = {
	[NL80211_TXQ_ATTR_QUEUE]		= { .type = NLA_U8 },
	[NL80211_TXQ_ATTR_TXOP]			= { .type = NLA_U16 },
	[NL80211_TXQ_ATTR_CWMIN]		= { .type = NLA_U16 },
	[NL80211_TXQ_ATTR_CWMAX]		= { .type = NLA_U16 },
	[NL80211_TXQ_ATTR_AIFS]			= { .type = NLA_U8 },
};

static int parse_txq_params(struct nlattr *tb[],
			    struct ieee80211_txq_params *txq_params)
{
	if (!tb[NL80211_TXQ_ATTR_AC] || !tb[NL80211_TXQ_ATTR_TXOP] ||
	    !tb[NL80211_TXQ_ATTR_CWMIN] || !tb[NL80211_TXQ_ATTR_CWMAX] ||
	    !tb[NL80211_TXQ_ATTR_AIFS])
		return -EINVAL;

	txq_params->ac = nla_get_u8(tb[NL80211_TXQ_ATTR_AC]);
	txq_params->txop = nla_get_u16(tb[NL80211_TXQ_ATTR_TXOP]);
	txq_params->cwmin = nla_get_u16(tb[NL80211_TXQ_ATTR_CWMIN]);
	txq_params->cwmax = nla_get_u16(tb[NL80211_TXQ_ATTR_CWMAX]);
	txq_params->aifs = nla_get_u8(tb[NL80211_TXQ_ATTR_AIFS]);

	if (txq_params->ac >= NL80211_NUM_ACS)
		return -EINVAL;

	return 0;
}

static bool nl80211_can_set_dev_channel(struct wireless_dev *wdev)
{
	/*
	 * You can only set the channel explicitly for WDS interfaces,
	 * all others have their channel managed via their respective
	 * "establish a connection" command (connect, join, ...)
	 *
	 * For AP/GO and mesh mode, the channel can be set with the
	 * channel userspace API, but is only stored and passed to the
	 * low-level driver when the AP starts or the mesh is joined.
	 * This is for backward compatibility, userspace can also give
	 * the channel in the start-ap or join-mesh commands instead.
	 *
	 * Monitors are special as they are normally slaved to
	 * whatever else is going on, so they have their own special
	 * operation to set the monitor channel if possible.
	 */
	return !wdev ||
		wdev->iftype == NL80211_IFTYPE_AP ||
		wdev->iftype == NL80211_IFTYPE_MESH_POINT ||
		wdev->iftype == NL80211_IFTYPE_MONITOR ||
		wdev->iftype == NL80211_IFTYPE_P2P_GO;
}

static int nl80211_parse_chandef(struct cfg80211_registered_device *rdev,
				 struct genl_info *info,
				 struct cfg80211_chan_def *chandef)
{
	u32 control_freq;

	if (!info->attrs[NL80211_ATTR_WIPHY_FREQ])
		return -EINVAL;

	control_freq = nla_get_u32(info->attrs[NL80211_ATTR_WIPHY_FREQ]);

	chandef->chan = ieee80211_get_channel(&rdev->wiphy, control_freq);
	chandef->width = NL80211_CHAN_WIDTH_20_NOHT;
	chandef->center_freq1 = control_freq;
	chandef->center_freq2 = 0;

	/* Primary channel not allowed */
	if (!chandef->chan || chandef->chan->flags & IEEE80211_CHAN_DISABLED)
		return -EINVAL;

	if (info->attrs[NL80211_ATTR_WIPHY_CHANNEL_TYPE]) {
		enum nl80211_channel_type chantype;

		chantype = nla_get_u32(
				info->attrs[NL80211_ATTR_WIPHY_CHANNEL_TYPE]);

		switch (chantype) {
		case NL80211_CHAN_NO_HT:
		case NL80211_CHAN_HT20:
		case NL80211_CHAN_HT40PLUS:
		case NL80211_CHAN_HT40MINUS:
			cfg80211_chandef_create(chandef, chandef->chan,
						chantype);
			break;
		default:
			return -EINVAL;
		}
	} else if (info->attrs[NL80211_ATTR_CHANNEL_WIDTH]) {
		chandef->width =
			nla_get_u32(info->attrs[NL80211_ATTR_CHANNEL_WIDTH]);
		if (info->attrs[NL80211_ATTR_CENTER_FREQ1])
			chandef->center_freq1 =
				nla_get_u32(
					info->attrs[NL80211_ATTR_CENTER_FREQ1]);
		if (info->attrs[NL80211_ATTR_CENTER_FREQ2])
			chandef->center_freq2 =
				nla_get_u32(
					info->attrs[NL80211_ATTR_CENTER_FREQ2]);
	}

	if (!cfg80211_chandef_valid(chandef))
		return -EINVAL;

	if (!cfg80211_chandef_usable(&rdev->wiphy, chandef,
				     IEEE80211_CHAN_DISABLED))
		return -EINVAL;

	return 0;
}

static int __nl80211_set_channel(struct cfg80211_registered_device *rdev,
				 struct wireless_dev *wdev,
				 struct genl_info *info)
{
	struct cfg80211_chan_def chandef;
	int result;
	enum nl80211_iftype iftype = NL80211_IFTYPE_MONITOR;

	if (wdev)
		iftype = wdev->iftype;

	if (!nl80211_can_set_dev_channel(wdev))
		return -EOPNOTSUPP;

	result = nl80211_parse_chandef(rdev, info, &chandef);
	if (result)
		return result;

	mutex_lock(&rdev->devlist_mtx);
	switch (iftype) {
	case NL80211_IFTYPE_AP:
	case NL80211_IFTYPE_P2P_GO:
		if (wdev->beacon_interval) {
			result = -EBUSY;
			break;
		}
		if (!cfg80211_reg_can_beacon(&rdev->wiphy, &chandef)) {
			result = -EINVAL;
			break;
		}
		wdev->preset_chandef = chandef;
		result = 0;
		break;
	case NL80211_IFTYPE_MESH_POINT:
		result = cfg80211_set_mesh_channel(rdev, wdev, &chandef);
		break;
	case NL80211_IFTYPE_MONITOR:
		result = cfg80211_set_monitor_channel(rdev, &chandef);
		break;
	default:
		result = -EINVAL;
	}
	mutex_unlock(&rdev->devlist_mtx);

	return result;
}

static int nl80211_set_channel(struct sk_buff *skb, struct genl_info *info)
{
	struct cfg80211_registered_device *rdev = info->user_ptr[0];
	struct net_device *netdev = info->user_ptr[1];

	return __nl80211_set_channel(rdev, netdev->ieee80211_ptr, info);
}

static int nl80211_set_wds_peer(struct sk_buff *skb, struct genl_info *info)
{
	struct cfg80211_registered_device *rdev = info->user_ptr[0];
	struct net_device *dev = info->user_ptr[1];
	struct wireless_dev *wdev = dev->ieee80211_ptr;
	const u8 *bssid;

	if (!info->attrs[NL80211_ATTR_MAC])
		return -EINVAL;

	if (netif_running(dev))
		return -EBUSY;

	if (!rdev->ops->set_wds_peer)
		return -EOPNOTSUPP;

	if (wdev->iftype != NL80211_IFTYPE_WDS)
		return -EOPNOTSUPP;

	bssid = nla_data(info->attrs[NL80211_ATTR_MAC]);
	return rdev_set_wds_peer(rdev, dev, bssid);
}


static int nl80211_set_wiphy(struct sk_buff *skb, struct genl_info *info)
{
	struct cfg80211_registered_device *rdev;
	struct net_device *netdev = NULL;
	struct wireless_dev *wdev;
	int result = 0, rem_txq_params = 0;
	struct nlattr *nl_txq_params;
	u32 changed;
	u8 retry_short = 0, retry_long = 0;
	u32 frag_threshold = 0, rts_threshold = 0;
	u8 coverage_class = 0;

	/*
	 * Try to find the wiphy and netdev. Normally this
	 * function shouldn't need the netdev, but this is
	 * done for backward compatibility -- previously
	 * setting the channel was done per wiphy, but now
	 * it is per netdev. Previous userland like hostapd
	 * also passed a netdev to set_wiphy, so that it is
	 * possible to let that go to the right netdev!
	 */
	mutex_lock(&cfg80211_mutex);

	if (info->attrs[NL80211_ATTR_IFINDEX]) {
		int ifindex = nla_get_u32(info->attrs[NL80211_ATTR_IFINDEX]);

		netdev = dev_get_by_index(genl_info_net(info), ifindex);
		if (netdev && netdev->ieee80211_ptr) {
			rdev = wiphy_to_dev(netdev->ieee80211_ptr->wiphy);
			mutex_lock(&rdev->mtx);
		} else
			netdev = NULL;
	}

	if (!netdev) {
		rdev = __cfg80211_rdev_from_attrs(genl_info_net(info),
						  info->attrs);
		if (IS_ERR(rdev)) {
			mutex_unlock(&cfg80211_mutex);
			return PTR_ERR(rdev);
		}
		wdev = NULL;
		netdev = NULL;
		result = 0;

		mutex_lock(&rdev->mtx);
	} else
		wdev = netdev->ieee80211_ptr;

	/*
	 * end workaround code, by now the rdev is available
	 * and locked, and wdev may or may not be NULL.
	 */

	if (info->attrs[NL80211_ATTR_WIPHY_NAME])
		result = cfg80211_dev_rename(
			rdev, nla_data(info->attrs[NL80211_ATTR_WIPHY_NAME]));

	mutex_unlock(&cfg80211_mutex);

	if (result)
		goto bad_res;

	if (info->attrs[NL80211_ATTR_WIPHY_TXQ_PARAMS]) {
		struct ieee80211_txq_params txq_params;
		struct nlattr *tb[NL80211_TXQ_ATTR_MAX + 1];

		if (!rdev->ops->set_txq_params) {
			result = -EOPNOTSUPP;
			goto bad_res;
		}

		if (!netdev) {
			result = -EINVAL;
			goto bad_res;
		}

		if (netdev->ieee80211_ptr->iftype != NL80211_IFTYPE_AP &&
		    netdev->ieee80211_ptr->iftype != NL80211_IFTYPE_P2P_GO) {
			result = -EINVAL;
			goto bad_res;
		}

		if (!netif_running(netdev)) {
			result = -ENETDOWN;
			goto bad_res;
		}

		nla_for_each_nested(nl_txq_params,
				    info->attrs[NL80211_ATTR_WIPHY_TXQ_PARAMS],
				    rem_txq_params) {
			nla_parse(tb, NL80211_TXQ_ATTR_MAX,
				  nla_data(nl_txq_params),
				  nla_len(nl_txq_params),
				  txq_params_policy);
			result = parse_txq_params(tb, &txq_params);
			if (result)
				goto bad_res;

			result = rdev_set_txq_params(rdev, netdev,
						     &txq_params);
			if (result)
				goto bad_res;
		}
	}

	if (info->attrs[NL80211_ATTR_WIPHY_FREQ]) {
		result = __nl80211_set_channel(rdev,
				nl80211_can_set_dev_channel(wdev) ? wdev : NULL,
				info);
		if (result)
			goto bad_res;
	}

	if (info->attrs[NL80211_ATTR_WIPHY_TX_POWER_SETTING]) {
		struct wireless_dev *txp_wdev = wdev;
		enum nl80211_tx_power_setting type;
		int idx, mbm = 0;

		if (!(rdev->wiphy.features & NL80211_FEATURE_VIF_TXPOWER))
			txp_wdev = NULL;

		if (!rdev->ops->set_tx_power) {
			result = -EOPNOTSUPP;
			goto bad_res;
		}

		idx = NL80211_ATTR_WIPHY_TX_POWER_SETTING;
		type = nla_get_u32(info->attrs[idx]);

		if (!info->attrs[NL80211_ATTR_WIPHY_TX_POWER_LEVEL] &&
		    (type != NL80211_TX_POWER_AUTOMATIC)) {
			result = -EINVAL;
			goto bad_res;
		}

		if (type != NL80211_TX_POWER_AUTOMATIC) {
			idx = NL80211_ATTR_WIPHY_TX_POWER_LEVEL;
			mbm = nla_get_u32(info->attrs[idx]);
		}

		result = rdev_set_tx_power(rdev, txp_wdev, type, mbm);
		if (result)
			goto bad_res;
	}

	if (info->attrs[NL80211_ATTR_WIPHY_ANTENNA_TX] &&
	    info->attrs[NL80211_ATTR_WIPHY_ANTENNA_RX]) {
		u32 tx_ant, rx_ant;
		if ((!rdev->wiphy.available_antennas_tx &&
		     !rdev->wiphy.available_antennas_rx) ||
		    !rdev->ops->set_antenna) {
			result = -EOPNOTSUPP;
			goto bad_res;
		}

		tx_ant = nla_get_u32(info->attrs[NL80211_ATTR_WIPHY_ANTENNA_TX]);
		rx_ant = nla_get_u32(info->attrs[NL80211_ATTR_WIPHY_ANTENNA_RX]);

		/* reject antenna configurations which don't match the
		 * available antenna masks, except for the "all" mask */
		if ((~tx_ant && (tx_ant & ~rdev->wiphy.available_antennas_tx)) ||
		    (~rx_ant && (rx_ant & ~rdev->wiphy.available_antennas_rx))) {
			result = -EINVAL;
			goto bad_res;
		}

		tx_ant = tx_ant & rdev->wiphy.available_antennas_tx;
		rx_ant = rx_ant & rdev->wiphy.available_antennas_rx;

		result = rdev_set_antenna(rdev, tx_ant, rx_ant);
		if (result)
			goto bad_res;
	}

	changed = 0;

	if (info->attrs[NL80211_ATTR_WIPHY_RETRY_SHORT]) {
		retry_short = nla_get_u8(
			info->attrs[NL80211_ATTR_WIPHY_RETRY_SHORT]);
		if (retry_short == 0) {
			result = -EINVAL;
			goto bad_res;
		}
		changed |= WIPHY_PARAM_RETRY_SHORT;
	}

	if (info->attrs[NL80211_ATTR_WIPHY_RETRY_LONG]) {
		retry_long = nla_get_u8(
			info->attrs[NL80211_ATTR_WIPHY_RETRY_LONG]);
		if (retry_long == 0) {
			result = -EINVAL;
			goto bad_res;
		}
		changed |= WIPHY_PARAM_RETRY_LONG;
	}

	if (info->attrs[NL80211_ATTR_WIPHY_FRAG_THRESHOLD]) {
		frag_threshold = nla_get_u32(
			info->attrs[NL80211_ATTR_WIPHY_FRAG_THRESHOLD]);
		if (frag_threshold < 256) {
			result = -EINVAL;
			goto bad_res;
		}
		if (frag_threshold != (u32) -1) {
			/*
			 * Fragments (apart from the last one) are required to
			 * have even length. Make the fragmentation code
			 * simpler by stripping LSB should someone try to use
			 * odd threshold value.
			 */
			frag_threshold &= ~0x1;
		}
		changed |= WIPHY_PARAM_FRAG_THRESHOLD;
	}

	if (info->attrs[NL80211_ATTR_WIPHY_RTS_THRESHOLD]) {
		rts_threshold = nla_get_u32(
			info->attrs[NL80211_ATTR_WIPHY_RTS_THRESHOLD]);
		changed |= WIPHY_PARAM_RTS_THRESHOLD;
	}

	if (info->attrs[NL80211_ATTR_WIPHY_COVERAGE_CLASS]) {
		coverage_class = nla_get_u8(
			info->attrs[NL80211_ATTR_WIPHY_COVERAGE_CLASS]);
		changed |= WIPHY_PARAM_COVERAGE_CLASS;
	}

	if (changed) {
		u8 old_retry_short, old_retry_long;
		u32 old_frag_threshold, old_rts_threshold;
		u8 old_coverage_class;

		if (!rdev->ops->set_wiphy_params) {
			result = -EOPNOTSUPP;
			goto bad_res;
		}

		old_retry_short = rdev->wiphy.retry_short;
		old_retry_long = rdev->wiphy.retry_long;
		old_frag_threshold = rdev->wiphy.frag_threshold;
		old_rts_threshold = rdev->wiphy.rts_threshold;
		old_coverage_class = rdev->wiphy.coverage_class;

		if (changed & WIPHY_PARAM_RETRY_SHORT)
			rdev->wiphy.retry_short = retry_short;
		if (changed & WIPHY_PARAM_RETRY_LONG)
			rdev->wiphy.retry_long = retry_long;
		if (changed & WIPHY_PARAM_FRAG_THRESHOLD)
			rdev->wiphy.frag_threshold = frag_threshold;
		if (changed & WIPHY_PARAM_RTS_THRESHOLD)
			rdev->wiphy.rts_threshold = rts_threshold;
		if (changed & WIPHY_PARAM_COVERAGE_CLASS)
			rdev->wiphy.coverage_class = coverage_class;

		result = rdev_set_wiphy_params(rdev, changed);
		if (result) {
			rdev->wiphy.retry_short = old_retry_short;
			rdev->wiphy.retry_long = old_retry_long;
			rdev->wiphy.frag_threshold = old_frag_threshold;
			rdev->wiphy.rts_threshold = old_rts_threshold;
			rdev->wiphy.coverage_class = old_coverage_class;
		}
	}

 bad_res:
	mutex_unlock(&rdev->mtx);
	if (netdev)
		dev_put(netdev);
	return result;
}

static inline u64 wdev_id(struct wireless_dev *wdev)
{
	return (u64)wdev->identifier |
	       ((u64)wiphy_to_dev(wdev->wiphy)->wiphy_idx << 32);
}

static int nl80211_send_chandef(struct sk_buff *msg,
				 struct cfg80211_chan_def *chandef)
{
	WARN_ON(!cfg80211_chandef_valid(chandef));

	if (nla_put_u32(msg, NL80211_ATTR_WIPHY_FREQ,
			chandef->chan->center_freq))
		return -ENOBUFS;
	switch (chandef->width) {
	case NL80211_CHAN_WIDTH_20_NOHT:
	case NL80211_CHAN_WIDTH_20:
	case NL80211_CHAN_WIDTH_40:
		if (nla_put_u32(msg, NL80211_ATTR_WIPHY_CHANNEL_TYPE,
				cfg80211_get_chandef_type(chandef)))
			return -ENOBUFS;
		break;
	default:
		break;
	}
	if (nla_put_u32(msg, NL80211_ATTR_CHANNEL_WIDTH, chandef->width))
		return -ENOBUFS;
	if (nla_put_u32(msg, NL80211_ATTR_CENTER_FREQ1, chandef->center_freq1))
		return -ENOBUFS;
	if (chandef->center_freq2 &&
	    nla_put_u32(msg, NL80211_ATTR_CENTER_FREQ2, chandef->center_freq2))
		return -ENOBUFS;
	return 0;
}

static int nl80211_send_iface(struct sk_buff *msg, u32 portid, u32 seq, int flags,
			      struct cfg80211_registered_device *rdev,
			      struct wireless_dev *wdev)
{
	struct net_device *dev = wdev->netdev;
	void *hdr;

	hdr = nl80211hdr_put(msg, portid, seq, flags, NL80211_CMD_NEW_INTERFACE);
	if (!hdr)
		return -1;

	if (dev &&
	    (nla_put_u32(msg, NL80211_ATTR_IFINDEX, dev->ifindex) ||
	     nla_put_string(msg, NL80211_ATTR_IFNAME, dev->name)))
		goto nla_put_failure;

	if (nla_put_u32(msg, NL80211_ATTR_WIPHY, rdev->wiphy_idx) ||
	    nla_put_u32(msg, NL80211_ATTR_IFTYPE, wdev->iftype) ||
	    nla_put_u64(msg, NL80211_ATTR_WDEV, wdev_id(wdev)) ||
	    nla_put(msg, NL80211_ATTR_MAC, ETH_ALEN, wdev_address(wdev)) ||
	    nla_put_u32(msg, NL80211_ATTR_GENERATION,
			rdev->devlist_generation ^
			(cfg80211_rdev_list_generation << 2)))
		goto nla_put_failure;

	if (rdev->ops->get_channel) {
		int ret;
		struct cfg80211_chan_def chandef;

		ret = rdev_get_channel(rdev, wdev, &chandef);
		if (ret == 0) {
			if (nl80211_send_chandef(msg, &chandef))
				goto nla_put_failure;
		}
	}

	if (wdev->ssid_len) {
		if (nla_put(msg, NL80211_ATTR_SSID, wdev->ssid_len, wdev->ssid))
			goto nla_put_failure;
	}

	return genlmsg_end(msg, hdr);

 nla_put_failure:
	genlmsg_cancel(msg, hdr);
	return -EMSGSIZE;
}

static int nl80211_dump_interface(struct sk_buff *skb, struct netlink_callback *cb)
{
	int wp_idx = 0;
	int if_idx = 0;
	int wp_start = cb->args[0];
	int if_start = cb->args[1];
	struct cfg80211_registered_device *rdev;
	struct wireless_dev *wdev;

	mutex_lock(&cfg80211_mutex);
	list_for_each_entry(rdev, &cfg80211_rdev_list, list) {
		if (!net_eq(wiphy_net(&rdev->wiphy), sock_net(skb->sk)))
			continue;
		if (wp_idx < wp_start) {
			wp_idx++;
			continue;
		}
		if_idx = 0;

		mutex_lock(&rdev->devlist_mtx);
		list_for_each_entry(wdev, &rdev->wdev_list, list) {
			if (if_idx < if_start) {
				if_idx++;
				continue;
			}
			if (nl80211_send_iface(skb, NETLINK_CB(cb->skb).portid,
					       cb->nlh->nlmsg_seq, NLM_F_MULTI,
					       rdev, wdev) < 0) {
				mutex_unlock(&rdev->devlist_mtx);
				goto out;
			}
			if_idx++;
		}
		mutex_unlock(&rdev->devlist_mtx);

		wp_idx++;
	}
 out:
	mutex_unlock(&cfg80211_mutex);

	cb->args[0] = wp_idx;
	cb->args[1] = if_idx;

	return skb->len;
}

static int nl80211_get_interface(struct sk_buff *skb, struct genl_info *info)
{
	struct sk_buff *msg;
	struct cfg80211_registered_device *dev = info->user_ptr[0];
	struct wireless_dev *wdev = info->user_ptr[1];

	msg = nlmsg_new(NLMSG_DEFAULT_SIZE, GFP_KERNEL);
	if (!msg)
		return -ENOMEM;

	if (nl80211_send_iface(msg, info->snd_portid, info->snd_seq, 0,
			       dev, wdev) < 0) {
		nlmsg_free(msg);
		return -ENOBUFS;
	}

	return genlmsg_reply(msg, info);
}

static const struct nla_policy mntr_flags_policy[NL80211_MNTR_FLAG_MAX + 1] = {
	[NL80211_MNTR_FLAG_FCSFAIL] = { .type = NLA_FLAG },
	[NL80211_MNTR_FLAG_PLCPFAIL] = { .type = NLA_FLAG },
	[NL80211_MNTR_FLAG_CONTROL] = { .type = NLA_FLAG },
	[NL80211_MNTR_FLAG_OTHER_BSS] = { .type = NLA_FLAG },
	[NL80211_MNTR_FLAG_COOK_FRAMES] = { .type = NLA_FLAG },
};

static int parse_monitor_flags(struct nlattr *nla, u32 *mntrflags)
{
	struct nlattr *flags[NL80211_MNTR_FLAG_MAX + 1];
	int flag;

	*mntrflags = 0;

	if (!nla)
		return -EINVAL;

	if (nla_parse_nested(flags, NL80211_MNTR_FLAG_MAX,
			     nla, mntr_flags_policy))
		return -EINVAL;

	for (flag = 1; flag <= NL80211_MNTR_FLAG_MAX; flag++)
		if (flags[flag])
			*mntrflags |= (1<<flag);

	return 0;
}

static int nl80211_valid_4addr(struct cfg80211_registered_device *rdev,
			       struct net_device *netdev, u8 use_4addr,
			       enum nl80211_iftype iftype)
{
	if (!use_4addr) {
		if (netdev && (netdev->priv_flags & IFF_BRIDGE_PORT))
			return -EBUSY;
		return 0;
	}

	switch (iftype) {
	case NL80211_IFTYPE_AP_VLAN:
		if (rdev->wiphy.flags & WIPHY_FLAG_4ADDR_AP)
			return 0;
		break;
	case NL80211_IFTYPE_STATION:
		if (rdev->wiphy.flags & WIPHY_FLAG_4ADDR_STATION)
			return 0;
		break;
	default:
		break;
	}

	return -EOPNOTSUPP;
}

static int nl80211_set_interface(struct sk_buff *skb, struct genl_info *info)
{
	struct cfg80211_registered_device *rdev = info->user_ptr[0];
	struct vif_params params;
	int err;
	enum nl80211_iftype otype, ntype;
	struct net_device *dev = info->user_ptr[1];
	u32 _flags, *flags = NULL;
	bool change = false;

	memset(&params, 0, sizeof(params));

	otype = ntype = dev->ieee80211_ptr->iftype;

	if (info->attrs[NL80211_ATTR_IFTYPE]) {
		ntype = nla_get_u32(info->attrs[NL80211_ATTR_IFTYPE]);
		if (otype != ntype)
			change = true;
		if (ntype > NL80211_IFTYPE_MAX)
			return -EINVAL;
	}

	if (info->attrs[NL80211_ATTR_MESH_ID]) {
		struct wireless_dev *wdev = dev->ieee80211_ptr;

		if (ntype != NL80211_IFTYPE_MESH_POINT)
			return -EINVAL;
		if (netif_running(dev))
			return -EBUSY;

		wdev_lock(wdev);
		BUILD_BUG_ON(IEEE80211_MAX_SSID_LEN !=
			     IEEE80211_MAX_MESH_ID_LEN);
		wdev->mesh_id_up_len =
			nla_len(info->attrs[NL80211_ATTR_MESH_ID]);
		memcpy(wdev->ssid, nla_data(info->attrs[NL80211_ATTR_MESH_ID]),
		       wdev->mesh_id_up_len);
		wdev_unlock(wdev);
	}

	if (info->attrs[NL80211_ATTR_4ADDR]) {
		params.use_4addr = !!nla_get_u8(info->attrs[NL80211_ATTR_4ADDR]);
		change = true;
		err = nl80211_valid_4addr(rdev, dev, params.use_4addr, ntype);
		if (err)
			return err;
	} else {
		params.use_4addr = -1;
	}

	if (info->attrs[NL80211_ATTR_MNTR_FLAGS]) {
		if (ntype != NL80211_IFTYPE_MONITOR)
			return -EINVAL;
		err = parse_monitor_flags(info->attrs[NL80211_ATTR_MNTR_FLAGS],
					  &_flags);
		if (err)
			return err;

		flags = &_flags;
		change = true;
	}

	if (change)
		err = cfg80211_change_iface(rdev, dev, ntype, flags, &params);
	else
		err = 0;

	if (!err && params.use_4addr != -1)
		dev->ieee80211_ptr->use_4addr = params.use_4addr;

	return err;
}

static int nl80211_new_interface(struct sk_buff *skb, struct genl_info *info)
{
	struct cfg80211_registered_device *rdev = info->user_ptr[0];
	struct vif_params params;
	struct wireless_dev *wdev;
	struct sk_buff *msg;
	int err;
	enum nl80211_iftype type = NL80211_IFTYPE_UNSPECIFIED;
	u32 flags;

	memset(&params, 0, sizeof(params));

	if (!info->attrs[NL80211_ATTR_IFNAME])
		return -EINVAL;

	if (info->attrs[NL80211_ATTR_IFTYPE]) {
		type = nla_get_u32(info->attrs[NL80211_ATTR_IFTYPE]);
		if (type > NL80211_IFTYPE_MAX)
			return -EINVAL;
	}

	if (!rdev->ops->add_virtual_intf ||
	    !(rdev->wiphy.interface_modes & (1 << type)))
		return -EOPNOTSUPP;

	if (type == NL80211_IFTYPE_P2P_DEVICE && info->attrs[NL80211_ATTR_MAC]) {
		nla_memcpy(params.macaddr, info->attrs[NL80211_ATTR_MAC],
			   ETH_ALEN);
		if (!is_valid_ether_addr(params.macaddr))
			return -EADDRNOTAVAIL;
	}

	if (info->attrs[NL80211_ATTR_4ADDR]) {
		params.use_4addr = !!nla_get_u8(info->attrs[NL80211_ATTR_4ADDR]);
		err = nl80211_valid_4addr(rdev, NULL, params.use_4addr, type);
		if (err)
			return err;
	}

	msg = nlmsg_new(NLMSG_DEFAULT_SIZE, GFP_KERNEL);
	if (!msg)
		return -ENOMEM;

	err = parse_monitor_flags(type == NL80211_IFTYPE_MONITOR ?
				  info->attrs[NL80211_ATTR_MNTR_FLAGS] : NULL,
				  &flags);
	wdev = rdev_add_virtual_intf(rdev,
				nla_data(info->attrs[NL80211_ATTR_IFNAME]),
				type, err ? NULL : &flags, &params);
	if (IS_ERR(wdev)) {
		nlmsg_free(msg);
		return PTR_ERR(wdev);
	}

	switch (type) {
	case NL80211_IFTYPE_MESH_POINT:
		if (!info->attrs[NL80211_ATTR_MESH_ID])
			break;
		wdev_lock(wdev);
		BUILD_BUG_ON(IEEE80211_MAX_SSID_LEN !=
			     IEEE80211_MAX_MESH_ID_LEN);
		wdev->mesh_id_up_len =
			nla_len(info->attrs[NL80211_ATTR_MESH_ID]);
		memcpy(wdev->ssid, nla_data(info->attrs[NL80211_ATTR_MESH_ID]),
		       wdev->mesh_id_up_len);
		wdev_unlock(wdev);
		break;
	case NL80211_IFTYPE_P2P_DEVICE:
		/*
		 * P2P Device doesn't have a netdev, so doesn't go
		 * through the netdev notifier and must be added here
		 */
		mutex_init(&wdev->mtx);
		INIT_LIST_HEAD(&wdev->event_list);
		spin_lock_init(&wdev->event_lock);
		INIT_LIST_HEAD(&wdev->mgmt_registrations);
		spin_lock_init(&wdev->mgmt_registrations_lock);

		mutex_lock(&rdev->devlist_mtx);
		wdev->identifier = ++rdev->wdev_id;
		list_add_rcu(&wdev->list, &rdev->wdev_list);
		rdev->devlist_generation++;
		mutex_unlock(&rdev->devlist_mtx);
		break;
	default:
		break;
	}

	if (nl80211_send_iface(msg, info->snd_portid, info->snd_seq, 0,
			       rdev, wdev) < 0) {
		nlmsg_free(msg);
		return -ENOBUFS;
	}

	return genlmsg_reply(msg, info);
}

static int nl80211_del_interface(struct sk_buff *skb, struct genl_info *info)
{
	struct cfg80211_registered_device *rdev = info->user_ptr[0];
	struct wireless_dev *wdev = info->user_ptr[1];

	if (!rdev->ops->del_virtual_intf)
		return -EOPNOTSUPP;

	/*
	 * If we remove a wireless device without a netdev then clear
	 * user_ptr[1] so that nl80211_post_doit won't dereference it
	 * to check if it needs to do dev_put(). Otherwise it crashes
	 * since the wdev has been freed, unlike with a netdev where
	 * we need the dev_put() for the netdev to really be freed.
	 */
	if (!wdev->netdev)
		info->user_ptr[1] = NULL;

	return rdev_del_virtual_intf(rdev, wdev);
}

static int nl80211_set_noack_map(struct sk_buff *skb, struct genl_info *info)
{
	struct cfg80211_registered_device *rdev = info->user_ptr[0];
	struct net_device *dev = info->user_ptr[1];
	u16 noack_map;

	if (!info->attrs[NL80211_ATTR_NOACK_MAP])
		return -EINVAL;

	if (!rdev->ops->set_noack_map)
		return -EOPNOTSUPP;

	noack_map = nla_get_u16(info->attrs[NL80211_ATTR_NOACK_MAP]);

	return rdev_set_noack_map(rdev, dev, noack_map);
}

struct get_key_cookie {
	struct sk_buff *msg;
	int error;
	int idx;
};

static void get_key_callback(void *c, struct key_params *params)
{
	struct nlattr *key;
	struct get_key_cookie *cookie = c;

	if ((params->key &&
	     nla_put(cookie->msg, NL80211_ATTR_KEY_DATA,
		     params->key_len, params->key)) ||
	    (params->seq &&
	     nla_put(cookie->msg, NL80211_ATTR_KEY_SEQ,
		     params->seq_len, params->seq)) ||
	    (params->cipher &&
	     nla_put_u32(cookie->msg, NL80211_ATTR_KEY_CIPHER,
			 params->cipher)))
		goto nla_put_failure;

	key = nla_nest_start(cookie->msg, NL80211_ATTR_KEY);
	if (!key)
		goto nla_put_failure;

	if ((params->key &&
	     nla_put(cookie->msg, NL80211_KEY_DATA,
		     params->key_len, params->key)) ||
	    (params->seq &&
	     nla_put(cookie->msg, NL80211_KEY_SEQ,
		     params->seq_len, params->seq)) ||
	    (params->cipher &&
	     nla_put_u32(cookie->msg, NL80211_KEY_CIPHER,
			 params->cipher)))
		goto nla_put_failure;

	if (nla_put_u8(cookie->msg, NL80211_ATTR_KEY_IDX, cookie->idx))
		goto nla_put_failure;

	nla_nest_end(cookie->msg, key);

	return;
 nla_put_failure:
	cookie->error = 1;
}

static int nl80211_get_key(struct sk_buff *skb, struct genl_info *info)
{
	struct cfg80211_registered_device *rdev = info->user_ptr[0];
	int err;
	struct net_device *dev = info->user_ptr[1];
	u8 key_idx = 0;
	const u8 *mac_addr = NULL;
	bool pairwise;
	struct get_key_cookie cookie = {
		.error = 0,
	};
	void *hdr;
	struct sk_buff *msg;

	if (info->attrs[NL80211_ATTR_KEY_IDX])
		key_idx = nla_get_u8(info->attrs[NL80211_ATTR_KEY_IDX]);

	if (key_idx > 5)
		return -EINVAL;

	if (info->attrs[NL80211_ATTR_MAC])
		mac_addr = nla_data(info->attrs[NL80211_ATTR_MAC]);

	pairwise = !!mac_addr;
	if (info->attrs[NL80211_ATTR_KEY_TYPE]) {
		u32 kt = nla_get_u32(info->attrs[NL80211_ATTR_KEY_TYPE]);
		if (kt >= NUM_NL80211_KEYTYPES)
			return -EINVAL;
		if (kt != NL80211_KEYTYPE_GROUP &&
		    kt != NL80211_KEYTYPE_PAIRWISE)
			return -EINVAL;
		pairwise = kt == NL80211_KEYTYPE_PAIRWISE;
	}

	if (!rdev->ops->get_key)
		return -EOPNOTSUPP;

	msg = nlmsg_new(NLMSG_DEFAULT_SIZE, GFP_KERNEL);
	if (!msg)
		return -ENOMEM;

	hdr = nl80211hdr_put(msg, info->snd_portid, info->snd_seq, 0,
			     NL80211_CMD_NEW_KEY);
	if (IS_ERR(hdr))
		return PTR_ERR(hdr);

	cookie.msg = msg;
	cookie.idx = key_idx;

	if (nla_put_u32(msg, NL80211_ATTR_IFINDEX, dev->ifindex) ||
	    nla_put_u8(msg, NL80211_ATTR_KEY_IDX, key_idx))
		goto nla_put_failure;
	if (mac_addr &&
	    nla_put(msg, NL80211_ATTR_MAC, ETH_ALEN, mac_addr))
		goto nla_put_failure;

	if (pairwise && mac_addr &&
	    !(rdev->wiphy.flags & WIPHY_FLAG_IBSS_RSN))
		return -ENOENT;

	err = rdev_get_key(rdev, dev, key_idx, pairwise, mac_addr, &cookie,
			   get_key_callback);

	if (err)
		goto free_msg;

	if (cookie.error)
		goto nla_put_failure;

	genlmsg_end(msg, hdr);
	return genlmsg_reply(msg, info);

 nla_put_failure:
	err = -ENOBUFS;
 free_msg:
	nlmsg_free(msg);
	return err;
}

static int nl80211_set_key(struct sk_buff *skb, struct genl_info *info)
{
	struct cfg80211_registered_device *rdev = info->user_ptr[0];
	struct key_parse key;
	int err;
	struct net_device *dev = info->user_ptr[1];

	err = nl80211_parse_key(info, &key);
	if (err)
		return err;

	if (key.idx < 0)
		return -EINVAL;

	/* only support setting default key */
	if (!key.def && !key.defmgmt)
		return -EINVAL;

	wdev_lock(dev->ieee80211_ptr);

	if (key.def) {
		if (!rdev->ops->set_default_key) {
			err = -EOPNOTSUPP;
			goto out;
		}

		err = nl80211_key_allowed(dev->ieee80211_ptr);
		if (err)
			goto out;

		err = rdev_set_default_key(rdev, dev, key.idx,
						 key.def_uni, key.def_multi);

		if (err)
			goto out;

#ifdef CONFIG_CFG80211_WEXT
		dev->ieee80211_ptr->wext.default_key = key.idx;
#endif
	} else {
		if (key.def_uni || !key.def_multi) {
			err = -EINVAL;
			goto out;
		}

		if (!rdev->ops->set_default_mgmt_key) {
			err = -EOPNOTSUPP;
			goto out;
		}

		err = nl80211_key_allowed(dev->ieee80211_ptr);
		if (err)
			goto out;

		err = rdev_set_default_mgmt_key(rdev, dev, key.idx);
		if (err)
			goto out;

#ifdef CONFIG_CFG80211_WEXT
		dev->ieee80211_ptr->wext.default_mgmt_key = key.idx;
#endif
	}

 out:
	wdev_unlock(dev->ieee80211_ptr);

	return err;
}

static int nl80211_new_key(struct sk_buff *skb, struct genl_info *info)
{
	struct cfg80211_registered_device *rdev = info->user_ptr[0];
	int err;
	struct net_device *dev = info->user_ptr[1];
	struct key_parse key;
	const u8 *mac_addr = NULL;

	err = nl80211_parse_key(info, &key);
	if (err)
		return err;

	if (!key.p.key)
		return -EINVAL;

	if (info->attrs[NL80211_ATTR_MAC])
		mac_addr = nla_data(info->attrs[NL80211_ATTR_MAC]);

	if (key.type == -1) {
		if (mac_addr)
			key.type = NL80211_KEYTYPE_PAIRWISE;
		else
			key.type = NL80211_KEYTYPE_GROUP;
	}

	/* for now */
	if (key.type != NL80211_KEYTYPE_PAIRWISE &&
	    key.type != NL80211_KEYTYPE_GROUP)
		return -EINVAL;

	if (!rdev->ops->add_key)
		return -EOPNOTSUPP;

	if (cfg80211_validate_key_settings(rdev, &key.p, key.idx,
					   key.type == NL80211_KEYTYPE_PAIRWISE,
					   mac_addr))
		return -EINVAL;

	wdev_lock(dev->ieee80211_ptr);
	err = nl80211_key_allowed(dev->ieee80211_ptr);
	if (!err)
		err = rdev_add_key(rdev, dev, key.idx,
				   key.type == NL80211_KEYTYPE_PAIRWISE,
				    mac_addr, &key.p);
	wdev_unlock(dev->ieee80211_ptr);

	return err;
}

static int nl80211_del_key(struct sk_buff *skb, struct genl_info *info)
{
	struct cfg80211_registered_device *rdev = info->user_ptr[0];
	int err;
	struct net_device *dev = info->user_ptr[1];
	u8 *mac_addr = NULL;
	struct key_parse key;

	err = nl80211_parse_key(info, &key);
	if (err)
		return err;

	if (info->attrs[NL80211_ATTR_MAC])
		mac_addr = nla_data(info->attrs[NL80211_ATTR_MAC]);

	if (key.type == -1) {
		if (mac_addr)
			key.type = NL80211_KEYTYPE_PAIRWISE;
		else
			key.type = NL80211_KEYTYPE_GROUP;
	}

	/* for now */
	if (key.type != NL80211_KEYTYPE_PAIRWISE &&
	    key.type != NL80211_KEYTYPE_GROUP)
		return -EINVAL;

	if (!rdev->ops->del_key)
		return -EOPNOTSUPP;

	wdev_lock(dev->ieee80211_ptr);
	err = nl80211_key_allowed(dev->ieee80211_ptr);

	if (key.type == NL80211_KEYTYPE_PAIRWISE && mac_addr &&
	    !(rdev->wiphy.flags & WIPHY_FLAG_IBSS_RSN))
		err = -ENOENT;

	if (!err)
		err = rdev_del_key(rdev, dev, key.idx,
				   key.type == NL80211_KEYTYPE_PAIRWISE,
				   mac_addr);

#ifdef CONFIG_CFG80211_WEXT
	if (!err) {
		if (key.idx == dev->ieee80211_ptr->wext.default_key)
			dev->ieee80211_ptr->wext.default_key = -1;
		else if (key.idx == dev->ieee80211_ptr->wext.default_mgmt_key)
			dev->ieee80211_ptr->wext.default_mgmt_key = -1;
	}
#endif
	wdev_unlock(dev->ieee80211_ptr);

	return err;
}

/* This function returns an error or the number of nested attributes */
static int validate_acl_mac_addrs(struct nlattr *nl_attr)
{
	struct nlattr *attr;
	int n_entries = 0, tmp;

	nla_for_each_nested(attr, nl_attr, tmp) {
		if (nla_len(attr) != ETH_ALEN)
			return -EINVAL;

		n_entries++;
	}

	return n_entries;
}

/*
 * This function parses ACL information and allocates memory for ACL data.
 * On successful return, the calling function is responsible to free the
 * ACL buffer returned by this function.
 */
static struct cfg80211_acl_data *parse_acl_data(struct wiphy *wiphy,
						struct genl_info *info)
{
	enum nl80211_acl_policy acl_policy;
	struct nlattr *attr;
	struct cfg80211_acl_data *acl;
	int i = 0, n_entries, tmp;

	if (!wiphy->max_acl_mac_addrs)
		return ERR_PTR(-EOPNOTSUPP);

	if (!info->attrs[NL80211_ATTR_ACL_POLICY])
		return ERR_PTR(-EINVAL);

	acl_policy = nla_get_u32(info->attrs[NL80211_ATTR_ACL_POLICY]);
	if (acl_policy != NL80211_ACL_POLICY_ACCEPT_UNLESS_LISTED &&
	    acl_policy != NL80211_ACL_POLICY_DENY_UNLESS_LISTED)
		return ERR_PTR(-EINVAL);

	if (!info->attrs[NL80211_ATTR_MAC_ADDRS])
		return ERR_PTR(-EINVAL);

	n_entries = validate_acl_mac_addrs(info->attrs[NL80211_ATTR_MAC_ADDRS]);
	if (n_entries < 0)
		return ERR_PTR(n_entries);

	if (n_entries > wiphy->max_acl_mac_addrs)
		return ERR_PTR(-ENOTSUPP);

	acl = kzalloc(sizeof(*acl) + (sizeof(struct mac_address) * n_entries),
		      GFP_KERNEL);
	if (!acl)
		return ERR_PTR(-ENOMEM);

	nla_for_each_nested(attr, info->attrs[NL80211_ATTR_MAC_ADDRS], tmp) {
		memcpy(acl->mac_addrs[i].addr, nla_data(attr), ETH_ALEN);
		i++;
	}

	acl->n_acl_entries = n_entries;
	acl->acl_policy = acl_policy;

	return acl;
}

static int nl80211_set_mac_acl(struct sk_buff *skb, struct genl_info *info)
{
	struct cfg80211_registered_device *rdev = info->user_ptr[0];
	struct net_device *dev = info->user_ptr[1];
	struct cfg80211_acl_data *acl;
	int err;

	if (dev->ieee80211_ptr->iftype != NL80211_IFTYPE_AP &&
	    dev->ieee80211_ptr->iftype != NL80211_IFTYPE_P2P_GO)
		return -EOPNOTSUPP;

	if (!dev->ieee80211_ptr->beacon_interval)
		return -EINVAL;

	acl = parse_acl_data(&rdev->wiphy, info);
	if (IS_ERR(acl))
		return PTR_ERR(acl);

	err = rdev_set_mac_acl(rdev, dev, acl);

	kfree(acl);

	return err;
}

static int nl80211_parse_beacon(struct genl_info *info,
				struct cfg80211_beacon_data *bcn)
{
	bool haveinfo = false;

	if (!is_valid_ie_attr(info->attrs[NL80211_ATTR_BEACON_TAIL]) ||
	    !is_valid_ie_attr(info->attrs[NL80211_ATTR_IE]) ||
	    !is_valid_ie_attr(info->attrs[NL80211_ATTR_IE_PROBE_RESP]) ||
	    !is_valid_ie_attr(info->attrs[NL80211_ATTR_IE_ASSOC_RESP]))
		return -EINVAL;

	memset(bcn, 0, sizeof(*bcn));

	if (info->attrs[NL80211_ATTR_BEACON_HEAD]) {
		bcn->head = nla_data(info->attrs[NL80211_ATTR_BEACON_HEAD]);
		bcn->head_len = nla_len(info->attrs[NL80211_ATTR_BEACON_HEAD]);
		if (!bcn->head_len)
			return -EINVAL;
		haveinfo = true;
	}

	if (info->attrs[NL80211_ATTR_BEACON_TAIL]) {
		bcn->tail = nla_data(info->attrs[NL80211_ATTR_BEACON_TAIL]);
		bcn->tail_len =
		    nla_len(info->attrs[NL80211_ATTR_BEACON_TAIL]);
		haveinfo = true;
	}

	if (!haveinfo)
		return -EINVAL;

	if (info->attrs[NL80211_ATTR_IE]) {
		bcn->beacon_ies = nla_data(info->attrs[NL80211_ATTR_IE]);
		bcn->beacon_ies_len = nla_len(info->attrs[NL80211_ATTR_IE]);
	}

	if (info->attrs[NL80211_ATTR_IE_PROBE_RESP]) {
		bcn->proberesp_ies =
			nla_data(info->attrs[NL80211_ATTR_IE_PROBE_RESP]);
		bcn->proberesp_ies_len =
			nla_len(info->attrs[NL80211_ATTR_IE_PROBE_RESP]);
	}

	if (info->attrs[NL80211_ATTR_IE_ASSOC_RESP]) {
		bcn->assocresp_ies =
			nla_data(info->attrs[NL80211_ATTR_IE_ASSOC_RESP]);
		bcn->assocresp_ies_len =
			nla_len(info->attrs[NL80211_ATTR_IE_ASSOC_RESP]);
	}

	if (info->attrs[NL80211_ATTR_PROBE_RESP]) {
		bcn->probe_resp =
			nla_data(info->attrs[NL80211_ATTR_PROBE_RESP]);
		bcn->probe_resp_len =
			nla_len(info->attrs[NL80211_ATTR_PROBE_RESP]);
	}

	return 0;
}

static bool nl80211_get_ap_channel(struct cfg80211_registered_device *rdev,
				   struct cfg80211_ap_settings *params)
{
	struct wireless_dev *wdev;
	bool ret = false;

	mutex_lock(&rdev->devlist_mtx);

	list_for_each_entry(wdev, &rdev->wdev_list, list) {
		if (wdev->iftype != NL80211_IFTYPE_AP &&
		    wdev->iftype != NL80211_IFTYPE_P2P_GO)
			continue;

		if (!wdev->preset_chandef.chan)
			continue;

		params->chandef = wdev->preset_chandef;
		ret = true;
		break;
	}

	mutex_unlock(&rdev->devlist_mtx);

	return ret;
}

static bool nl80211_valid_auth_type(struct cfg80211_registered_device *rdev,
				    enum nl80211_auth_type auth_type,
				    enum nl80211_commands cmd)
{
	if (auth_type > NL80211_AUTHTYPE_MAX)
		return false;

	switch (cmd) {
	case NL80211_CMD_AUTHENTICATE:
		if (!(rdev->wiphy.features & NL80211_FEATURE_SAE) &&
		    auth_type == NL80211_AUTHTYPE_SAE)
			return false;
		return true;
	case NL80211_CMD_CONNECT:
	case NL80211_CMD_START_AP:
		/* SAE not supported yet */
		if (auth_type == NL80211_AUTHTYPE_SAE)
			return false;
		return true;
	default:
		return false;
	}
}

static int nl80211_start_ap(struct sk_buff *skb, struct genl_info *info)
{
	struct cfg80211_registered_device *rdev = info->user_ptr[0];
	struct net_device *dev = info->user_ptr[1];
	struct wireless_dev *wdev = dev->ieee80211_ptr;
	struct cfg80211_ap_settings params;
	int err;
	u8 radar_detect_width = 0;

	if (dev->ieee80211_ptr->iftype != NL80211_IFTYPE_AP &&
	    dev->ieee80211_ptr->iftype != NL80211_IFTYPE_P2P_GO)
		return -EOPNOTSUPP;

	if (!rdev->ops->start_ap)
		return -EOPNOTSUPP;

	if (wdev->beacon_interval)
		return -EALREADY;

	memset(&params, 0, sizeof(params));

	/* these are required for START_AP */
	if (!info->attrs[NL80211_ATTR_BEACON_INTERVAL] ||
	    !info->attrs[NL80211_ATTR_DTIM_PERIOD] ||
	    !info->attrs[NL80211_ATTR_BEACON_HEAD])
		return -EINVAL;

	err = nl80211_parse_beacon(info, &params.beacon);
	if (err)
		return err;

	params.beacon_interval =
		nla_get_u32(info->attrs[NL80211_ATTR_BEACON_INTERVAL]);
	params.dtim_period =
		nla_get_u32(info->attrs[NL80211_ATTR_DTIM_PERIOD]);

	err = cfg80211_validate_beacon_int(rdev, params.beacon_interval);
	if (err)
		return err;

	/*
	 * In theory, some of these attributes should be required here
	 * but since they were not used when the command was originally
	 * added, keep them optional for old user space programs to let
	 * them continue to work with drivers that do not need the
	 * additional information -- drivers must check!
	 */
	if (info->attrs[NL80211_ATTR_SSID]) {
		params.ssid = nla_data(info->attrs[NL80211_ATTR_SSID]);
		params.ssid_len =
			nla_len(info->attrs[NL80211_ATTR_SSID]);
		if (params.ssid_len == 0 ||
		    params.ssid_len > IEEE80211_MAX_SSID_LEN)
			return -EINVAL;
	}

	if (info->attrs[NL80211_ATTR_HIDDEN_SSID]) {
		params.hidden_ssid = nla_get_u32(
			info->attrs[NL80211_ATTR_HIDDEN_SSID]);
		if (params.hidden_ssid != NL80211_HIDDEN_SSID_NOT_IN_USE &&
		    params.hidden_ssid != NL80211_HIDDEN_SSID_ZERO_LEN &&
		    params.hidden_ssid != NL80211_HIDDEN_SSID_ZERO_CONTENTS)
			return -EINVAL;
	}

	params.privacy = !!info->attrs[NL80211_ATTR_PRIVACY];

	if (info->attrs[NL80211_ATTR_AUTH_TYPE]) {
		params.auth_type = nla_get_u32(
			info->attrs[NL80211_ATTR_AUTH_TYPE]);
		if (!nl80211_valid_auth_type(rdev, params.auth_type,
					     NL80211_CMD_START_AP))
			return -EINVAL;
	} else
		params.auth_type = NL80211_AUTHTYPE_AUTOMATIC;

	err = nl80211_crypto_settings(rdev, info, &params.crypto,
				      NL80211_MAX_NR_CIPHER_SUITES);
	if (err)
		return err;

	if (info->attrs[NL80211_ATTR_INACTIVITY_TIMEOUT]) {
		if (!(rdev->wiphy.features & NL80211_FEATURE_INACTIVITY_TIMER))
			return -EOPNOTSUPP;
		params.inactivity_timeout = nla_get_u16(
			info->attrs[NL80211_ATTR_INACTIVITY_TIMEOUT]);
	}

	if (info->attrs[NL80211_ATTR_P2P_CTWINDOW]) {
		if (dev->ieee80211_ptr->iftype != NL80211_IFTYPE_P2P_GO)
			return -EINVAL;
		params.p2p_ctwindow =
			nla_get_u8(info->attrs[NL80211_ATTR_P2P_CTWINDOW]);
		if (params.p2p_ctwindow > 127)
			return -EINVAL;
		if (params.p2p_ctwindow != 0 &&
		    !(rdev->wiphy.features & NL80211_FEATURE_P2P_GO_CTWIN))
			return -EINVAL;
	}

	if (info->attrs[NL80211_ATTR_P2P_OPPPS]) {
		u8 tmp;

		if (dev->ieee80211_ptr->iftype != NL80211_IFTYPE_P2P_GO)
			return -EINVAL;
		tmp = nla_get_u8(info->attrs[NL80211_ATTR_P2P_OPPPS]);
		if (tmp > 1)
			return -EINVAL;
		params.p2p_opp_ps = tmp;
		if (params.p2p_opp_ps != 0 &&
		    !(rdev->wiphy.features & NL80211_FEATURE_P2P_GO_OPPPS))
			return -EINVAL;
	}

	if (info->attrs[NL80211_ATTR_WIPHY_FREQ]) {
		err = nl80211_parse_chandef(rdev, info, &params.chandef);
		if (err)
			return err;
	} else if (wdev->preset_chandef.chan) {
		params.chandef = wdev->preset_chandef;
	} else if (!nl80211_get_ap_channel(rdev, &params))
		return -EINVAL;

	if (!cfg80211_reg_can_beacon(&rdev->wiphy, &params.chandef))
		return -EINVAL;

	err = cfg80211_chandef_dfs_required(wdev->wiphy, &params.chandef);
	if (err < 0)
		return err;
	if (err) {
		radar_detect_width = BIT(params.chandef.width);
		params.radar_required = true;
	}

	mutex_lock(&rdev->devlist_mtx);
	err = cfg80211_can_use_iftype_chan(rdev, wdev, wdev->iftype,
					   params.chandef.chan,
					   CHAN_MODE_SHARED,
					   radar_detect_width);
	mutex_unlock(&rdev->devlist_mtx);

	if (err)
		return err;

	if (info->attrs[NL80211_ATTR_ACL_POLICY]) {
		params.acl = parse_acl_data(&rdev->wiphy, info);
		if (IS_ERR(params.acl))
			return PTR_ERR(params.acl);
	}

	err = rdev_start_ap(rdev, dev, &params);
	if (!err) {
		wdev->preset_chandef = params.chandef;
		wdev->beacon_interval = params.beacon_interval;
		wdev->channel = params.chandef.chan;
		wdev->ssid_len = params.ssid_len;
		memcpy(wdev->ssid, params.ssid, wdev->ssid_len);
	}

	kfree(params.acl);

	return err;
}

static int nl80211_set_beacon(struct sk_buff *skb, struct genl_info *info)
{
	struct cfg80211_registered_device *rdev = info->user_ptr[0];
	struct net_device *dev = info->user_ptr[1];
	struct wireless_dev *wdev = dev->ieee80211_ptr;
	struct cfg80211_beacon_data params;
	int err;

	if (dev->ieee80211_ptr->iftype != NL80211_IFTYPE_AP &&
	    dev->ieee80211_ptr->iftype != NL80211_IFTYPE_P2P_GO)
		return -EOPNOTSUPP;

	if (!rdev->ops->change_beacon)
		return -EOPNOTSUPP;

	if (!wdev->beacon_interval)
		return -EINVAL;

	err = nl80211_parse_beacon(info, &params);
	if (err)
		return err;

	return rdev_change_beacon(rdev, dev, &params);
}

static int nl80211_stop_ap(struct sk_buff *skb, struct genl_info *info)
{
	struct cfg80211_registered_device *rdev = info->user_ptr[0];
	struct net_device *dev = info->user_ptr[1];

	return cfg80211_stop_ap(rdev, dev);
}

static const struct nla_policy sta_flags_policy[NL80211_STA_FLAG_MAX + 1] = {
	[NL80211_STA_FLAG_AUTHORIZED] = { .type = NLA_FLAG },
	[NL80211_STA_FLAG_SHORT_PREAMBLE] = { .type = NLA_FLAG },
	[NL80211_STA_FLAG_WME] = { .type = NLA_FLAG },
	[NL80211_STA_FLAG_MFP] = { .type = NLA_FLAG },
	[NL80211_STA_FLAG_AUTHENTICATED] = { .type = NLA_FLAG },
	[NL80211_STA_FLAG_TDLS_PEER] = { .type = NLA_FLAG },
};

static int parse_station_flags(struct genl_info *info,
			       enum nl80211_iftype iftype,
			       struct station_parameters *params)
{
	struct nlattr *flags[NL80211_STA_FLAG_MAX + 1];
	struct nlattr *nla;
	int flag;

	/*
	 * Try parsing the new attribute first so userspace
	 * can specify both for older kernels.
	 */
	nla = info->attrs[NL80211_ATTR_STA_FLAGS2];
	if (nla) {
		struct nl80211_sta_flag_update *sta_flags;

		sta_flags = nla_data(nla);
		params->sta_flags_mask = sta_flags->mask;
		params->sta_flags_set = sta_flags->set;
		params->sta_flags_set &= params->sta_flags_mask;
		if ((params->sta_flags_mask |
		     params->sta_flags_set) & BIT(__NL80211_STA_FLAG_INVALID))
			return -EINVAL;
		return 0;
	}

	/* if present, parse the old attribute */

	nla = info->attrs[NL80211_ATTR_STA_FLAGS];
	if (!nla)
		return 0;

	if (nla_parse_nested(flags, NL80211_STA_FLAG_MAX,
			     nla, sta_flags_policy))
		return -EINVAL;

	/*
	 * Only allow certain flags for interface types so that
	 * other attributes are silently ignored. Remember that
	 * this is backward compatibility code with old userspace
	 * and shouldn't be hit in other cases anyway.
	 */
	switch (iftype) {
	case NL80211_IFTYPE_AP:
	case NL80211_IFTYPE_AP_VLAN:
	case NL80211_IFTYPE_P2P_GO:
		params->sta_flags_mask = BIT(NL80211_STA_FLAG_AUTHORIZED) |
					 BIT(NL80211_STA_FLAG_SHORT_PREAMBLE) |
					 BIT(NL80211_STA_FLAG_WME) |
					 BIT(NL80211_STA_FLAG_MFP);
		break;
	case NL80211_IFTYPE_P2P_CLIENT:
	case NL80211_IFTYPE_STATION:
		params->sta_flags_mask = BIT(NL80211_STA_FLAG_AUTHORIZED) |
					 BIT(NL80211_STA_FLAG_TDLS_PEER);
		break;
	case NL80211_IFTYPE_MESH_POINT:
		params->sta_flags_mask = BIT(NL80211_STA_FLAG_AUTHENTICATED) |
					 BIT(NL80211_STA_FLAG_MFP) |
					 BIT(NL80211_STA_FLAG_AUTHORIZED);
	default:
		return -EINVAL;
	}

	for (flag = 1; flag <= NL80211_STA_FLAG_MAX; flag++) {
		if (flags[flag]) {
			params->sta_flags_set |= (1<<flag);

			/* no longer support new API additions in old API */
			if (flag > NL80211_STA_FLAG_MAX_OLD_API)
				return -EINVAL;
		}
	}

	return 0;
}

static bool nl80211_put_sta_rate(struct sk_buff *msg, struct rate_info *info,
				 int attr)
{
	struct nlattr *rate;
	u32 bitrate;
	u16 bitrate_compat;

	rate = nla_nest_start(msg, attr);
	if (!rate)
		return false;

	/* cfg80211_calculate_bitrate will return 0 for mcs >= 32 */
	bitrate = cfg80211_calculate_bitrate(info);
	/* report 16-bit bitrate only if we can */
	bitrate_compat = bitrate < (1UL << 16) ? bitrate : 0;
	if (bitrate > 0 &&
	    nla_put_u32(msg, NL80211_RATE_INFO_BITRATE32, bitrate))
		return false;
	if (bitrate_compat > 0 &&
	    nla_put_u16(msg, NL80211_RATE_INFO_BITRATE, bitrate_compat))
		return false;

	if (info->flags & RATE_INFO_FLAGS_MCS) {
		if (nla_put_u8(msg, NL80211_RATE_INFO_MCS, info->mcs))
			return false;
		if (info->flags & RATE_INFO_FLAGS_40_MHZ_WIDTH &&
		    nla_put_flag(msg, NL80211_RATE_INFO_40_MHZ_WIDTH))
			return false;
		if (info->flags & RATE_INFO_FLAGS_SHORT_GI &&
		    nla_put_flag(msg, NL80211_RATE_INFO_SHORT_GI))
			return false;
	} else if (info->flags & RATE_INFO_FLAGS_VHT_MCS) {
		if (nla_put_u8(msg, NL80211_RATE_INFO_VHT_MCS, info->mcs))
			return false;
		if (nla_put_u8(msg, NL80211_RATE_INFO_VHT_NSS, info->nss))
			return false;
		if (info->flags & RATE_INFO_FLAGS_40_MHZ_WIDTH &&
		    nla_put_flag(msg, NL80211_RATE_INFO_40_MHZ_WIDTH))
			return false;
		if (info->flags & RATE_INFO_FLAGS_80_MHZ_WIDTH &&
		    nla_put_flag(msg, NL80211_RATE_INFO_80_MHZ_WIDTH))
			return false;
		if (info->flags & RATE_INFO_FLAGS_80P80_MHZ_WIDTH &&
		    nla_put_flag(msg, NL80211_RATE_INFO_80P80_MHZ_WIDTH))
			return false;
		if (info->flags & RATE_INFO_FLAGS_160_MHZ_WIDTH &&
		    nla_put_flag(msg, NL80211_RATE_INFO_160_MHZ_WIDTH))
			return false;
		if (info->flags & RATE_INFO_FLAGS_SHORT_GI &&
		    nla_put_flag(msg, NL80211_RATE_INFO_SHORT_GI))
			return false;
	}

	nla_nest_end(msg, rate);
	return true;
}

static int nl80211_send_station(struct sk_buff *msg, u32 portid, u32 seq,
				int flags,
				struct cfg80211_registered_device *rdev,
				struct net_device *dev,
				const u8 *mac_addr, struct station_info *sinfo)
{
	void *hdr;
	struct nlattr *sinfoattr, *bss_param;

	hdr = nl80211hdr_put(msg, portid, seq, flags, NL80211_CMD_NEW_STATION);
	if (!hdr)
		return -1;

	if (nla_put_u32(msg, NL80211_ATTR_IFINDEX, dev->ifindex) ||
	    nla_put(msg, NL80211_ATTR_MAC, ETH_ALEN, mac_addr) ||
	    nla_put_u32(msg, NL80211_ATTR_GENERATION, sinfo->generation))
		goto nla_put_failure;

	sinfoattr = nla_nest_start(msg, NL80211_ATTR_STA_INFO);
	if (!sinfoattr)
		goto nla_put_failure;
	if ((sinfo->filled & STATION_INFO_CONNECTED_TIME) &&
	    nla_put_u32(msg, NL80211_STA_INFO_CONNECTED_TIME,
			sinfo->connected_time))
		goto nla_put_failure;
	if ((sinfo->filled & STATION_INFO_INACTIVE_TIME) &&
	    nla_put_u32(msg, NL80211_STA_INFO_INACTIVE_TIME,
			sinfo->inactive_time))
		goto nla_put_failure;
	if ((sinfo->filled & (STATION_INFO_RX_BYTES |
			      STATION_INFO_RX_BYTES64)) &&
	    nla_put_u32(msg, NL80211_STA_INFO_RX_BYTES,
			(u32)sinfo->rx_bytes))
		goto nla_put_failure;
	if ((sinfo->filled & (STATION_INFO_TX_BYTES |
			      STATION_INFO_TX_BYTES64)) &&
	    nla_put_u32(msg, NL80211_STA_INFO_TX_BYTES,
			(u32)sinfo->tx_bytes))
		goto nla_put_failure;
	if ((sinfo->filled & STATION_INFO_RX_BYTES64) &&
	    nla_put_u64(msg, NL80211_STA_INFO_RX_BYTES64,
			sinfo->rx_bytes))
		goto nla_put_failure;
	if ((sinfo->filled & STATION_INFO_TX_BYTES64) &&
	    nla_put_u64(msg, NL80211_STA_INFO_TX_BYTES64,
			sinfo->tx_bytes))
		goto nla_put_failure;
	if ((sinfo->filled & STATION_INFO_LLID) &&
	    nla_put_u16(msg, NL80211_STA_INFO_LLID, sinfo->llid))
		goto nla_put_failure;
	if ((sinfo->filled & STATION_INFO_PLID) &&
	    nla_put_u16(msg, NL80211_STA_INFO_PLID, sinfo->plid))
		goto nla_put_failure;
	if ((sinfo->filled & STATION_INFO_PLINK_STATE) &&
	    nla_put_u8(msg, NL80211_STA_INFO_PLINK_STATE,
		       sinfo->plink_state))
		goto nla_put_failure;
	switch (rdev->wiphy.signal_type) {
	case CFG80211_SIGNAL_TYPE_MBM:
		if ((sinfo->filled & STATION_INFO_SIGNAL) &&
		    nla_put_u8(msg, NL80211_STA_INFO_SIGNAL,
			       sinfo->signal))
			goto nla_put_failure;
		if ((sinfo->filled & STATION_INFO_SIGNAL_AVG) &&
		    nla_put_u8(msg, NL80211_STA_INFO_SIGNAL_AVG,
			       sinfo->signal_avg))
			goto nla_put_failure;
		break;
	default:
		break;
	}
	if (sinfo->filled & STATION_INFO_TX_BITRATE) {
		if (!nl80211_put_sta_rate(msg, &sinfo->txrate,
					  NL80211_STA_INFO_TX_BITRATE))
			goto nla_put_failure;
	}
	if (sinfo->filled & STATION_INFO_RX_BITRATE) {
		if (!nl80211_put_sta_rate(msg, &sinfo->rxrate,
					  NL80211_STA_INFO_RX_BITRATE))
			goto nla_put_failure;
	}
	if ((sinfo->filled & STATION_INFO_RX_PACKETS) &&
	    nla_put_u32(msg, NL80211_STA_INFO_RX_PACKETS,
			sinfo->rx_packets))
		goto nla_put_failure;
	if ((sinfo->filled & STATION_INFO_TX_PACKETS) &&
	    nla_put_u32(msg, NL80211_STA_INFO_TX_PACKETS,
			sinfo->tx_packets))
		goto nla_put_failure;
	if ((sinfo->filled & STATION_INFO_TX_RETRIES) &&
	    nla_put_u32(msg, NL80211_STA_INFO_TX_RETRIES,
			sinfo->tx_retries))
		goto nla_put_failure;
	if ((sinfo->filled & STATION_INFO_TX_FAILED) &&
	    nla_put_u32(msg, NL80211_STA_INFO_TX_FAILED,
			sinfo->tx_failed))
		goto nla_put_failure;
	if ((sinfo->filled & STATION_INFO_BEACON_LOSS_COUNT) &&
	    nla_put_u32(msg, NL80211_STA_INFO_BEACON_LOSS,
			sinfo->beacon_loss_count))
		goto nla_put_failure;
	if ((sinfo->filled & STATION_INFO_LOCAL_PM) &&
	    nla_put_u32(msg, NL80211_STA_INFO_LOCAL_PM,
			sinfo->local_pm))
		goto nla_put_failure;
	if ((sinfo->filled & STATION_INFO_PEER_PM) &&
	    nla_put_u32(msg, NL80211_STA_INFO_PEER_PM,
			sinfo->peer_pm))
		goto nla_put_failure;
	if ((sinfo->filled & STATION_INFO_NONPEER_PM) &&
	    nla_put_u32(msg, NL80211_STA_INFO_NONPEER_PM,
			sinfo->nonpeer_pm))
		goto nla_put_failure;
	if (sinfo->filled & STATION_INFO_BSS_PARAM) {
		bss_param = nla_nest_start(msg, NL80211_STA_INFO_BSS_PARAM);
		if (!bss_param)
			goto nla_put_failure;

		if (((sinfo->bss_param.flags & BSS_PARAM_FLAGS_CTS_PROT) &&
		     nla_put_flag(msg, NL80211_STA_BSS_PARAM_CTS_PROT)) ||
		    ((sinfo->bss_param.flags & BSS_PARAM_FLAGS_SHORT_PREAMBLE) &&
		     nla_put_flag(msg, NL80211_STA_BSS_PARAM_SHORT_PREAMBLE)) ||
		    ((sinfo->bss_param.flags & BSS_PARAM_FLAGS_SHORT_SLOT_TIME) &&
		     nla_put_flag(msg, NL80211_STA_BSS_PARAM_SHORT_SLOT_TIME)) ||
		    nla_put_u8(msg, NL80211_STA_BSS_PARAM_DTIM_PERIOD,
			       sinfo->bss_param.dtim_period) ||
		    nla_put_u16(msg, NL80211_STA_BSS_PARAM_BEACON_INTERVAL,
				sinfo->bss_param.beacon_interval))
			goto nla_put_failure;

		nla_nest_end(msg, bss_param);
	}
	if ((sinfo->filled & STATION_INFO_STA_FLAGS) &&
	    nla_put(msg, NL80211_STA_INFO_STA_FLAGS,
		    sizeof(struct nl80211_sta_flag_update),
		    &sinfo->sta_flags))
		goto nla_put_failure;
	if ((sinfo->filled & STATION_INFO_T_OFFSET) &&
		nla_put_u64(msg, NL80211_STA_INFO_T_OFFSET,
			    sinfo->t_offset))
		goto nla_put_failure;
	nla_nest_end(msg, sinfoattr);

	if ((sinfo->filled & STATION_INFO_ASSOC_REQ_IES) &&
	    nla_put(msg, NL80211_ATTR_IE, sinfo->assoc_req_ies_len,
		    sinfo->assoc_req_ies))
		goto nla_put_failure;

	return genlmsg_end(msg, hdr);

 nla_put_failure:
	genlmsg_cancel(msg, hdr);
	return -EMSGSIZE;
}

static int nl80211_dump_station(struct sk_buff *skb,
				struct netlink_callback *cb)
{
	struct station_info sinfo;
	struct cfg80211_registered_device *dev;
	struct wireless_dev *wdev;
	u8 mac_addr[ETH_ALEN];
	int sta_idx = cb->args[2];
	int err;

	err = nl80211_prepare_wdev_dump(skb, cb, &dev, &wdev);
	if (err)
		return err;

	if (!wdev->netdev) {
		err = -EINVAL;
		goto out_err;
	}

	if (!dev->ops->dump_station) {
		err = -EOPNOTSUPP;
		goto out_err;
	}

	while (1) {
		memset(&sinfo, 0, sizeof(sinfo));
		err = rdev_dump_station(dev, wdev->netdev, sta_idx,
					mac_addr, &sinfo);
		if (err == -ENOENT)
			break;
		if (err)
			goto out_err;

		if (nl80211_send_station(skb,
				NETLINK_CB(cb->skb).portid,
				cb->nlh->nlmsg_seq, NLM_F_MULTI,
				dev, wdev->netdev, mac_addr,
				&sinfo) < 0)
			goto out;

		sta_idx++;
	}


 out:
	cb->args[2] = sta_idx;
	err = skb->len;
 out_err:
	nl80211_finish_wdev_dump(dev);

	return err;
}

static int nl80211_get_station(struct sk_buff *skb, struct genl_info *info)
{
	struct cfg80211_registered_device *rdev = info->user_ptr[0];
	struct net_device *dev = info->user_ptr[1];
	struct station_info sinfo;
	struct sk_buff *msg;
	u8 *mac_addr = NULL;
	int err;

	memset(&sinfo, 0, sizeof(sinfo));

	if (!info->attrs[NL80211_ATTR_MAC])
		return -EINVAL;

	mac_addr = nla_data(info->attrs[NL80211_ATTR_MAC]);

	if (!rdev->ops->get_station)
		return -EOPNOTSUPP;

	err = rdev_get_station(rdev, dev, mac_addr, &sinfo);
	if (err)
		return err;

	msg = nlmsg_new(NLMSG_DEFAULT_SIZE, GFP_KERNEL);
	if (!msg)
		return -ENOMEM;

	if (nl80211_send_station(msg, info->snd_portid, info->snd_seq, 0,
				 rdev, dev, mac_addr, &sinfo) < 0) {
		nlmsg_free(msg);
		return -ENOBUFS;
	}

	return genlmsg_reply(msg, info);
}

int cfg80211_check_station_change(struct wiphy *wiphy,
				  struct station_parameters *params,
				  enum cfg80211_station_type statype)
{
	if (params->listen_interval != -1)
		return -EINVAL;
	if (params->aid)
		return -EINVAL;

	/* When you run into this, adjust the code below for the new flag */
	BUILD_BUG_ON(NL80211_STA_FLAG_MAX != 7);

	switch (statype) {
	case CFG80211_STA_MESH_PEER_KERNEL:
	case CFG80211_STA_MESH_PEER_USER:
		/*
		 * No ignoring the TDLS flag here -- the userspace mesh
		 * code doesn't have the bug of including TDLS in the
		 * mask everywhere.
		 */
		if (params->sta_flags_mask &
				~(BIT(NL80211_STA_FLAG_AUTHENTICATED) |
				  BIT(NL80211_STA_FLAG_MFP) |
				  BIT(NL80211_STA_FLAG_AUTHORIZED)))
			return -EINVAL;
		break;
	case CFG80211_STA_TDLS_PEER_SETUP:
	case CFG80211_STA_TDLS_PEER_ACTIVE:
		if (!(params->sta_flags_set & BIT(NL80211_STA_FLAG_TDLS_PEER)))
			return -EINVAL;
		/* ignore since it can't change */
		params->sta_flags_mask &= ~BIT(NL80211_STA_FLAG_TDLS_PEER);
		break;
	default:
		/* disallow mesh-specific things */
		if (params->plink_action != NL80211_PLINK_ACTION_NO_ACTION)
			return -EINVAL;
		if (params->local_pm)
			return -EINVAL;
		if (params->sta_modify_mask & STATION_PARAM_APPLY_PLINK_STATE)
			return -EINVAL;
	}

	if (statype != CFG80211_STA_TDLS_PEER_SETUP &&
	    statype != CFG80211_STA_TDLS_PEER_ACTIVE) {
		/* TDLS can't be set, ... */
		if (params->sta_flags_set & BIT(NL80211_STA_FLAG_TDLS_PEER))
			return -EINVAL;
		/*
		 * ... but don't bother the driver with it. This works around
		 * a hostapd/wpa_supplicant issue -- it always includes the
		 * TLDS_PEER flag in the mask even for AP mode.
		 */
		params->sta_flags_mask &= ~BIT(NL80211_STA_FLAG_TDLS_PEER);
	}

	if (statype != CFG80211_STA_TDLS_PEER_SETUP) {
		/* reject other things that can't change */
		if (params->sta_modify_mask & STATION_PARAM_APPLY_UAPSD)
			return -EINVAL;
		if (params->sta_modify_mask & STATION_PARAM_APPLY_CAPABILITY)
			return -EINVAL;
		if (params->supported_rates)
			return -EINVAL;
		if (params->ext_capab || params->ht_capa || params->vht_capa)
			return -EINVAL;
	}

	if (statype != CFG80211_STA_AP_CLIENT) {
		if (params->vlan)
			return -EINVAL;
	}

	switch (statype) {
	case CFG80211_STA_AP_MLME_CLIENT:
		/* Use this only for authorizing/unauthorizing a station */
		if (!(params->sta_flags_mask & BIT(NL80211_STA_FLAG_AUTHORIZED)))
			return -EOPNOTSUPP;
		break;
	case CFG80211_STA_AP_CLIENT:
		/* accept only the listed bits */
		if (params->sta_flags_mask &
				~(BIT(NL80211_STA_FLAG_AUTHORIZED) |
				  BIT(NL80211_STA_FLAG_AUTHENTICATED) |
				  BIT(NL80211_STA_FLAG_ASSOCIATED) |
				  BIT(NL80211_STA_FLAG_SHORT_PREAMBLE) |
				  BIT(NL80211_STA_FLAG_WME) |
				  BIT(NL80211_STA_FLAG_MFP)))
			return -EINVAL;

		/* but authenticated/associated only if driver handles it */
		if (!(wiphy->features & NL80211_FEATURE_FULL_AP_CLIENT_STATE) &&
		    params->sta_flags_mask &
				(BIT(NL80211_STA_FLAG_AUTHENTICATED) |
				 BIT(NL80211_STA_FLAG_ASSOCIATED)))
			return -EINVAL;
		break;
	case CFG80211_STA_IBSS:
	case CFG80211_STA_AP_STA:
		/* reject any changes other than AUTHORIZED */
		if (params->sta_flags_mask & ~BIT(NL80211_STA_FLAG_AUTHORIZED))
			return -EINVAL;
		break;
	case CFG80211_STA_TDLS_PEER_SETUP:
		/* reject any changes other than AUTHORIZED or WME */
		if (params->sta_flags_mask & ~(BIT(NL80211_STA_FLAG_AUTHORIZED) |
					       BIT(NL80211_STA_FLAG_WME)))
			return -EINVAL;
		/* force (at least) rates when authorizing */
		if (params->sta_flags_set & BIT(NL80211_STA_FLAG_AUTHORIZED) &&
		    !params->supported_rates)
			return -EINVAL;
		break;
	case CFG80211_STA_TDLS_PEER_ACTIVE:
		/* reject any changes */
		return -EINVAL;
	case CFG80211_STA_MESH_PEER_KERNEL:
		if (params->sta_modify_mask & STATION_PARAM_APPLY_PLINK_STATE)
			return -EINVAL;
		break;
	case CFG80211_STA_MESH_PEER_USER:
		if (params->plink_action != NL80211_PLINK_ACTION_NO_ACTION)
			return -EINVAL;
		break;
	}

	return 0;
}
EXPORT_SYMBOL(cfg80211_check_station_change);

/*
 * Get vlan interface making sure it is running and on the right wiphy.
 */
static struct net_device *get_vlan(struct genl_info *info,
				   struct cfg80211_registered_device *rdev)
{
	struct nlattr *vlanattr = info->attrs[NL80211_ATTR_STA_VLAN];
	struct net_device *v;
	int ret;

	if (!vlanattr)
		return NULL;

	v = dev_get_by_index(genl_info_net(info), nla_get_u32(vlanattr));
	if (!v)
		return ERR_PTR(-ENODEV);

	if (!v->ieee80211_ptr || v->ieee80211_ptr->wiphy != &rdev->wiphy) {
		ret = -EINVAL;
		goto error;
	}

	if (v->ieee80211_ptr->iftype != NL80211_IFTYPE_AP_VLAN &&
	    v->ieee80211_ptr->iftype != NL80211_IFTYPE_AP &&
	    v->ieee80211_ptr->iftype != NL80211_IFTYPE_P2P_GO) {
		ret = -EINVAL;
		goto error;
	}

	if (!netif_running(v)) {
		ret = -ENETDOWN;
		goto error;
	}

	return v;
 error:
	dev_put(v);
	return ERR_PTR(ret);
}

static int nl80211_parse_sta_channel_info(struct genl_info *info,
				      struct station_parameters *params)
{
	if (info->attrs[NL80211_ATTR_STA_SUPPORTED_CHANNELS]) {
		params->supported_channels =
		     nla_data(info->attrs[NL80211_ATTR_STA_SUPPORTED_CHANNELS]);
		params->supported_channels_len =
		     nla_len(info->attrs[NL80211_ATTR_STA_SUPPORTED_CHANNELS]);
		/*
		 * Need to include at least one (first channel, number of
		 * channels) tuple for each subband, and must have proper
		 * tuples for the rest of the data as well.
		 */
		if (params->supported_channels_len < 2)
			return -EINVAL;
		if (params->supported_channels_len % 2)
			return -EINVAL;
	}

	if (info->attrs[NL80211_ATTR_STA_SUPPORTED_OPER_CLASSES]) {
		params->supported_oper_classes =
		 nla_data(info->attrs[NL80211_ATTR_STA_SUPPORTED_OPER_CLASSES]);
		params->supported_oper_classes_len =
		  nla_len(info->attrs[NL80211_ATTR_STA_SUPPORTED_OPER_CLASSES]);
		/*
		 * The value of the Length field of the Supported Operating
		 * Classes element is between 2 and 253.
		 */
		if (params->supported_oper_classes_len < 2 ||
		    params->supported_oper_classes_len > 253)
			return -EINVAL;
	}
	return 0;
}

static struct nla_policy
nl80211_sta_wme_policy[NL80211_STA_WME_MAX + 1] __read_mostly = {
	[NL80211_STA_WME_UAPSD_QUEUES] = { .type = NLA_U8 },
	[NL80211_STA_WME_MAX_SP] = { .type = NLA_U8 },
};

static int nl80211_parse_sta_wme(struct genl_info *info,
				 struct station_parameters *params)
{
	struct nlattr *tb[NL80211_STA_WME_MAX + 1];
	struct nlattr *nla;
	int err;

	/* parse WME attributes if present */
	if (!info->attrs[NL80211_ATTR_STA_WME])
		return 0;

	nla = info->attrs[NL80211_ATTR_STA_WME];
	err = nla_parse_nested(tb, NL80211_STA_WME_MAX, nla,
			       nl80211_sta_wme_policy);
	if (err)
		return err;

	if (tb[NL80211_STA_WME_UAPSD_QUEUES])
		params->uapsd_queues = nla_get_u8(
			tb[NL80211_STA_WME_UAPSD_QUEUES]);
	if (params->uapsd_queues & ~IEEE80211_WMM_IE_STA_QOSINFO_AC_MASK)
		return -EINVAL;

	if (tb[NL80211_STA_WME_MAX_SP])
		params->max_sp = nla_get_u8(tb[NL80211_STA_WME_MAX_SP]);

	if (params->max_sp & ~IEEE80211_WMM_IE_STA_QOSINFO_SP_MASK)
		return -EINVAL;

	params->sta_modify_mask |= STATION_PARAM_APPLY_UAPSD;

	return 0;
}

static int nl80211_set_station_tdls(struct genl_info *info,
				    struct station_parameters *params)
{
	int err;
	/* Dummy STA entry gets updated once the peer capabilities are known */
	if (info->attrs[NL80211_ATTR_PEER_AID])
		params->aid = nla_get_u16(info->attrs[NL80211_ATTR_PEER_AID]);
	if (info->attrs[NL80211_ATTR_HT_CAPABILITY])
		params->ht_capa =
			nla_data(info->attrs[NL80211_ATTR_HT_CAPABILITY]);
	if (info->attrs[NL80211_ATTR_VHT_CAPABILITY])
		params->vht_capa =
			nla_data(info->attrs[NL80211_ATTR_VHT_CAPABILITY]);

	err = nl80211_parse_sta_channel_info(info, params);
	if (err)
		return err;

	return nl80211_parse_sta_wme(info, params);
}

static int nl80211_set_station(struct sk_buff *skb, struct genl_info *info)
{
	struct cfg80211_registered_device *rdev = info->user_ptr[0];
	struct net_device *dev = info->user_ptr[1];
	struct station_parameters params;
	u8 *mac_addr;
	int err;

	memset(&params, 0, sizeof(params));

	params.listen_interval = -1;

	if (!rdev->ops->change_station)
		return -EOPNOTSUPP;

	if (info->attrs[NL80211_ATTR_STA_AID])
		return -EINVAL;

	if (!info->attrs[NL80211_ATTR_MAC])
		return -EINVAL;

	mac_addr = nla_data(info->attrs[NL80211_ATTR_MAC]);

	if (info->attrs[NL80211_ATTR_STA_SUPPORTED_RATES]) {
		params.supported_rates =
			nla_data(info->attrs[NL80211_ATTR_STA_SUPPORTED_RATES]);
		params.supported_rates_len =
			nla_len(info->attrs[NL80211_ATTR_STA_SUPPORTED_RATES]);
	}

	if (info->attrs[NL80211_ATTR_STA_CAPABILITY]) {
		params.capability =
			nla_get_u16(info->attrs[NL80211_ATTR_STA_CAPABILITY]);
		params.sta_modify_mask |= STATION_PARAM_APPLY_CAPABILITY;
	}

	if (info->attrs[NL80211_ATTR_STA_EXT_CAPABILITY]) {
		params.ext_capab =
			nla_data(info->attrs[NL80211_ATTR_STA_EXT_CAPABILITY]);
		params.ext_capab_len =
			nla_len(info->attrs[NL80211_ATTR_STA_EXT_CAPABILITY]);
	}

	if (info->attrs[NL80211_ATTR_STA_LISTEN_INTERVAL])
		return -EINVAL;

	if (parse_station_flags(info, dev->ieee80211_ptr->iftype, &params))
		return -EINVAL;

	if (info->attrs[NL80211_ATTR_STA_PLINK_ACTION]) {
		params.plink_action =
			nla_get_u8(info->attrs[NL80211_ATTR_STA_PLINK_ACTION]);
		if (params.plink_action >= NUM_NL80211_PLINK_ACTIONS)
			return -EINVAL;
	}

	if (info->attrs[NL80211_ATTR_STA_PLINK_STATE]) {
		params.plink_state =
			nla_get_u8(info->attrs[NL80211_ATTR_STA_PLINK_STATE]);
		if (params.plink_state >= NUM_NL80211_PLINK_STATES)
			return -EINVAL;
		params.sta_modify_mask |= STATION_PARAM_APPLY_PLINK_STATE;
	}

	if (info->attrs[NL80211_ATTR_LOCAL_MESH_POWER_MODE]) {
		enum nl80211_mesh_power_mode pm = nla_get_u32(
			info->attrs[NL80211_ATTR_LOCAL_MESH_POWER_MODE]);

		if (pm <= NL80211_MESH_POWER_UNKNOWN ||
		    pm > NL80211_MESH_POWER_MAX)
			return -EINVAL;

		params.local_pm = pm;
	}

	/* Include parameters for TDLS peer (will check later) */
	err = nl80211_set_station_tdls(info, &params);
	if (err)
		return err;

	params.vlan = get_vlan(info, rdev);
	if (IS_ERR(params.vlan))
		return PTR_ERR(params.vlan);

	switch (dev->ieee80211_ptr->iftype) {
	case NL80211_IFTYPE_AP:
	case NL80211_IFTYPE_AP_VLAN:
	case NL80211_IFTYPE_P2P_GO:
	case NL80211_IFTYPE_P2P_CLIENT:
	case NL80211_IFTYPE_STATION:
	case NL80211_IFTYPE_ADHOC:
	case NL80211_IFTYPE_MESH_POINT:
		break;
	default:
		err = -EOPNOTSUPP;
		goto out_put_vlan;
	}

	/* driver will call cfg80211_check_station_change() */
	err = rdev_change_station(rdev, dev, mac_addr, &params);

 out_put_vlan:
	if (params.vlan)
		dev_put(params.vlan);

	return err;
}

static int nl80211_new_station(struct sk_buff *skb, struct genl_info *info)
{
	struct cfg80211_registered_device *rdev = info->user_ptr[0];
	int err;
	struct net_device *dev = info->user_ptr[1];
	struct station_parameters params;
	u8 *mac_addr = NULL;

	memset(&params, 0, sizeof(params));

	if (!rdev->ops->add_station)
		return -EOPNOTSUPP;

	if (!info->attrs[NL80211_ATTR_MAC])
		return -EINVAL;

	if (!info->attrs[NL80211_ATTR_STA_LISTEN_INTERVAL])
		return -EINVAL;

	if (!info->attrs[NL80211_ATTR_STA_SUPPORTED_RATES])
		return -EINVAL;

	if (!info->attrs[NL80211_ATTR_STA_AID] &&
	    !info->attrs[NL80211_ATTR_PEER_AID])
		return -EINVAL;

	mac_addr = nla_data(info->attrs[NL80211_ATTR_MAC]);
	params.supported_rates =
		nla_data(info->attrs[NL80211_ATTR_STA_SUPPORTED_RATES]);
	params.supported_rates_len =
		nla_len(info->attrs[NL80211_ATTR_STA_SUPPORTED_RATES]);
	params.listen_interval =
		nla_get_u16(info->attrs[NL80211_ATTR_STA_LISTEN_INTERVAL]);

	if (info->attrs[NL80211_ATTR_PEER_AID])
		params.aid = nla_get_u16(info->attrs[NL80211_ATTR_PEER_AID]);
	else
		params.aid = nla_get_u16(info->attrs[NL80211_ATTR_STA_AID]);
	if (!params.aid || params.aid > IEEE80211_MAX_AID)
		return -EINVAL;

	if (info->attrs[NL80211_ATTR_STA_CAPABILITY]) {
		params.capability =
			nla_get_u16(info->attrs[NL80211_ATTR_STA_CAPABILITY]);
		params.sta_modify_mask |= STATION_PARAM_APPLY_CAPABILITY;
	}

	if (info->attrs[NL80211_ATTR_STA_EXT_CAPABILITY]) {
		params.ext_capab =
			nla_data(info->attrs[NL80211_ATTR_STA_EXT_CAPABILITY]);
		params.ext_capab_len =
			nla_len(info->attrs[NL80211_ATTR_STA_EXT_CAPABILITY]);
	}

	if (info->attrs[NL80211_ATTR_HT_CAPABILITY])
		params.ht_capa =
			nla_data(info->attrs[NL80211_ATTR_HT_CAPABILITY]);

	if (info->attrs[NL80211_ATTR_VHT_CAPABILITY])
		params.vht_capa =
			nla_data(info->attrs[NL80211_ATTR_VHT_CAPABILITY]);

	if (info->attrs[NL80211_ATTR_STA_PLINK_ACTION]) {
		params.plink_action =
			nla_get_u8(info->attrs[NL80211_ATTR_STA_PLINK_ACTION]);
		if (params.plink_action >= NUM_NL80211_PLINK_ACTIONS)
			return -EINVAL;
	}

	err = nl80211_parse_sta_channel_info(info, &params);
	if (err)
		return err;

	err = nl80211_parse_sta_wme(info, &params);
	if (err)
		return err;

	if (parse_station_flags(info, dev->ieee80211_ptr->iftype, &params))
		return -EINVAL;

	/* When you run into this, adjust the code below for the new flag */
	BUILD_BUG_ON(NL80211_STA_FLAG_MAX != 7);

	switch (dev->ieee80211_ptr->iftype) {
	case NL80211_IFTYPE_AP:
	case NL80211_IFTYPE_AP_VLAN:
	case NL80211_IFTYPE_P2P_GO:
		/* ignore WME attributes if iface/sta is not capable */
		if (!(rdev->wiphy.flags & WIPHY_FLAG_AP_UAPSD) ||
		    !(params.sta_flags_set & BIT(NL80211_STA_FLAG_WME)))
			params.sta_modify_mask &= ~STATION_PARAM_APPLY_UAPSD;

		/* TDLS peers cannot be added */
		if ((params.sta_flags_set & BIT(NL80211_STA_FLAG_TDLS_PEER)) ||
		    info->attrs[NL80211_ATTR_PEER_AID])
			return -EINVAL;
		/* but don't bother the driver with it */
		params.sta_flags_mask &= ~BIT(NL80211_STA_FLAG_TDLS_PEER);

		/* allow authenticated/associated only if driver handles it */
		if (!(rdev->wiphy.features &
				NL80211_FEATURE_FULL_AP_CLIENT_STATE) &&
		    params.sta_flags_mask &
				(BIT(NL80211_STA_FLAG_AUTHENTICATED) |
				 BIT(NL80211_STA_FLAG_ASSOCIATED)))
			return -EINVAL;

		/* must be last in here for error handling */
		params.vlan = get_vlan(info, rdev);
		if (IS_ERR(params.vlan))
			return PTR_ERR(params.vlan);
		break;
	case NL80211_IFTYPE_MESH_POINT:
		/* ignore uAPSD data */
		params.sta_modify_mask &= ~STATION_PARAM_APPLY_UAPSD;

		/* associated is disallowed */
		if (params.sta_flags_mask & BIT(NL80211_STA_FLAG_ASSOCIATED))
			return -EINVAL;
		/* TDLS peers cannot be added */
		if ((params.sta_flags_set & BIT(NL80211_STA_FLAG_TDLS_PEER)) ||
		    info->attrs[NL80211_ATTR_PEER_AID])
			return -EINVAL;
		break;
	case NL80211_IFTYPE_STATION:
	case NL80211_IFTYPE_P2P_CLIENT:
		/* ignore uAPSD data */
		params.sta_modify_mask &= ~STATION_PARAM_APPLY_UAPSD;

		/* these are disallowed */
		if (params.sta_flags_mask &
				(BIT(NL80211_STA_FLAG_ASSOCIATED) |
				 BIT(NL80211_STA_FLAG_AUTHENTICATED)))
			return -EINVAL;
		/* Only TDLS peers can be added */
		if (!(params.sta_flags_set & BIT(NL80211_STA_FLAG_TDLS_PEER)))
			return -EINVAL;
		/* Can only add if TDLS ... */
		if (!(rdev->wiphy.flags & WIPHY_FLAG_SUPPORTS_TDLS))
			return -EOPNOTSUPP;
		/* ... with external setup is supported */
		if (!(rdev->wiphy.flags & WIPHY_FLAG_TDLS_EXTERNAL_SETUP))
			return -EOPNOTSUPP;
		/*
		 * Older wpa_supplicant versions always mark the TDLS peer
		 * as authorized, but it shouldn't yet be.
		 */
		params.sta_flags_mask &= ~BIT(NL80211_STA_FLAG_AUTHORIZED);
		break;
	default:
		return -EOPNOTSUPP;
	}

	/* be aware of params.vlan when changing code here */

	err = rdev_add_station(rdev, dev, mac_addr, &params);

	if (params.vlan)
		dev_put(params.vlan);
	return err;
}

static int nl80211_del_station(struct sk_buff *skb, struct genl_info *info)
{
	struct cfg80211_registered_device *rdev = info->user_ptr[0];
	struct net_device *dev = info->user_ptr[1];
	u8 *mac_addr = NULL;

	if (info->attrs[NL80211_ATTR_MAC])
		mac_addr = nla_data(info->attrs[NL80211_ATTR_MAC]);

	if (dev->ieee80211_ptr->iftype != NL80211_IFTYPE_AP &&
	    dev->ieee80211_ptr->iftype != NL80211_IFTYPE_AP_VLAN &&
	    dev->ieee80211_ptr->iftype != NL80211_IFTYPE_MESH_POINT &&
	    dev->ieee80211_ptr->iftype != NL80211_IFTYPE_P2P_GO)
		return -EINVAL;

	if (!rdev->ops->del_station)
		return -EOPNOTSUPP;

	return rdev_del_station(rdev, dev, mac_addr);
}

static int nl80211_send_mpath(struct sk_buff *msg, u32 portid, u32 seq,
				int flags, struct net_device *dev,
				u8 *dst, u8 *next_hop,
				struct mpath_info *pinfo)
{
	void *hdr;
	struct nlattr *pinfoattr;

	hdr = nl80211hdr_put(msg, portid, seq, flags, NL80211_CMD_NEW_STATION);
	if (!hdr)
		return -1;

	if (nla_put_u32(msg, NL80211_ATTR_IFINDEX, dev->ifindex) ||
	    nla_put(msg, NL80211_ATTR_MAC, ETH_ALEN, dst) ||
	    nla_put(msg, NL80211_ATTR_MPATH_NEXT_HOP, ETH_ALEN, next_hop) ||
	    nla_put_u32(msg, NL80211_ATTR_GENERATION, pinfo->generation))
		goto nla_put_failure;

	pinfoattr = nla_nest_start(msg, NL80211_ATTR_MPATH_INFO);
	if (!pinfoattr)
		goto nla_put_failure;
	if ((pinfo->filled & MPATH_INFO_FRAME_QLEN) &&
	    nla_put_u32(msg, NL80211_MPATH_INFO_FRAME_QLEN,
			pinfo->frame_qlen))
		goto nla_put_failure;
	if (((pinfo->filled & MPATH_INFO_SN) &&
	     nla_put_u32(msg, NL80211_MPATH_INFO_SN, pinfo->sn)) ||
	    ((pinfo->filled & MPATH_INFO_METRIC) &&
	     nla_put_u32(msg, NL80211_MPATH_INFO_METRIC,
			 pinfo->metric)) ||
	    ((pinfo->filled & MPATH_INFO_EXPTIME) &&
	     nla_put_u32(msg, NL80211_MPATH_INFO_EXPTIME,
			 pinfo->exptime)) ||
	    ((pinfo->filled & MPATH_INFO_FLAGS) &&
	     nla_put_u8(msg, NL80211_MPATH_INFO_FLAGS,
			pinfo->flags)) ||
	    ((pinfo->filled & MPATH_INFO_DISCOVERY_TIMEOUT) &&
	     nla_put_u32(msg, NL80211_MPATH_INFO_DISCOVERY_TIMEOUT,
			 pinfo->discovery_timeout)) ||
	    ((pinfo->filled & MPATH_INFO_DISCOVERY_RETRIES) &&
	     nla_put_u8(msg, NL80211_MPATH_INFO_DISCOVERY_RETRIES,
			pinfo->discovery_retries)))
		goto nla_put_failure;

	nla_nest_end(msg, pinfoattr);

	return genlmsg_end(msg, hdr);

 nla_put_failure:
	genlmsg_cancel(msg, hdr);
	return -EMSGSIZE;
}

static int nl80211_dump_mpath(struct sk_buff *skb,
			      struct netlink_callback *cb)
{
	struct mpath_info pinfo;
	struct cfg80211_registered_device *dev;
	struct wireless_dev *wdev;
	u8 dst[ETH_ALEN];
	u8 next_hop[ETH_ALEN];
	int path_idx = cb->args[2];
	int err;

	err = nl80211_prepare_wdev_dump(skb, cb, &dev, &wdev);
	if (err)
		return err;

	if (!dev->ops->dump_mpath) {
		err = -EOPNOTSUPP;
		goto out_err;
	}

	if (wdev->iftype != NL80211_IFTYPE_MESH_POINT) {
		err = -EOPNOTSUPP;
		goto out_err;
	}

	while (1) {
		err = rdev_dump_mpath(dev, wdev->netdev, path_idx, dst,
				      next_hop, &pinfo);
		if (err == -ENOENT)
			break;
		if (err)
			goto out_err;

		if (nl80211_send_mpath(skb, NETLINK_CB(cb->skb).portid,
				       cb->nlh->nlmsg_seq, NLM_F_MULTI,
				       wdev->netdev, dst, next_hop,
				       &pinfo) < 0)
			goto out;

		path_idx++;
	}


 out:
	cb->args[2] = path_idx;
	err = skb->len;
 out_err:
	nl80211_finish_wdev_dump(dev);
	return err;
}

static int nl80211_get_mpath(struct sk_buff *skb, struct genl_info *info)
{
	struct cfg80211_registered_device *rdev = info->user_ptr[0];
	int err;
	struct net_device *dev = info->user_ptr[1];
	struct mpath_info pinfo;
	struct sk_buff *msg;
	u8 *dst = NULL;
	u8 next_hop[ETH_ALEN];

	memset(&pinfo, 0, sizeof(pinfo));

	if (!info->attrs[NL80211_ATTR_MAC])
		return -EINVAL;

	dst = nla_data(info->attrs[NL80211_ATTR_MAC]);

	if (!rdev->ops->get_mpath)
		return -EOPNOTSUPP;

	if (dev->ieee80211_ptr->iftype != NL80211_IFTYPE_MESH_POINT)
		return -EOPNOTSUPP;

	err = rdev_get_mpath(rdev, dev, dst, next_hop, &pinfo);
	if (err)
		return err;

	msg = nlmsg_new(NLMSG_DEFAULT_SIZE, GFP_KERNEL);
	if (!msg)
		return -ENOMEM;

	if (nl80211_send_mpath(msg, info->snd_portid, info->snd_seq, 0,
				 dev, dst, next_hop, &pinfo) < 0) {
		nlmsg_free(msg);
		return -ENOBUFS;
	}

	return genlmsg_reply(msg, info);
}

static int nl80211_set_mpath(struct sk_buff *skb, struct genl_info *info)
{
	struct cfg80211_registered_device *rdev = info->user_ptr[0];
	struct net_device *dev = info->user_ptr[1];
	u8 *dst = NULL;
	u8 *next_hop = NULL;

	if (!info->attrs[NL80211_ATTR_MAC])
		return -EINVAL;

	if (!info->attrs[NL80211_ATTR_MPATH_NEXT_HOP])
		return -EINVAL;

	dst = nla_data(info->attrs[NL80211_ATTR_MAC]);
	next_hop = nla_data(info->attrs[NL80211_ATTR_MPATH_NEXT_HOP]);

	if (!rdev->ops->change_mpath)
		return -EOPNOTSUPP;

	if (dev->ieee80211_ptr->iftype != NL80211_IFTYPE_MESH_POINT)
		return -EOPNOTSUPP;

	return rdev_change_mpath(rdev, dev, dst, next_hop);
}

static int nl80211_new_mpath(struct sk_buff *skb, struct genl_info *info)
{
	struct cfg80211_registered_device *rdev = info->user_ptr[0];
	struct net_device *dev = info->user_ptr[1];
	u8 *dst = NULL;
	u8 *next_hop = NULL;

	if (!info->attrs[NL80211_ATTR_MAC])
		return -EINVAL;

	if (!info->attrs[NL80211_ATTR_MPATH_NEXT_HOP])
		return -EINVAL;

	dst = nla_data(info->attrs[NL80211_ATTR_MAC]);
	next_hop = nla_data(info->attrs[NL80211_ATTR_MPATH_NEXT_HOP]);

	if (!rdev->ops->add_mpath)
		return -EOPNOTSUPP;

	if (dev->ieee80211_ptr->iftype != NL80211_IFTYPE_MESH_POINT)
		return -EOPNOTSUPP;

	return rdev_add_mpath(rdev, dev, dst, next_hop);
}

static int nl80211_del_mpath(struct sk_buff *skb, struct genl_info *info)
{
	struct cfg80211_registered_device *rdev = info->user_ptr[0];
	struct net_device *dev = info->user_ptr[1];
	u8 *dst = NULL;

	if (info->attrs[NL80211_ATTR_MAC])
		dst = nla_data(info->attrs[NL80211_ATTR_MAC]);

	if (!rdev->ops->del_mpath)
		return -EOPNOTSUPP;

	return rdev_del_mpath(rdev, dev, dst);
}

static int nl80211_set_bss(struct sk_buff *skb, struct genl_info *info)
{
	struct cfg80211_registered_device *rdev = info->user_ptr[0];
	struct net_device *dev = info->user_ptr[1];
	struct bss_parameters params;

	memset(&params, 0, sizeof(params));
	/* default to not changing parameters */
	params.use_cts_prot = -1;
	params.use_short_preamble = -1;
	params.use_short_slot_time = -1;
	params.ap_isolate = -1;
	params.ht_opmode = -1;
	params.p2p_ctwindow = -1;
	params.p2p_opp_ps = -1;

	if (info->attrs[NL80211_ATTR_BSS_CTS_PROT])
		params.use_cts_prot =
		    nla_get_u8(info->attrs[NL80211_ATTR_BSS_CTS_PROT]);
	if (info->attrs[NL80211_ATTR_BSS_SHORT_PREAMBLE])
		params.use_short_preamble =
		    nla_get_u8(info->attrs[NL80211_ATTR_BSS_SHORT_PREAMBLE]);
	if (info->attrs[NL80211_ATTR_BSS_SHORT_SLOT_TIME])
		params.use_short_slot_time =
		    nla_get_u8(info->attrs[NL80211_ATTR_BSS_SHORT_SLOT_TIME]);
	if (info->attrs[NL80211_ATTR_BSS_BASIC_RATES]) {
		params.basic_rates =
			nla_data(info->attrs[NL80211_ATTR_BSS_BASIC_RATES]);
		params.basic_rates_len =
			nla_len(info->attrs[NL80211_ATTR_BSS_BASIC_RATES]);
	}
	if (info->attrs[NL80211_ATTR_AP_ISOLATE])
		params.ap_isolate = !!nla_get_u8(info->attrs[NL80211_ATTR_AP_ISOLATE]);
	if (info->attrs[NL80211_ATTR_BSS_HT_OPMODE])
		params.ht_opmode =
			nla_get_u16(info->attrs[NL80211_ATTR_BSS_HT_OPMODE]);

	if (info->attrs[NL80211_ATTR_P2P_CTWINDOW]) {
		if (dev->ieee80211_ptr->iftype != NL80211_IFTYPE_P2P_GO)
			return -EINVAL;
		params.p2p_ctwindow =
			nla_get_s8(info->attrs[NL80211_ATTR_P2P_CTWINDOW]);
		if (params.p2p_ctwindow < 0)
			return -EINVAL;
		if (params.p2p_ctwindow != 0 &&
		    !(rdev->wiphy.features & NL80211_FEATURE_P2P_GO_CTWIN))
			return -EINVAL;
	}

	if (info->attrs[NL80211_ATTR_P2P_OPPPS]) {
		u8 tmp;

		if (dev->ieee80211_ptr->iftype != NL80211_IFTYPE_P2P_GO)
			return -EINVAL;
		tmp = nla_get_u8(info->attrs[NL80211_ATTR_P2P_OPPPS]);
		if (tmp > 1)
			return -EINVAL;
		params.p2p_opp_ps = tmp;
		if (params.p2p_opp_ps &&
		    !(rdev->wiphy.features & NL80211_FEATURE_P2P_GO_OPPPS))
			return -EINVAL;
	}

	if (!rdev->ops->change_bss)
		return -EOPNOTSUPP;

	if (dev->ieee80211_ptr->iftype != NL80211_IFTYPE_AP &&
	    dev->ieee80211_ptr->iftype != NL80211_IFTYPE_P2P_GO)
		return -EOPNOTSUPP;

	return rdev_change_bss(rdev, dev, &params);
}

static const struct nla_policy reg_rule_policy[NL80211_REG_RULE_ATTR_MAX + 1] = {
	[NL80211_ATTR_REG_RULE_FLAGS]		= { .type = NLA_U32 },
	[NL80211_ATTR_FREQ_RANGE_START]		= { .type = NLA_U32 },
	[NL80211_ATTR_FREQ_RANGE_END]		= { .type = NLA_U32 },
	[NL80211_ATTR_FREQ_RANGE_MAX_BW]	= { .type = NLA_U32 },
	[NL80211_ATTR_POWER_RULE_MAX_ANT_GAIN]	= { .type = NLA_U32 },
	[NL80211_ATTR_POWER_RULE_MAX_EIRP]	= { .type = NLA_U32 },
};

static int parse_reg_rule(struct nlattr *tb[],
	struct ieee80211_reg_rule *reg_rule)
{
	struct ieee80211_freq_range *freq_range = &reg_rule->freq_range;
	struct ieee80211_power_rule *power_rule = &reg_rule->power_rule;

	if (!tb[NL80211_ATTR_REG_RULE_FLAGS])
		return -EINVAL;
	if (!tb[NL80211_ATTR_FREQ_RANGE_START])
		return -EINVAL;
	if (!tb[NL80211_ATTR_FREQ_RANGE_END])
		return -EINVAL;
	if (!tb[NL80211_ATTR_FREQ_RANGE_MAX_BW])
		return -EINVAL;
	if (!tb[NL80211_ATTR_POWER_RULE_MAX_EIRP])
		return -EINVAL;

	reg_rule->flags = nla_get_u32(tb[NL80211_ATTR_REG_RULE_FLAGS]);

	freq_range->start_freq_khz =
		nla_get_u32(tb[NL80211_ATTR_FREQ_RANGE_START]);
	freq_range->end_freq_khz =
		nla_get_u32(tb[NL80211_ATTR_FREQ_RANGE_END]);
	freq_range->max_bandwidth_khz =
		nla_get_u32(tb[NL80211_ATTR_FREQ_RANGE_MAX_BW]);

	power_rule->max_eirp =
		nla_get_u32(tb[NL80211_ATTR_POWER_RULE_MAX_EIRP]);

	if (tb[NL80211_ATTR_POWER_RULE_MAX_ANT_GAIN])
		power_rule->max_antenna_gain =
			nla_get_u32(tb[NL80211_ATTR_POWER_RULE_MAX_ANT_GAIN]);

	return 0;
}

static int nl80211_req_set_reg(struct sk_buff *skb, struct genl_info *info)
{
	int r;
	char *data = NULL;
	enum nl80211_user_reg_hint_type user_reg_hint_type;

	/*
	 * You should only get this when cfg80211 hasn't yet initialized
	 * completely when built-in to the kernel right between the time
	 * window between nl80211_init() and regulatory_init(), if that is
	 * even possible.
	 */
	if (unlikely(!rcu_access_pointer(cfg80211_regdomain)))
		return -EINPROGRESS;

	if (!info->attrs[NL80211_ATTR_REG_ALPHA2])
		return -EINVAL;

	data = nla_data(info->attrs[NL80211_ATTR_REG_ALPHA2]);

	if (info->attrs[NL80211_ATTR_USER_REG_HINT_TYPE])
		user_reg_hint_type =
		  nla_get_u32(info->attrs[NL80211_ATTR_USER_REG_HINT_TYPE]);
	else
		user_reg_hint_type = NL80211_USER_REG_HINT_USER;

	switch (user_reg_hint_type) {
	case NL80211_USER_REG_HINT_USER:
	case NL80211_USER_REG_HINT_CELL_BASE:
		break;
	default:
		return -EINVAL;
	}

	r = regulatory_hint_user(data, user_reg_hint_type);

	return r;
}

static int nl80211_get_mesh_config(struct sk_buff *skb,
				   struct genl_info *info)
{
	struct cfg80211_registered_device *rdev = info->user_ptr[0];
	struct net_device *dev = info->user_ptr[1];
	struct wireless_dev *wdev = dev->ieee80211_ptr;
	struct mesh_config cur_params;
	int err = 0;
	void *hdr;
	struct nlattr *pinfoattr;
	struct sk_buff *msg;

	if (wdev->iftype != NL80211_IFTYPE_MESH_POINT)
		return -EOPNOTSUPP;

	if (!rdev->ops->get_mesh_config)
		return -EOPNOTSUPP;

	wdev_lock(wdev);
	/* If not connected, get default parameters */
	if (!wdev->mesh_id_len)
		memcpy(&cur_params, &default_mesh_config, sizeof(cur_params));
	else
		err = rdev_get_mesh_config(rdev, dev, &cur_params);
	wdev_unlock(wdev);

	if (err)
		return err;

	/* Draw up a netlink message to send back */
	msg = nlmsg_new(NLMSG_DEFAULT_SIZE, GFP_KERNEL);
	if (!msg)
		return -ENOMEM;
	hdr = nl80211hdr_put(msg, info->snd_portid, info->snd_seq, 0,
			     NL80211_CMD_GET_MESH_CONFIG);
	if (!hdr)
		goto out;
	pinfoattr = nla_nest_start(msg, NL80211_ATTR_MESH_CONFIG);
	if (!pinfoattr)
		goto nla_put_failure;
	if (nla_put_u32(msg, NL80211_ATTR_IFINDEX, dev->ifindex) ||
	    nla_put_u16(msg, NL80211_MESHCONF_RETRY_TIMEOUT,
			cur_params.dot11MeshRetryTimeout) ||
	    nla_put_u16(msg, NL80211_MESHCONF_CONFIRM_TIMEOUT,
			cur_params.dot11MeshConfirmTimeout) ||
	    nla_put_u16(msg, NL80211_MESHCONF_HOLDING_TIMEOUT,
			cur_params.dot11MeshHoldingTimeout) ||
	    nla_put_u16(msg, NL80211_MESHCONF_MAX_PEER_LINKS,
			cur_params.dot11MeshMaxPeerLinks) ||
	    nla_put_u8(msg, NL80211_MESHCONF_MAX_RETRIES,
		       cur_params.dot11MeshMaxRetries) ||
	    nla_put_u8(msg, NL80211_MESHCONF_TTL,
		       cur_params.dot11MeshTTL) ||
	    nla_put_u8(msg, NL80211_MESHCONF_ELEMENT_TTL,
		       cur_params.element_ttl) ||
	    nla_put_u8(msg, NL80211_MESHCONF_AUTO_OPEN_PLINKS,
		       cur_params.auto_open_plinks) ||
	    nla_put_u32(msg, NL80211_MESHCONF_SYNC_OFFSET_MAX_NEIGHBOR,
			cur_params.dot11MeshNbrOffsetMaxNeighbor) ||
	    nla_put_u8(msg, NL80211_MESHCONF_HWMP_MAX_PREQ_RETRIES,
		       cur_params.dot11MeshHWMPmaxPREQretries) ||
	    nla_put_u32(msg, NL80211_MESHCONF_PATH_REFRESH_TIME,
			cur_params.path_refresh_time) ||
	    nla_put_u16(msg, NL80211_MESHCONF_MIN_DISCOVERY_TIMEOUT,
			cur_params.min_discovery_timeout) ||
	    nla_put_u32(msg, NL80211_MESHCONF_HWMP_ACTIVE_PATH_TIMEOUT,
			cur_params.dot11MeshHWMPactivePathTimeout) ||
	    nla_put_u16(msg, NL80211_MESHCONF_HWMP_PREQ_MIN_INTERVAL,
			cur_params.dot11MeshHWMPpreqMinInterval) ||
	    nla_put_u16(msg, NL80211_MESHCONF_HWMP_PERR_MIN_INTERVAL,
			cur_params.dot11MeshHWMPperrMinInterval) ||
	    nla_put_u16(msg, NL80211_MESHCONF_HWMP_NET_DIAM_TRVS_TIME,
			cur_params.dot11MeshHWMPnetDiameterTraversalTime) ||
	    nla_put_u8(msg, NL80211_MESHCONF_HWMP_ROOTMODE,
		       cur_params.dot11MeshHWMPRootMode) ||
	    nla_put_u16(msg, NL80211_MESHCONF_HWMP_RANN_INTERVAL,
			cur_params.dot11MeshHWMPRannInterval) ||
	    nla_put_u8(msg, NL80211_MESHCONF_GATE_ANNOUNCEMENTS,
		       cur_params.dot11MeshGateAnnouncementProtocol) ||
	    nla_put_u8(msg, NL80211_MESHCONF_FORWARDING,
		       cur_params.dot11MeshForwarding) ||
	    nla_put_u32(msg, NL80211_MESHCONF_RSSI_THRESHOLD,
			cur_params.rssi_threshold) ||
	    nla_put_u32(msg, NL80211_MESHCONF_HT_OPMODE,
			cur_params.ht_opmode) ||
	    nla_put_u32(msg, NL80211_MESHCONF_HWMP_PATH_TO_ROOT_TIMEOUT,
			cur_params.dot11MeshHWMPactivePathToRootTimeout) ||
	    nla_put_u16(msg, NL80211_MESHCONF_HWMP_ROOT_INTERVAL,
			cur_params.dot11MeshHWMProotInterval) ||
	    nla_put_u16(msg, NL80211_MESHCONF_HWMP_CONFIRMATION_INTERVAL,
			cur_params.dot11MeshHWMPconfirmationInterval) ||
	    nla_put_u32(msg, NL80211_MESHCONF_POWER_MODE,
			cur_params.power_mode) ||
	    nla_put_u16(msg, NL80211_MESHCONF_AWAKE_WINDOW,
			cur_params.dot11MeshAwakeWindowDuration))
		goto nla_put_failure;
	nla_nest_end(msg, pinfoattr);
	genlmsg_end(msg, hdr);
	return genlmsg_reply(msg, info);

 nla_put_failure:
	genlmsg_cancel(msg, hdr);
 out:
	nlmsg_free(msg);
	return -ENOBUFS;
}

static const struct nla_policy nl80211_meshconf_params_policy[NL80211_MESHCONF_ATTR_MAX+1] = {
	[NL80211_MESHCONF_RETRY_TIMEOUT] = { .type = NLA_U16 },
	[NL80211_MESHCONF_CONFIRM_TIMEOUT] = { .type = NLA_U16 },
	[NL80211_MESHCONF_HOLDING_TIMEOUT] = { .type = NLA_U16 },
	[NL80211_MESHCONF_MAX_PEER_LINKS] = { .type = NLA_U16 },
	[NL80211_MESHCONF_MAX_RETRIES] = { .type = NLA_U8 },
	[NL80211_MESHCONF_TTL] = { .type = NLA_U8 },
	[NL80211_MESHCONF_ELEMENT_TTL] = { .type = NLA_U8 },
	[NL80211_MESHCONF_AUTO_OPEN_PLINKS] = { .type = NLA_U8 },
	[NL80211_MESHCONF_SYNC_OFFSET_MAX_NEIGHBOR] = { .type = NLA_U32 },
	[NL80211_MESHCONF_HWMP_MAX_PREQ_RETRIES] = { .type = NLA_U8 },
	[NL80211_MESHCONF_PATH_REFRESH_TIME] = { .type = NLA_U32 },
	[NL80211_MESHCONF_MIN_DISCOVERY_TIMEOUT] = { .type = NLA_U16 },
	[NL80211_MESHCONF_HWMP_ACTIVE_PATH_TIMEOUT] = { .type = NLA_U32 },
	[NL80211_MESHCONF_HWMP_PREQ_MIN_INTERVAL] = { .type = NLA_U16 },
	[NL80211_MESHCONF_HWMP_PERR_MIN_INTERVAL] = { .type = NLA_U16 },
	[NL80211_MESHCONF_HWMP_NET_DIAM_TRVS_TIME] = { .type = NLA_U16 },
	[NL80211_MESHCONF_HWMP_ROOTMODE] = { .type = NLA_U8 },
	[NL80211_MESHCONF_HWMP_RANN_INTERVAL] = { .type = NLA_U16 },
	[NL80211_MESHCONF_GATE_ANNOUNCEMENTS] = { .type = NLA_U8 },
	[NL80211_MESHCONF_FORWARDING] = { .type = NLA_U8 },
	[NL80211_MESHCONF_RSSI_THRESHOLD] = { .type = NLA_U32 },
	[NL80211_MESHCONF_HT_OPMODE] = { .type = NLA_U16 },
	[NL80211_MESHCONF_HWMP_PATH_TO_ROOT_TIMEOUT] = { .type = NLA_U32 },
	[NL80211_MESHCONF_HWMP_ROOT_INTERVAL] = { .type = NLA_U16 },
	[NL80211_MESHCONF_HWMP_CONFIRMATION_INTERVAL] = { .type = NLA_U16 },
	[NL80211_MESHCONF_POWER_MODE] = { .type = NLA_U32 },
	[NL80211_MESHCONF_AWAKE_WINDOW] = { .type = NLA_U16 },
};

static const struct nla_policy
	nl80211_mesh_setup_params_policy[NL80211_MESH_SETUP_ATTR_MAX+1] = {
	[NL80211_MESH_SETUP_ENABLE_VENDOR_SYNC] = { .type = NLA_U8 },
	[NL80211_MESH_SETUP_ENABLE_VENDOR_PATH_SEL] = { .type = NLA_U8 },
	[NL80211_MESH_SETUP_ENABLE_VENDOR_METRIC] = { .type = NLA_U8 },
	[NL80211_MESH_SETUP_USERSPACE_AUTH] = { .type = NLA_FLAG },
	[NL80211_MESH_SETUP_USERSPACE_MPM] = { .type = NLA_FLAG },
	[NL80211_MESH_SETUP_IE] = { .type = NLA_BINARY,
				    .len = IEEE80211_MAX_DATA_LEN },
	[NL80211_MESH_SETUP_USERSPACE_AMPE] = { .type = NLA_FLAG },
};

static int nl80211_parse_mesh_config(struct genl_info *info,
				     struct mesh_config *cfg,
				     u32 *mask_out)
{
	struct nlattr *tb[NL80211_MESHCONF_ATTR_MAX + 1];
	u32 mask = 0;

#define FILL_IN_MESH_PARAM_IF_SET(tb, cfg, param, min, max, mask, attr, fn) \
do {									    \
	if (tb[attr]) {							    \
		if (fn(tb[attr]) < min || fn(tb[attr]) > max)		    \
			return -EINVAL;					    \
		cfg->param = fn(tb[attr]);				    \
		mask |= (1 << (attr - 1));				    \
	}								    \
} while (0)


	if (!info->attrs[NL80211_ATTR_MESH_CONFIG])
		return -EINVAL;
	if (nla_parse_nested(tb, NL80211_MESHCONF_ATTR_MAX,
			     info->attrs[NL80211_ATTR_MESH_CONFIG],
			     nl80211_meshconf_params_policy))
		return -EINVAL;

	/* This makes sure that there aren't more than 32 mesh config
	 * parameters (otherwise our bitfield scheme would not work.) */
	BUILD_BUG_ON(NL80211_MESHCONF_ATTR_MAX > 32);

	/* Fill in the params struct */
	FILL_IN_MESH_PARAM_IF_SET(tb, cfg, dot11MeshRetryTimeout, 1, 255,
				  mask, NL80211_MESHCONF_RETRY_TIMEOUT,
				  nla_get_u16);
	FILL_IN_MESH_PARAM_IF_SET(tb, cfg, dot11MeshConfirmTimeout, 1, 255,
				  mask, NL80211_MESHCONF_CONFIRM_TIMEOUT,
				  nla_get_u16);
	FILL_IN_MESH_PARAM_IF_SET(tb, cfg, dot11MeshHoldingTimeout, 1, 255,
				  mask, NL80211_MESHCONF_HOLDING_TIMEOUT,
				  nla_get_u16);
	FILL_IN_MESH_PARAM_IF_SET(tb, cfg, dot11MeshMaxPeerLinks, 0, 255,
				  mask, NL80211_MESHCONF_MAX_PEER_LINKS,
				  nla_get_u16);
	FILL_IN_MESH_PARAM_IF_SET(tb, cfg, dot11MeshMaxRetries, 0, 16,
				  mask, NL80211_MESHCONF_MAX_RETRIES,
				  nla_get_u8);
	FILL_IN_MESH_PARAM_IF_SET(tb, cfg, dot11MeshTTL, 1, 255,
				  mask, NL80211_MESHCONF_TTL, nla_get_u8);
	FILL_IN_MESH_PARAM_IF_SET(tb, cfg, element_ttl, 1, 255,
				  mask, NL80211_MESHCONF_ELEMENT_TTL,
				  nla_get_u8);
	FILL_IN_MESH_PARAM_IF_SET(tb, cfg, auto_open_plinks, 0, 1,
				  mask, NL80211_MESHCONF_AUTO_OPEN_PLINKS,
				  nla_get_u8);
	FILL_IN_MESH_PARAM_IF_SET(tb, cfg, dot11MeshNbrOffsetMaxNeighbor,
				  1, 255, mask,
				  NL80211_MESHCONF_SYNC_OFFSET_MAX_NEIGHBOR,
				  nla_get_u32);
	FILL_IN_MESH_PARAM_IF_SET(tb, cfg, dot11MeshHWMPmaxPREQretries, 0, 255,
				  mask, NL80211_MESHCONF_HWMP_MAX_PREQ_RETRIES,
				  nla_get_u8);
	FILL_IN_MESH_PARAM_IF_SET(tb, cfg, path_refresh_time, 1, 65535,
				  mask, NL80211_MESHCONF_PATH_REFRESH_TIME,
				  nla_get_u32);
	FILL_IN_MESH_PARAM_IF_SET(tb, cfg, min_discovery_timeout, 1, 65535,
				  mask, NL80211_MESHCONF_MIN_DISCOVERY_TIMEOUT,
				  nla_get_u16);
	FILL_IN_MESH_PARAM_IF_SET(tb, cfg, dot11MeshHWMPactivePathTimeout,
				  1, 65535, mask,
				  NL80211_MESHCONF_HWMP_ACTIVE_PATH_TIMEOUT,
				  nla_get_u32);
	FILL_IN_MESH_PARAM_IF_SET(tb, cfg, dot11MeshHWMPpreqMinInterval,
				  1, 65535, mask,
				  NL80211_MESHCONF_HWMP_PREQ_MIN_INTERVAL,
				  nla_get_u16);
	FILL_IN_MESH_PARAM_IF_SET(tb, cfg, dot11MeshHWMPperrMinInterval,
				  1, 65535, mask,
				  NL80211_MESHCONF_HWMP_PERR_MIN_INTERVAL,
				  nla_get_u16);
	FILL_IN_MESH_PARAM_IF_SET(tb, cfg,
				  dot11MeshHWMPnetDiameterTraversalTime,
				  1, 65535, mask,
				  NL80211_MESHCONF_HWMP_NET_DIAM_TRVS_TIME,
				  nla_get_u16);
	FILL_IN_MESH_PARAM_IF_SET(tb, cfg, dot11MeshHWMPRootMode, 0, 4,
				  mask, NL80211_MESHCONF_HWMP_ROOTMODE,
				  nla_get_u8);
	FILL_IN_MESH_PARAM_IF_SET(tb, cfg, dot11MeshHWMPRannInterval, 1, 65535,
				  mask, NL80211_MESHCONF_HWMP_RANN_INTERVAL,
				  nla_get_u16);
	FILL_IN_MESH_PARAM_IF_SET(tb, cfg,
				  dot11MeshGateAnnouncementProtocol, 0, 1,
				  mask, NL80211_MESHCONF_GATE_ANNOUNCEMENTS,
				  nla_get_u8);
	FILL_IN_MESH_PARAM_IF_SET(tb, cfg, dot11MeshForwarding, 0, 1,
				  mask, NL80211_MESHCONF_FORWARDING,
				  nla_get_u8);
	FILL_IN_MESH_PARAM_IF_SET(tb, cfg, rssi_threshold, 1, 255,
				  mask, NL80211_MESHCONF_RSSI_THRESHOLD,
				  nla_get_u32);
	FILL_IN_MESH_PARAM_IF_SET(tb, cfg, ht_opmode, 0, 16,
				  mask, NL80211_MESHCONF_HT_OPMODE,
				  nla_get_u16);
	FILL_IN_MESH_PARAM_IF_SET(tb, cfg, dot11MeshHWMPactivePathToRootTimeout,
				  1, 65535, mask,
				  NL80211_MESHCONF_HWMP_PATH_TO_ROOT_TIMEOUT,
				  nla_get_u32);
	FILL_IN_MESH_PARAM_IF_SET(tb, cfg, dot11MeshHWMProotInterval, 1, 65535,
				  mask, NL80211_MESHCONF_HWMP_ROOT_INTERVAL,
				  nla_get_u16);
	FILL_IN_MESH_PARAM_IF_SET(tb, cfg,
				  dot11MeshHWMPconfirmationInterval,
				  1, 65535, mask,
				  NL80211_MESHCONF_HWMP_CONFIRMATION_INTERVAL,
				  nla_get_u16);
	FILL_IN_MESH_PARAM_IF_SET(tb, cfg, power_mode,
				  NL80211_MESH_POWER_ACTIVE,
				  NL80211_MESH_POWER_MAX,
				  mask, NL80211_MESHCONF_POWER_MODE,
				  nla_get_u32);
	FILL_IN_MESH_PARAM_IF_SET(tb, cfg, dot11MeshAwakeWindowDuration,
				  0, 65535, mask,
				  NL80211_MESHCONF_AWAKE_WINDOW, nla_get_u16);
	if (mask_out)
		*mask_out = mask;

	return 0;

#undef FILL_IN_MESH_PARAM_IF_SET
}

static int nl80211_parse_mesh_setup(struct genl_info *info,
				     struct mesh_setup *setup)
{
	struct cfg80211_registered_device *rdev = info->user_ptr[0];
	struct nlattr *tb[NL80211_MESH_SETUP_ATTR_MAX + 1];

	if (!info->attrs[NL80211_ATTR_MESH_SETUP])
		return -EINVAL;
	if (nla_parse_nested(tb, NL80211_MESH_SETUP_ATTR_MAX,
			     info->attrs[NL80211_ATTR_MESH_SETUP],
			     nl80211_mesh_setup_params_policy))
		return -EINVAL;

	if (tb[NL80211_MESH_SETUP_ENABLE_VENDOR_SYNC])
		setup->sync_method =
		(nla_get_u8(tb[NL80211_MESH_SETUP_ENABLE_VENDOR_SYNC])) ?
		 IEEE80211_SYNC_METHOD_VENDOR :
		 IEEE80211_SYNC_METHOD_NEIGHBOR_OFFSET;

	if (tb[NL80211_MESH_SETUP_ENABLE_VENDOR_PATH_SEL])
		setup->path_sel_proto =
		(nla_get_u8(tb[NL80211_MESH_SETUP_ENABLE_VENDOR_PATH_SEL])) ?
		 IEEE80211_PATH_PROTOCOL_VENDOR :
		 IEEE80211_PATH_PROTOCOL_HWMP;

	if (tb[NL80211_MESH_SETUP_ENABLE_VENDOR_METRIC])
		setup->path_metric =
		(nla_get_u8(tb[NL80211_MESH_SETUP_ENABLE_VENDOR_METRIC])) ?
		 IEEE80211_PATH_METRIC_VENDOR :
		 IEEE80211_PATH_METRIC_AIRTIME;


	if (tb[NL80211_MESH_SETUP_IE]) {
		struct nlattr *ieattr =
			tb[NL80211_MESH_SETUP_IE];
		if (!is_valid_ie_attr(ieattr))
			return -EINVAL;
		setup->ie = nla_data(ieattr);
		setup->ie_len = nla_len(ieattr);
	}
	if (tb[NL80211_MESH_SETUP_USERSPACE_MPM] &&
	    !(rdev->wiphy.features & NL80211_FEATURE_USERSPACE_MPM))
		return -EINVAL;
	setup->user_mpm = nla_get_flag(tb[NL80211_MESH_SETUP_USERSPACE_MPM]);
	setup->is_authenticated = nla_get_flag(tb[NL80211_MESH_SETUP_USERSPACE_AUTH]);
	setup->is_secure = nla_get_flag(tb[NL80211_MESH_SETUP_USERSPACE_AMPE]);
	if (setup->is_secure)
		setup->user_mpm = true;

	return 0;
}

static int nl80211_update_mesh_config(struct sk_buff *skb,
				      struct genl_info *info)
{
	struct cfg80211_registered_device *rdev = info->user_ptr[0];
	struct net_device *dev = info->user_ptr[1];
	struct wireless_dev *wdev = dev->ieee80211_ptr;
	struct mesh_config cfg;
	u32 mask;
	int err;

	if (wdev->iftype != NL80211_IFTYPE_MESH_POINT)
		return -EOPNOTSUPP;

	if (!rdev->ops->update_mesh_config)
		return -EOPNOTSUPP;

	err = nl80211_parse_mesh_config(info, &cfg, &mask);
	if (err)
		return err;

	wdev_lock(wdev);
	if (!wdev->mesh_id_len)
		err = -ENOLINK;

	if (!err)
		err = rdev_update_mesh_config(rdev, dev, mask, &cfg);

	wdev_unlock(wdev);

	return err;
}

static int nl80211_get_reg(struct sk_buff *skb, struct genl_info *info)
{
	const struct ieee80211_regdomain *regdom;
	struct sk_buff *msg;
	void *hdr = NULL;
	struct nlattr *nl_reg_rules;
	unsigned int i;
	int err = -EINVAL;

	mutex_lock(&cfg80211_mutex);

	if (!cfg80211_regdomain)
		goto out;

	msg = nlmsg_new(NLMSG_DEFAULT_SIZE, GFP_KERNEL);
	if (!msg) {
		err = -ENOBUFS;
		goto out;
	}

	hdr = nl80211hdr_put(msg, info->snd_portid, info->snd_seq, 0,
			     NL80211_CMD_GET_REG);
	if (!hdr)
		goto put_failure;

	if (reg_last_request_cell_base() &&
	    nla_put_u32(msg, NL80211_ATTR_USER_REG_HINT_TYPE,
			NL80211_USER_REG_HINT_CELL_BASE))
		goto nla_put_failure;

	rcu_read_lock();
	regdom = rcu_dereference(cfg80211_regdomain);

	if (nla_put_string(msg, NL80211_ATTR_REG_ALPHA2, regdom->alpha2) ||
	    (regdom->dfs_region &&
	     nla_put_u8(msg, NL80211_ATTR_DFS_REGION, regdom->dfs_region)))
		goto nla_put_failure_rcu;

	nl_reg_rules = nla_nest_start(msg, NL80211_ATTR_REG_RULES);
	if (!nl_reg_rules)
		goto nla_put_failure_rcu;

	for (i = 0; i < regdom->n_reg_rules; i++) {
		struct nlattr *nl_reg_rule;
		const struct ieee80211_reg_rule *reg_rule;
		const struct ieee80211_freq_range *freq_range;
		const struct ieee80211_power_rule *power_rule;

		reg_rule = &regdom->reg_rules[i];
		freq_range = &reg_rule->freq_range;
		power_rule = &reg_rule->power_rule;

		nl_reg_rule = nla_nest_start(msg, i);
		if (!nl_reg_rule)
			goto nla_put_failure_rcu;

		if (nla_put_u32(msg, NL80211_ATTR_REG_RULE_FLAGS,
				reg_rule->flags) ||
		    nla_put_u32(msg, NL80211_ATTR_FREQ_RANGE_START,
				freq_range->start_freq_khz) ||
		    nla_put_u32(msg, NL80211_ATTR_FREQ_RANGE_END,
				freq_range->end_freq_khz) ||
		    nla_put_u32(msg, NL80211_ATTR_FREQ_RANGE_MAX_BW,
				freq_range->max_bandwidth_khz) ||
		    nla_put_u32(msg, NL80211_ATTR_POWER_RULE_MAX_ANT_GAIN,
				power_rule->max_antenna_gain) ||
		    nla_put_u32(msg, NL80211_ATTR_POWER_RULE_MAX_EIRP,
				power_rule->max_eirp))
			goto nla_put_failure_rcu;

		nla_nest_end(msg, nl_reg_rule);
	}
	rcu_read_unlock();

	nla_nest_end(msg, nl_reg_rules);

	genlmsg_end(msg, hdr);
	err = genlmsg_reply(msg, info);
	goto out;

nla_put_failure_rcu:
	rcu_read_unlock();
nla_put_failure:
	genlmsg_cancel(msg, hdr);
put_failure:
	nlmsg_free(msg);
	err = -EMSGSIZE;
out:
	mutex_unlock(&cfg80211_mutex);
	return err;
}

static int nl80211_set_reg(struct sk_buff *skb, struct genl_info *info)
{
	struct nlattr *tb[NL80211_REG_RULE_ATTR_MAX + 1];
	struct nlattr *nl_reg_rule;
	char *alpha2 = NULL;
	int rem_reg_rules = 0, r = 0;
	u32 num_rules = 0, rule_idx = 0, size_of_regd;
	u8 dfs_region = 0;
	struct ieee80211_regdomain *rd = NULL;

	if (!info->attrs[NL80211_ATTR_REG_ALPHA2])
		return -EINVAL;

	if (!info->attrs[NL80211_ATTR_REG_RULES])
		return -EINVAL;

	alpha2 = nla_data(info->attrs[NL80211_ATTR_REG_ALPHA2]);

	if (info->attrs[NL80211_ATTR_DFS_REGION])
		dfs_region = nla_get_u8(info->attrs[NL80211_ATTR_DFS_REGION]);

	nla_for_each_nested(nl_reg_rule, info->attrs[NL80211_ATTR_REG_RULES],
			    rem_reg_rules) {
		num_rules++;
		if (num_rules > NL80211_MAX_SUPP_REG_RULES)
			return -EINVAL;
	}

	size_of_regd = sizeof(struct ieee80211_regdomain) +
		       num_rules * sizeof(struct ieee80211_reg_rule);

	rd = kzalloc(size_of_regd, GFP_KERNEL);
	if (!rd)
		return -ENOMEM;

	rd->n_reg_rules = num_rules;
	rd->alpha2[0] = alpha2[0];
	rd->alpha2[1] = alpha2[1];

	/*
	 * Disable DFS master mode if the DFS region was
	 * not supported or known on this kernel.
	 */
	if (reg_supported_dfs_region(dfs_region))
		rd->dfs_region = dfs_region;

	nla_for_each_nested(nl_reg_rule, info->attrs[NL80211_ATTR_REG_RULES],
			    rem_reg_rules) {
		nla_parse(tb, NL80211_REG_RULE_ATTR_MAX,
			  nla_data(nl_reg_rule), nla_len(nl_reg_rule),
			  reg_rule_policy);
		r = parse_reg_rule(tb, &rd->reg_rules[rule_idx]);
		if (r)
			goto bad_reg;

		rule_idx++;

		if (rule_idx > NL80211_MAX_SUPP_REG_RULES) {
			r = -EINVAL;
			goto bad_reg;
		}
	}

	mutex_lock(&cfg80211_mutex);

	r = set_regdom(rd);
	/* set_regdom took ownership */
	rd = NULL;
	mutex_unlock(&cfg80211_mutex);

 bad_reg:
	kfree(rd);
	return r;
}

static int validate_scan_freqs(struct nlattr *freqs)
{
	struct nlattr *attr1, *attr2;
	int n_channels = 0, tmp1, tmp2;

	nla_for_each_nested(attr1, freqs, tmp1) {
		n_channels++;
		/*
		 * Some hardware has a limited channel list for
		 * scanning, and it is pretty much nonsensical
		 * to scan for a channel twice, so disallow that
		 * and don't require drivers to check that the
		 * channel list they get isn't longer than what
		 * they can scan, as long as they can scan all
		 * the channels they registered at once.
		 */
		nla_for_each_nested(attr2, freqs, tmp2)
			if (attr1 != attr2 &&
			    nla_get_u32(attr1) == nla_get_u32(attr2))
				return 0;
	}

	return n_channels;
}

static int nl80211_trigger_scan(struct sk_buff *skb, struct genl_info *info)
{
	struct cfg80211_registered_device *rdev = info->user_ptr[0];
	struct wireless_dev *wdev = info->user_ptr[1];
	struct cfg80211_scan_request *request;
	struct nlattr *attr;
	struct wiphy *wiphy;
	int err, tmp, n_ssids = 0, n_channels, i;
	size_t ie_len;

	if (!is_valid_ie_attr(info->attrs[NL80211_ATTR_IE]))
		return -EINVAL;

	wiphy = &rdev->wiphy;

	if (!rdev->ops->scan)
		return -EOPNOTSUPP;

	mutex_lock(&rdev->sched_scan_mtx);
	if (rdev->scan_req) {
		err = -EBUSY;
		goto unlock;
	}

	if (info->attrs[NL80211_ATTR_SCAN_FREQUENCIES]) {
		n_channels = validate_scan_freqs(
				info->attrs[NL80211_ATTR_SCAN_FREQUENCIES]);
		if (!n_channels) {
			err = -EINVAL;
			goto unlock;
		}
	} else {
		enum ieee80211_band band;
		n_channels = 0;

		for (band = 0; band < IEEE80211_NUM_BANDS; band++)
			if (wiphy->bands[band])
				n_channels += wiphy->bands[band]->n_channels;
	}

	if (info->attrs[NL80211_ATTR_SCAN_SSIDS])
		nla_for_each_nested(attr, info->attrs[NL80211_ATTR_SCAN_SSIDS], tmp)
			n_ssids++;

	if (n_ssids > wiphy->max_scan_ssids) {
		err = -EINVAL;
		goto unlock;
	}

	if (info->attrs[NL80211_ATTR_IE])
		ie_len = nla_len(info->attrs[NL80211_ATTR_IE]);
	else
		ie_len = 0;

	if (ie_len > wiphy->max_scan_ie_len) {
		err = -EINVAL;
		goto unlock;
	}

	request = kzalloc(sizeof(*request)
			+ sizeof(*request->ssids) * n_ssids
			+ sizeof(*request->channels) * n_channels
			+ ie_len, GFP_KERNEL);
	if (!request) {
		err = -ENOMEM;
		goto unlock;
	}

	if (n_ssids)
		request->ssids = (void *)&request->channels[n_channels];
	request->n_ssids = n_ssids;
	if (ie_len) {
		if (request->ssids)
			request->ie = (void *)(request->ssids + n_ssids);
		else
			request->ie = (void *)(request->channels + n_channels);
	}

	i = 0;
	if (info->attrs[NL80211_ATTR_SCAN_FREQUENCIES]) {
		/* user specified, bail out if channel not found */
		nla_for_each_nested(attr, info->attrs[NL80211_ATTR_SCAN_FREQUENCIES], tmp) {
			struct ieee80211_channel *chan;

			chan = ieee80211_get_channel(wiphy, nla_get_u32(attr));

			if (!chan) {
				err = -EINVAL;
				goto out_free;
			}

			/* ignore disabled channels */
			if (chan->flags & IEEE80211_CHAN_DISABLED)
				continue;

			request->channels[i] = chan;
			i++;
		}
	} else {
		enum ieee80211_band band;

		/* all channels */
		for (band = 0; band < IEEE80211_NUM_BANDS; band++) {
			int j;
			if (!wiphy->bands[band])
				continue;
			for (j = 0; j < wiphy->bands[band]->n_channels; j++) {
				struct ieee80211_channel *chan;

				chan = &wiphy->bands[band]->channels[j];

				if (chan->flags & IEEE80211_CHAN_DISABLED)
					continue;

				request->channels[i] = chan;
				i++;
			}
		}
	}

	if (!i) {
		err = -EINVAL;
		goto out_free;
	}

	request->n_channels = i;

	i = 0;
	if (info->attrs[NL80211_ATTR_SCAN_SSIDS]) {
		nla_for_each_nested(attr, info->attrs[NL80211_ATTR_SCAN_SSIDS], tmp) {
			if (nla_len(attr) > IEEE80211_MAX_SSID_LEN) {
				err = -EINVAL;
				goto out_free;
			}
			request->ssids[i].ssid_len = nla_len(attr);
			memcpy(request->ssids[i].ssid, nla_data(attr), nla_len(attr));
			i++;
		}
	}

	if (info->attrs[NL80211_ATTR_IE]) {
		request->ie_len = nla_len(info->attrs[NL80211_ATTR_IE]);
		memcpy((void *)request->ie,
		       nla_data(info->attrs[NL80211_ATTR_IE]),
		       request->ie_len);
	}
	for (i = 0; i < IEEE80211_NUM_BANDS; i++)
		if (wiphy->bands[i])
			request->rates[i] =
				(1 << wiphy->bands[i]->n_bitrates) - 1;
	if (info->attrs[NL80211_ATTR_SCAN_SUPP_RATES]) {
		nla_for_each_nested(attr,
				    info->attrs[NL80211_ATTR_SCAN_SUPP_RATES],
				    tmp) {
			enum ieee80211_band band = nla_type(attr);
			if (band < 0 || band >= IEEE80211_NUM_BANDS) {
				err = -EINVAL;
				goto out_free;
			}
			err = ieee80211_get_ratemask(wiphy->bands[band],
						     nla_data(attr),
						     nla_len(attr),
						     &request->rates[band]);
			if (err)
				goto out_free;
		}
	}

	for (i = 0; i < IEEE80211_NUM_BANDS; i++)
		if (wiphy->bands[i])
			request->rates[i] =
				(1 << wiphy->bands[i]->n_bitrates) - 1;

	if (info->attrs[NL80211_ATTR_SCAN_SUPP_RATES]) {
		nla_for_each_nested(attr,
				    info->attrs[NL80211_ATTR_SCAN_SUPP_RATES],
				    tmp) {
			enum ieee80211_band band = nla_type(attr);

			if (band < 0 || band >= IEEE80211_NUM_BANDS) {
				err = -EINVAL;
				goto out_free;
			}
			err = ieee80211_get_ratemask(wiphy->bands[band],
						     nla_data(attr),
						     nla_len(attr),
						     &request->rates[band]);
			if (err)
				goto out_free;
		}
	}

	if (info->attrs[NL80211_ATTR_SCAN_FLAGS]) {
		request->flags = nla_get_u32(
			info->attrs[NL80211_ATTR_SCAN_FLAGS]);
		if (((request->flags & NL80211_SCAN_FLAG_LOW_PRIORITY) &&
		     !(wiphy->features & NL80211_FEATURE_LOW_PRIORITY_SCAN)) ||
		    ((request->flags & NL80211_SCAN_FLAG_FLUSH) &&
		     !(wiphy->features & NL80211_FEATURE_SCAN_FLUSH))) {
			err = -EOPNOTSUPP;
			goto out_free;
		}
	}

	request->no_cck =
		nla_get_flag(info->attrs[NL80211_ATTR_TX_NO_CCK_RATE]);

	request->wdev = wdev;
	request->wiphy = &rdev->wiphy;
	request->scan_start = jiffies;
	request->no_cck =
		nla_get_flag(info->attrs[NL80211_ATTR_TX_NO_CCK_RATE]);

	rdev->scan_req = request;
	err = rdev_scan(rdev, request);

	if (!err) {
		nl80211_send_scan_start(rdev, wdev);
		if (wdev->netdev)
			dev_hold(wdev->netdev);
	} else {
 out_free:
		rdev->scan_req = NULL;
		kfree(request);
	}

 unlock:
	mutex_unlock(&rdev->sched_scan_mtx);
	return err;
}

static int nl80211_start_sched_scan(struct sk_buff *skb,
				    struct genl_info *info)
{
	struct cfg80211_sched_scan_request *request;
	struct cfg80211_registered_device *rdev = info->user_ptr[0];
	struct net_device *dev = info->user_ptr[1];
	struct nlattr *attr;
	struct wiphy *wiphy;
	int err, tmp, n_ssids = 0, n_match_sets = 0, n_channels, i;
	u32 interval;
	enum ieee80211_band band;
	size_t ie_len;
	struct nlattr *tb[NL80211_SCHED_SCAN_MATCH_ATTR_MAX + 1];
	s32 default_match_rssi = NL80211_SCAN_RSSI_THOLD_OFF;

	if (!(rdev->wiphy.flags & WIPHY_FLAG_SUPPORTS_SCHED_SCAN) ||
	    !rdev->ops->sched_scan_start)
		return -EOPNOTSUPP;

	if (!is_valid_ie_attr(info->attrs[NL80211_ATTR_IE]))
		return -EINVAL;

	if (!info->attrs[NL80211_ATTR_SCHED_SCAN_INTERVAL])
		return -EINVAL;

	interval = nla_get_u32(info->attrs[NL80211_ATTR_SCHED_SCAN_INTERVAL]);
	if (interval == 0)
		return -EINVAL;

	wiphy = &rdev->wiphy;

	if (info->attrs[NL80211_ATTR_SCAN_FREQUENCIES]) {
		n_channels = validate_scan_freqs(
				info->attrs[NL80211_ATTR_SCAN_FREQUENCIES]);
		if (!n_channels)
			return -EINVAL;
	} else {
		n_channels = 0;

		for (band = 0; band < IEEE80211_NUM_BANDS; band++)
			if (wiphy->bands[band])
				n_channels += wiphy->bands[band]->n_channels;
	}

	if (info->attrs[NL80211_ATTR_SCAN_SSIDS])
		nla_for_each_nested(attr, info->attrs[NL80211_ATTR_SCAN_SSIDS],
				    tmp)
			n_ssids++;

	if (n_ssids > wiphy->max_sched_scan_ssids)
		return -EINVAL;

	/*
	 * First, count the number of 'real' matchsets. Due to an issue with
	 * the old implementation, matchsets containing only the RSSI attribute
	 * (NL80211_SCHED_SCAN_MATCH_ATTR_RSSI) are considered as the 'default'
	 * RSSI for all matchsets, rather than their own matchset for reporting
	 * all APs with a strong RSSI. This is needed to be compatible with
	 * older userspace that treated a matchset with only the RSSI as the
	 * global RSSI for all other matchsets - if there are other matchsets.
	 */
	if (info->attrs[NL80211_ATTR_SCHED_SCAN_MATCH]) {
		nla_for_each_nested(attr,
				    info->attrs[NL80211_ATTR_SCHED_SCAN_MATCH],
				    tmp) {
			struct nlattr *rssi;

			err = nla_parse(tb, NL80211_SCHED_SCAN_MATCH_ATTR_MAX,
					nla_data(attr), nla_len(attr),
					nl80211_match_policy);
			if (err)
				return err;
			/* add other standalone attributes here */
			if (tb[NL80211_SCHED_SCAN_MATCH_ATTR_SSID]) {
				n_match_sets++;
				continue;
			}
			rssi = tb[NL80211_SCHED_SCAN_MATCH_ATTR_RSSI];
			if (rssi)
				default_match_rssi = nla_get_s32(rssi);
		}
	}

	/* However, if there's no other matchset, add the RSSI one */
	if (!n_match_sets && default_match_rssi != NL80211_SCAN_RSSI_THOLD_OFF)
		n_match_sets = 1;

	if (n_match_sets > wiphy->max_match_sets)
		return -EINVAL;

	if (info->attrs[NL80211_ATTR_IE])
		ie_len = nla_len(info->attrs[NL80211_ATTR_IE]);
	else
		ie_len = 0;

	if (ie_len > wiphy->max_sched_scan_ie_len)
		return -EINVAL;

	mutex_lock(&rdev->sched_scan_mtx);

	if (rdev->sched_scan_req) {
		err = -EINPROGRESS;
		goto out;
	}

	request = kzalloc(sizeof(*request)
			+ sizeof(*request->ssids) * n_ssids
			+ sizeof(*request->match_sets) * n_match_sets
			+ sizeof(*request->channels) * n_channels
			+ ie_len, GFP_KERNEL);
	if (!request) {
		err = -ENOMEM;
		goto out;
	}

	if (n_ssids)
		request->ssids = (void *)&request->channels[n_channels];
	request->n_ssids = n_ssids;
	if (ie_len) {
		if (request->ssids)
			request->ie = (void *)(request->ssids + n_ssids);
		else
			request->ie = (void *)(request->channels + n_channels);
	}

	if (n_match_sets) {
		if (request->ie)
			request->match_sets = (void *)(request->ie + ie_len);
		else if (request->ssids)
			request->match_sets =
				(void *)(request->ssids + n_ssids);
		else
			request->match_sets =
				(void *)(request->channels + n_channels);
	}
	request->n_match_sets = n_match_sets;

	i = 0;
	if (info->attrs[NL80211_ATTR_SCAN_FREQUENCIES]) {
		/* user specified, bail out if channel not found */
		nla_for_each_nested(attr,
				    info->attrs[NL80211_ATTR_SCAN_FREQUENCIES],
				    tmp) {
			struct ieee80211_channel *chan;

			chan = ieee80211_get_channel(wiphy, nla_get_u32(attr));

			if (!chan) {
				err = -EINVAL;
				goto out_free;
			}

			/* ignore disabled channels */
			if (chan->flags & IEEE80211_CHAN_DISABLED)
				continue;

			request->channels[i] = chan;
			i++;
		}
	} else {
		/* all channels */
		for (band = 0; band < IEEE80211_NUM_BANDS; band++) {
			int j;
			if (!wiphy->bands[band])
				continue;
			for (j = 0; j < wiphy->bands[band]->n_channels; j++) {
				struct ieee80211_channel *chan;

				chan = &wiphy->bands[band]->channels[j];

				if (chan->flags & IEEE80211_CHAN_DISABLED)
					continue;

				request->channels[i] = chan;
				i++;
			}
		}
	}

	if (!i) {
		err = -EINVAL;
		goto out_free;
	}

	request->n_channels = i;

	i = 0;
	if (info->attrs[NL80211_ATTR_SCAN_SSIDS]) {
		nla_for_each_nested(attr, info->attrs[NL80211_ATTR_SCAN_SSIDS],
				    tmp) {
			if (nla_len(attr) > IEEE80211_MAX_SSID_LEN) {
				err = -EINVAL;
				goto out_free;
			}
			request->ssids[i].ssid_len = nla_len(attr);
			memcpy(request->ssids[i].ssid, nla_data(attr),
			       nla_len(attr));
			i++;
		}
	}

	i = 0;
	if (info->attrs[NL80211_ATTR_SCHED_SCAN_MATCH]) {
		nla_for_each_nested(attr,
				    info->attrs[NL80211_ATTR_SCHED_SCAN_MATCH],
				    tmp) {
			struct nlattr *ssid, *rssi;

			nla_parse(tb, NL80211_SCHED_SCAN_MATCH_ATTR_MAX,
				  nla_data(attr), nla_len(attr),
				  nl80211_match_policy);
			ssid = tb[NL80211_SCHED_SCAN_MATCH_ATTR_SSID];
			if (ssid) {
				if (WARN_ON(i >= n_match_sets)) {
					/* this indicates a programming error,
					 * the loop above should have verified
					 * things properly
					 */
					err = -EINVAL;
					goto out_free;
				}

				if (nla_len(ssid) > IEEE80211_MAX_SSID_LEN) {
					err = -EINVAL;
					goto out_free;
				}
				memcpy(request->match_sets[i].ssid.ssid,
				       nla_data(ssid), nla_len(ssid));
				request->match_sets[i].ssid.ssid_len =
					nla_len(ssid);
				/* special attribute - old implemenation w/a */
				request->match_sets[i].rssi_thold =
					default_match_rssi;
				rssi = tb[NL80211_SCHED_SCAN_MATCH_ATTR_RSSI];
				if (rssi)
					request->match_sets[i].rssi_thold =
						nla_get_s32(rssi);
			}
			i++;
		}

		/* there was no other matchset, so the RSSI one is alone */
		if (i == 0)
			request->match_sets[0].rssi_thold = default_match_rssi;

		request->min_rssi_thold = INT_MAX;
		for (i = 0; i < n_match_sets; i++)
			request->min_rssi_thold =
				min(request->match_sets[i].rssi_thold,
				    request->min_rssi_thold);
	} else {
		request->min_rssi_thold = NL80211_SCAN_RSSI_THOLD_OFF;
	}

	request->rssi_thold = request->min_rssi_thold;

	if (info->attrs[NL80211_ATTR_IE]) {
		request->ie_len = nla_len(info->attrs[NL80211_ATTR_IE]);
		memcpy((void *)request->ie,
		       nla_data(info->attrs[NL80211_ATTR_IE]),
		       request->ie_len);
	}

	if (info->attrs[NL80211_ATTR_SCAN_FLAGS]) {
		request->flags = nla_get_u32(
			info->attrs[NL80211_ATTR_SCAN_FLAGS]);
		if (((request->flags & NL80211_SCAN_FLAG_LOW_PRIORITY) &&
		     !(wiphy->features & NL80211_FEATURE_LOW_PRIORITY_SCAN)) ||
		    ((request->flags & NL80211_SCAN_FLAG_FLUSH) &&
		     !(wiphy->features & NL80211_FEATURE_SCAN_FLUSH))) {
			err = -EOPNOTSUPP;
			goto out_free;
		}
	}

	request->dev = dev;
	request->wiphy = &rdev->wiphy;
	request->interval = interval;
	request->scan_start = jiffies;

	err = rdev_sched_scan_start(rdev, dev, request);
	if (!err) {
		rdev->sched_scan_req = request;
		nl80211_send_sched_scan(rdev, dev,
					NL80211_CMD_START_SCHED_SCAN);
		goto out;
	}

out_free:
	kfree(request);
out:
	mutex_unlock(&rdev->sched_scan_mtx);
	return err;
}

static int nl80211_stop_sched_scan(struct sk_buff *skb,
				   struct genl_info *info)
{
	struct cfg80211_registered_device *rdev = info->user_ptr[0];
	int err;

	if (!(rdev->wiphy.flags & WIPHY_FLAG_SUPPORTS_SCHED_SCAN) ||
	    !rdev->ops->sched_scan_stop)
		return -EOPNOTSUPP;

	mutex_lock(&rdev->sched_scan_mtx);
	err = __cfg80211_stop_sched_scan(rdev, false);
	mutex_unlock(&rdev->sched_scan_mtx);

	return err;
}

static int nl80211_start_radar_detection(struct sk_buff *skb,
					 struct genl_info *info)
{
	struct cfg80211_registered_device *rdev = info->user_ptr[0];
	struct net_device *dev = info->user_ptr[1];
	struct wireless_dev *wdev = dev->ieee80211_ptr;
	struct cfg80211_chan_def chandef;
	int err;

	err = nl80211_parse_chandef(rdev, info, &chandef);
	if (err)
		return err;

	if (wdev->cac_started)
		return -EBUSY;

	err = cfg80211_chandef_dfs_required(wdev->wiphy, &chandef);
	if (err < 0)
		return err;

	if (err == 0)
		return -EINVAL;

	if (chandef.chan->dfs_state != NL80211_DFS_USABLE)
		return -EINVAL;

	if (!rdev->ops->start_radar_detection)
		return -EOPNOTSUPP;

	mutex_lock(&rdev->devlist_mtx);
	err = cfg80211_can_use_iftype_chan(rdev, wdev, wdev->iftype,
					   chandef.chan, CHAN_MODE_SHARED,
					   BIT(chandef.width));
	if (err)
		goto err_locked;

	err = rdev->ops->start_radar_detection(&rdev->wiphy, dev, &chandef);
	if (!err) {
		wdev->channel = chandef.chan;
		wdev->cac_started = true;
		wdev->cac_start_time = jiffies;
	}
err_locked:
	mutex_unlock(&rdev->devlist_mtx);

	return err;
}

static int nl80211_send_bss(struct sk_buff *msg, struct netlink_callback *cb,
			    u32 seq, int flags,
			    struct cfg80211_registered_device *rdev,
			    struct wireless_dev *wdev,
			    struct cfg80211_internal_bss *intbss)
{
	struct cfg80211_bss *res = &intbss->pub;
	const struct cfg80211_bss_ies *ies;
	void *hdr;
	struct nlattr *bss;
	bool tsf = false;

	ASSERT_WDEV_LOCK(wdev);

	hdr = nl80211hdr_put(msg, NETLINK_CB(cb->skb).portid, seq, flags,
			     NL80211_CMD_NEW_SCAN_RESULTS);
	if (!hdr)
		return -1;

	genl_dump_check_consistent(cb, hdr, &nl80211_fam);

	if (nla_put_u32(msg, NL80211_ATTR_GENERATION, rdev->bss_generation))
		goto nla_put_failure;
	if (wdev->netdev &&
	    nla_put_u32(msg, NL80211_ATTR_IFINDEX, wdev->netdev->ifindex))
		goto nla_put_failure;
	if (nla_put_u64(msg, NL80211_ATTR_WDEV, wdev_id(wdev)))
		goto nla_put_failure;

	bss = nla_nest_start(msg, NL80211_ATTR_BSS);
	if (!bss)
		goto nla_put_failure;
	if ((!is_zero_ether_addr(res->bssid) &&
	     nla_put(msg, NL80211_BSS_BSSID, ETH_ALEN, res->bssid)))
		goto nla_put_failure;

	rcu_read_lock();
	ies = rcu_dereference(res->ies);
	if (ies) {
		if (nla_put_u64(msg, NL80211_BSS_TSF, ies->tsf))
			goto fail_unlock_rcu;
		tsf = true;
		if (ies->len && nla_put(msg, NL80211_BSS_INFORMATION_ELEMENTS,
					ies->len, ies->data))
			goto fail_unlock_rcu;
	}
	ies = rcu_dereference(res->beacon_ies);
	if (ies) {
		if (!tsf && nla_put_u64(msg, NL80211_BSS_TSF, ies->tsf))
			goto fail_unlock_rcu;
		if (ies->len && nla_put(msg, NL80211_BSS_BEACON_IES,
					ies->len, ies->data))
			goto fail_unlock_rcu;
	}
	rcu_read_unlock();

	if (res->beacon_interval &&
	    nla_put_u16(msg, NL80211_BSS_BEACON_INTERVAL, res->beacon_interval))
		goto nla_put_failure;
	if (nla_put_u16(msg, NL80211_BSS_CAPABILITY, res->capability) ||
	    nla_put_u32(msg, NL80211_BSS_FREQUENCY, res->channel->center_freq) ||
	    nla_put_u32(msg, NL80211_BSS_SEEN_MS_AGO,
			jiffies_to_msecs(jiffies - intbss->ts)))
		goto nla_put_failure;

	switch (rdev->wiphy.signal_type) {
	case CFG80211_SIGNAL_TYPE_MBM:
		if (nla_put_u32(msg, NL80211_BSS_SIGNAL_MBM, res->signal))
			goto nla_put_failure;
		break;
	case CFG80211_SIGNAL_TYPE_UNSPEC:
		if (nla_put_u8(msg, NL80211_BSS_SIGNAL_UNSPEC, res->signal))
			goto nla_put_failure;
		break;
	default:
		break;
	}

	switch (wdev->iftype) {
	case NL80211_IFTYPE_P2P_CLIENT:
	case NL80211_IFTYPE_STATION:
		if (intbss == wdev->current_bss &&
		    nla_put_u32(msg, NL80211_BSS_STATUS,
				NL80211_BSS_STATUS_ASSOCIATED))
			goto nla_put_failure;
		break;
	case NL80211_IFTYPE_ADHOC:
		if (intbss == wdev->current_bss &&
		    nla_put_u32(msg, NL80211_BSS_STATUS,
				NL80211_BSS_STATUS_IBSS_JOINED))
			goto nla_put_failure;
		break;
	default:
		break;
	}

	nla_nest_end(msg, bss);

	return genlmsg_end(msg, hdr);

 fail_unlock_rcu:
	rcu_read_unlock();
 nla_put_failure:
	genlmsg_cancel(msg, hdr);
	return -EMSGSIZE;
}

static int nl80211_dump_scan(struct sk_buff *skb, struct netlink_callback *cb)
{
	struct cfg80211_registered_device *rdev;
	struct cfg80211_internal_bss *scan;
	struct wireless_dev *wdev;
	int start = cb->args[2], idx = 0;
	int err;

	err = nl80211_prepare_wdev_dump(skb, cb, &rdev, &wdev);
	if (err)
		return err;

	wdev_lock(wdev);
	spin_lock_bh(&rdev->bss_lock);
	cfg80211_bss_expire(rdev);

	cb->seq = rdev->bss_generation;

	list_for_each_entry(scan, &rdev->bss_list, list) {
		if (++idx <= start)
			continue;
		if (nl80211_send_bss(skb, cb,
				cb->nlh->nlmsg_seq, NLM_F_MULTI,
				rdev, wdev, scan) < 0) {
			idx--;
			break;
		}
	}

	spin_unlock_bh(&rdev->bss_lock);
	wdev_unlock(wdev);

	cb->args[2] = idx;
	nl80211_finish_wdev_dump(rdev);

	return skb->len;
}

static int nl80211_send_survey(struct sk_buff *msg, u32 portid, u32 seq,
				int flags, struct net_device *dev,
				struct survey_info *survey)
{
	void *hdr;
	struct nlattr *infoattr;

	hdr = nl80211hdr_put(msg, portid, seq, flags,
			     NL80211_CMD_NEW_SURVEY_RESULTS);
	if (!hdr)
		return -ENOMEM;

	if (nla_put_u32(msg, NL80211_ATTR_IFINDEX, dev->ifindex))
		goto nla_put_failure;

	infoattr = nla_nest_start(msg, NL80211_ATTR_SURVEY_INFO);
	if (!infoattr)
		goto nla_put_failure;

	if (nla_put_u32(msg, NL80211_SURVEY_INFO_FREQUENCY,
			survey->channel->center_freq))
		goto nla_put_failure;

	if ((survey->filled & SURVEY_INFO_NOISE_DBM) &&
	    nla_put_u8(msg, NL80211_SURVEY_INFO_NOISE, survey->noise))
		goto nla_put_failure;
	if ((survey->filled & SURVEY_INFO_IN_USE) &&
	    nla_put_flag(msg, NL80211_SURVEY_INFO_IN_USE))
		goto nla_put_failure;
	if ((survey->filled & SURVEY_INFO_CHANNEL_TIME) &&
	    nla_put_u64(msg, NL80211_SURVEY_INFO_CHANNEL_TIME,
			survey->channel_time))
		goto nla_put_failure;
	if ((survey->filled & SURVEY_INFO_CHANNEL_TIME_BUSY) &&
	    nla_put_u64(msg, NL80211_SURVEY_INFO_CHANNEL_TIME_BUSY,
			survey->channel_time_busy))
		goto nla_put_failure;
	if ((survey->filled & SURVEY_INFO_CHANNEL_TIME_EXT_BUSY) &&
	    nla_put_u64(msg, NL80211_SURVEY_INFO_CHANNEL_TIME_EXT_BUSY,
			survey->channel_time_ext_busy))
		goto nla_put_failure;
	if ((survey->filled & SURVEY_INFO_CHANNEL_TIME_RX) &&
	    nla_put_u64(msg, NL80211_SURVEY_INFO_CHANNEL_TIME_RX,
			survey->channel_time_rx))
		goto nla_put_failure;
	if ((survey->filled & SURVEY_INFO_CHANNEL_TIME_TX) &&
	    nla_put_u64(msg, NL80211_SURVEY_INFO_CHANNEL_TIME_TX,
			survey->channel_time_tx))
		goto nla_put_failure;

	nla_nest_end(msg, infoattr);

	return genlmsg_end(msg, hdr);

 nla_put_failure:
	genlmsg_cancel(msg, hdr);
	return -EMSGSIZE;
}

static int nl80211_dump_survey(struct sk_buff *skb,
			struct netlink_callback *cb)
{
	struct survey_info survey;
	struct cfg80211_registered_device *dev;
	struct wireless_dev *wdev;
	int survey_idx = cb->args[2];
	int res;

	res = nl80211_prepare_wdev_dump(skb, cb, &dev, &wdev);
	if (res)
		return res;

	if (!wdev->netdev) {
		res = -EINVAL;
		goto out_err;
	}

	if (!dev->ops->dump_survey) {
		res = -EOPNOTSUPP;
		goto out_err;
	}

	while (1) {
		struct ieee80211_channel *chan;

		res = rdev_dump_survey(dev, wdev->netdev, survey_idx, &survey);
		if (res == -ENOENT)
			break;
		if (res)
			goto out_err;

		/* Survey without a channel doesn't make sense */
		if (!survey.channel) {
			res = -EINVAL;
			goto out;
		}

		chan = ieee80211_get_channel(&dev->wiphy,
					     survey.channel->center_freq);
		if (!chan || chan->flags & IEEE80211_CHAN_DISABLED) {
			survey_idx++;
			continue;
		}

		if (nl80211_send_survey(skb,
				NETLINK_CB(cb->skb).portid,
				cb->nlh->nlmsg_seq, NLM_F_MULTI,
				wdev->netdev, &survey) < 0)
			goto out;
		survey_idx++;
	}

 out:
	cb->args[2] = survey_idx;
	res = skb->len;
 out_err:
	nl80211_finish_wdev_dump(dev);
	return res;
}

static bool nl80211_valid_wpa_versions(u32 wpa_versions)
{
	return !(wpa_versions & ~(NL80211_WPA_VERSION_1 |
				  NL80211_WPA_VERSION_2));
}

static int nl80211_authenticate(struct sk_buff *skb, struct genl_info *info)
{
	struct cfg80211_registered_device *rdev = info->user_ptr[0];
	struct net_device *dev = info->user_ptr[1];
	struct ieee80211_channel *chan;
	const u8 *bssid, *ssid, *ie = NULL, *sae_data = NULL;
	int err, ssid_len, ie_len = 0, sae_data_len = 0;
	enum nl80211_auth_type auth_type;
	struct key_parse key;
	bool local_state_change;

	if (!is_valid_ie_attr(info->attrs[NL80211_ATTR_IE]))
		return -EINVAL;

	if (!info->attrs[NL80211_ATTR_MAC])
		return -EINVAL;

	if (!info->attrs[NL80211_ATTR_AUTH_TYPE])
		return -EINVAL;

	if (!info->attrs[NL80211_ATTR_SSID])
		return -EINVAL;

	if (!info->attrs[NL80211_ATTR_WIPHY_FREQ])
		return -EINVAL;

	err = nl80211_parse_key(info, &key);
	if (err)
		return err;

	if (key.idx >= 0) {
		if (key.type != -1 && key.type != NL80211_KEYTYPE_GROUP)
			return -EINVAL;
		if (!key.p.key || !key.p.key_len)
			return -EINVAL;
		if ((key.p.cipher != WLAN_CIPHER_SUITE_WEP40 ||
		     key.p.key_len != WLAN_KEY_LEN_WEP40) &&
		    (key.p.cipher != WLAN_CIPHER_SUITE_WEP104 ||
		     key.p.key_len != WLAN_KEY_LEN_WEP104))
			return -EINVAL;
		if (key.idx > 4)
			return -EINVAL;
	} else {
		key.p.key_len = 0;
		key.p.key = NULL;
	}

	if (key.idx >= 0) {
		int i;
		bool ok = false;
		for (i = 0; i < rdev->wiphy.n_cipher_suites; i++) {
			if (key.p.cipher == rdev->wiphy.cipher_suites[i]) {
				ok = true;
				break;
			}
		}
		if (!ok)
			return -EINVAL;
	}

	if (!rdev->ops->auth)
		return -EOPNOTSUPP;

	if (dev->ieee80211_ptr->iftype != NL80211_IFTYPE_STATION &&
	    dev->ieee80211_ptr->iftype != NL80211_IFTYPE_P2P_CLIENT)
		return -EOPNOTSUPP;

	bssid = nla_data(info->attrs[NL80211_ATTR_MAC]);
	chan = ieee80211_get_channel(&rdev->wiphy,
		nla_get_u32(info->attrs[NL80211_ATTR_WIPHY_FREQ]));
	if (!chan || (chan->flags & IEEE80211_CHAN_DISABLED))
		return -EINVAL;

	ssid = nla_data(info->attrs[NL80211_ATTR_SSID]);
	ssid_len = nla_len(info->attrs[NL80211_ATTR_SSID]);

	if (info->attrs[NL80211_ATTR_IE]) {
		ie = nla_data(info->attrs[NL80211_ATTR_IE]);
		ie_len = nla_len(info->attrs[NL80211_ATTR_IE]);
	}

	auth_type = nla_get_u32(info->attrs[NL80211_ATTR_AUTH_TYPE]);
	if (!nl80211_valid_auth_type(rdev, auth_type, NL80211_CMD_AUTHENTICATE))
		return -EINVAL;

	if (auth_type == NL80211_AUTHTYPE_SAE &&
	    !info->attrs[NL80211_ATTR_SAE_DATA])
		return -EINVAL;

	if (info->attrs[NL80211_ATTR_SAE_DATA]) {
		if (auth_type != NL80211_AUTHTYPE_SAE)
			return -EINVAL;
		sae_data = nla_data(info->attrs[NL80211_ATTR_SAE_DATA]);
		sae_data_len = nla_len(info->attrs[NL80211_ATTR_SAE_DATA]);
		/* need to include at least Auth Transaction and Status Code */
		if (sae_data_len < 4)
			return -EINVAL;
	}

	local_state_change = !!info->attrs[NL80211_ATTR_LOCAL_STATE_CHANGE];

	/*
	 * Since we no longer track auth state, ignore
	 * requests to only change local state.
	 */
	if (local_state_change)
		return 0;

	return cfg80211_mlme_auth(rdev, dev, chan, auth_type, bssid,
				  ssid, ssid_len, ie, ie_len,
				  key.p.key, key.p.key_len, key.idx,
				  sae_data, sae_data_len);
}

static int nl80211_crypto_settings(struct cfg80211_registered_device *rdev,
				   struct genl_info *info,
				   struct cfg80211_crypto_settings *settings,
				   int cipher_limit)
{
	memset(settings, 0, sizeof(*settings));

	settings->control_port = info->attrs[NL80211_ATTR_CONTROL_PORT];

	if (info->attrs[NL80211_ATTR_CONTROL_PORT_ETHERTYPE]) {
		u16 proto;
		proto = nla_get_u16(
			info->attrs[NL80211_ATTR_CONTROL_PORT_ETHERTYPE]);
		settings->control_port_ethertype = cpu_to_be16(proto);
		if (!(rdev->wiphy.flags & WIPHY_FLAG_CONTROL_PORT_PROTOCOL) &&
		    proto != ETH_P_PAE)
			return -EINVAL;
		if (info->attrs[NL80211_ATTR_CONTROL_PORT_NO_ENCRYPT])
			settings->control_port_no_encrypt = true;
	} else
		settings->control_port_ethertype = cpu_to_be16(ETH_P_PAE);

	if (info->attrs[NL80211_ATTR_CIPHER_SUITES_PAIRWISE]) {
		void *data;
		int len, i;

		data = nla_data(info->attrs[NL80211_ATTR_CIPHER_SUITES_PAIRWISE]);
		len = nla_len(info->attrs[NL80211_ATTR_CIPHER_SUITES_PAIRWISE]);
		settings->n_ciphers_pairwise = len / sizeof(u32);

		if (len % sizeof(u32))
			return -EINVAL;

		if (settings->n_ciphers_pairwise > cipher_limit)
			return -EINVAL;

		memcpy(settings->ciphers_pairwise, data, len);

		for (i = 0; i < settings->n_ciphers_pairwise; i++)
			if (!cfg80211_supported_cipher_suite(
					&rdev->wiphy,
					settings->ciphers_pairwise[i]))
				return -EINVAL;
	}

	if (info->attrs[NL80211_ATTR_CIPHER_SUITE_GROUP]) {
		settings->cipher_group =
			nla_get_u32(info->attrs[NL80211_ATTR_CIPHER_SUITE_GROUP]);
		if (!cfg80211_supported_cipher_suite(&rdev->wiphy,
						     settings->cipher_group))
			return -EINVAL;
	}

	if (info->attrs[NL80211_ATTR_WPA_VERSIONS]) {
		settings->wpa_versions =
			nla_get_u32(info->attrs[NL80211_ATTR_WPA_VERSIONS]);
		if (!nl80211_valid_wpa_versions(settings->wpa_versions))
			return -EINVAL;
	}

	if (info->attrs[NL80211_ATTR_AKM_SUITES]) {
		void *data;
		int len;

		data = nla_data(info->attrs[NL80211_ATTR_AKM_SUITES]);
		len = nla_len(info->attrs[NL80211_ATTR_AKM_SUITES]);
		settings->n_akm_suites = len / sizeof(u32);

		if (len % sizeof(u32))
			return -EINVAL;

		if (settings->n_akm_suites > NL80211_MAX_NR_AKM_SUITES)
			return -EINVAL;

		memcpy(settings->akm_suites, data, len);
	}

	return 0;
}

static int nl80211_associate(struct sk_buff *skb, struct genl_info *info)
{
	struct cfg80211_registered_device *rdev = info->user_ptr[0];
	struct net_device *dev = info->user_ptr[1];
	struct ieee80211_channel *chan;
	struct cfg80211_assoc_request req = {};
	const u8 *bssid, *ssid;
	int err, ssid_len = 0;

	if (!is_valid_ie_attr(info->attrs[NL80211_ATTR_IE]))
		return -EINVAL;

	if (!info->attrs[NL80211_ATTR_MAC] ||
	    !info->attrs[NL80211_ATTR_SSID] ||
	    !info->attrs[NL80211_ATTR_WIPHY_FREQ])
		return -EINVAL;

	if (!rdev->ops->assoc)
		return -EOPNOTSUPP;

	if (dev->ieee80211_ptr->iftype != NL80211_IFTYPE_STATION &&
	    dev->ieee80211_ptr->iftype != NL80211_IFTYPE_P2P_CLIENT)
		return -EOPNOTSUPP;

	bssid = nla_data(info->attrs[NL80211_ATTR_MAC]);

	chan = ieee80211_get_channel(&rdev->wiphy,
		nla_get_u32(info->attrs[NL80211_ATTR_WIPHY_FREQ]));
	if (!chan || (chan->flags & IEEE80211_CHAN_DISABLED))
		return -EINVAL;

	ssid = nla_data(info->attrs[NL80211_ATTR_SSID]);
	ssid_len = nla_len(info->attrs[NL80211_ATTR_SSID]);

	if (info->attrs[NL80211_ATTR_IE]) {
		req.ie = nla_data(info->attrs[NL80211_ATTR_IE]);
		req.ie_len = nla_len(info->attrs[NL80211_ATTR_IE]);
	}

	if (info->attrs[NL80211_ATTR_USE_MFP]) {
		enum nl80211_mfp mfp =
			nla_get_u32(info->attrs[NL80211_ATTR_USE_MFP]);
		if (mfp == NL80211_MFP_REQUIRED)
			req.use_mfp = true;
		else if (mfp != NL80211_MFP_NO)
			return -EINVAL;
	}

	if (info->attrs[NL80211_ATTR_PREV_BSSID])
		req.prev_bssid = nla_data(info->attrs[NL80211_ATTR_PREV_BSSID]);

	if (nla_get_flag(info->attrs[NL80211_ATTR_DISABLE_HT]))
		req.flags |= ASSOC_REQ_DISABLE_HT;

	if (info->attrs[NL80211_ATTR_HT_CAPABILITY_MASK])
		memcpy(&req.ht_capa_mask,
		       nla_data(info->attrs[NL80211_ATTR_HT_CAPABILITY_MASK]),
		       sizeof(req.ht_capa_mask));

	if (info->attrs[NL80211_ATTR_HT_CAPABILITY]) {
		if (!info->attrs[NL80211_ATTR_HT_CAPABILITY_MASK])
			return -EINVAL;
		memcpy(&req.ht_capa,
		       nla_data(info->attrs[NL80211_ATTR_HT_CAPABILITY]),
		       sizeof(req.ht_capa));
	}

	if (nla_get_flag(info->attrs[NL80211_ATTR_DISABLE_VHT]))
		req.flags |= ASSOC_REQ_DISABLE_VHT;

	if (info->attrs[NL80211_ATTR_VHT_CAPABILITY_MASK])
		memcpy(&req.vht_capa_mask,
		       nla_data(info->attrs[NL80211_ATTR_VHT_CAPABILITY_MASK]),
		       sizeof(req.vht_capa_mask));

	if (info->attrs[NL80211_ATTR_VHT_CAPABILITY]) {
		if (!info->attrs[NL80211_ATTR_VHT_CAPABILITY_MASK])
			return -EINVAL;
		memcpy(&req.vht_capa,
		       nla_data(info->attrs[NL80211_ATTR_VHT_CAPABILITY]),
		       sizeof(req.vht_capa));
	}

	err = nl80211_crypto_settings(rdev, info, &req.crypto, 1);
	if (!err)
		err = cfg80211_mlme_assoc(rdev, dev, chan, bssid,
					  ssid, ssid_len, &req);

	return err;
}

static int nl80211_deauthenticate(struct sk_buff *skb, struct genl_info *info)
{
	struct cfg80211_registered_device *rdev = info->user_ptr[0];
	struct net_device *dev = info->user_ptr[1];
	const u8 *ie = NULL, *bssid;
	int ie_len = 0;
	u16 reason_code;
	bool local_state_change;

	if (!is_valid_ie_attr(info->attrs[NL80211_ATTR_IE]))
		return -EINVAL;

	if (!info->attrs[NL80211_ATTR_MAC])
		return -EINVAL;

	if (!info->attrs[NL80211_ATTR_REASON_CODE])
		return -EINVAL;

	if (!rdev->ops->deauth)
		return -EOPNOTSUPP;

	if (dev->ieee80211_ptr->iftype != NL80211_IFTYPE_STATION &&
	    dev->ieee80211_ptr->iftype != NL80211_IFTYPE_P2P_CLIENT)
		return -EOPNOTSUPP;

	bssid = nla_data(info->attrs[NL80211_ATTR_MAC]);

	reason_code = nla_get_u16(info->attrs[NL80211_ATTR_REASON_CODE]);
	if (reason_code == 0) {
		/* Reason Code 0 is reserved */
		return -EINVAL;
	}

	if (info->attrs[NL80211_ATTR_IE]) {
		ie = nla_data(info->attrs[NL80211_ATTR_IE]);
		ie_len = nla_len(info->attrs[NL80211_ATTR_IE]);
	}

	local_state_change = !!info->attrs[NL80211_ATTR_LOCAL_STATE_CHANGE];

	return cfg80211_mlme_deauth(rdev, dev, bssid, ie, ie_len, reason_code,
				    local_state_change);
}

static int nl80211_disassociate(struct sk_buff *skb, struct genl_info *info)
{
	struct cfg80211_registered_device *rdev = info->user_ptr[0];
	struct net_device *dev = info->user_ptr[1];
	const u8 *ie = NULL, *bssid;
	int ie_len = 0;
	u16 reason_code;
	bool local_state_change;

	if (!is_valid_ie_attr(info->attrs[NL80211_ATTR_IE]))
		return -EINVAL;

	if (!info->attrs[NL80211_ATTR_MAC])
		return -EINVAL;

	if (!info->attrs[NL80211_ATTR_REASON_CODE])
		return -EINVAL;

	if (!rdev->ops->disassoc)
		return -EOPNOTSUPP;

	if (dev->ieee80211_ptr->iftype != NL80211_IFTYPE_STATION &&
	    dev->ieee80211_ptr->iftype != NL80211_IFTYPE_P2P_CLIENT)
		return -EOPNOTSUPP;

	bssid = nla_data(info->attrs[NL80211_ATTR_MAC]);

	reason_code = nla_get_u16(info->attrs[NL80211_ATTR_REASON_CODE]);
	if (reason_code == 0) {
		/* Reason Code 0 is reserved */
		return -EINVAL;
	}

	if (info->attrs[NL80211_ATTR_IE]) {
		ie = nla_data(info->attrs[NL80211_ATTR_IE]);
		ie_len = nla_len(info->attrs[NL80211_ATTR_IE]);
	}

	local_state_change = !!info->attrs[NL80211_ATTR_LOCAL_STATE_CHANGE];

	return cfg80211_mlme_disassoc(rdev, dev, bssid, ie, ie_len, reason_code,
				      local_state_change);
}

static bool
nl80211_parse_mcast_rate(struct cfg80211_registered_device *rdev,
			 int mcast_rate[IEEE80211_NUM_BANDS],
			 int rateval)
{
	struct wiphy *wiphy = &rdev->wiphy;
	bool found = false;
	int band, i;

	for (band = 0; band < IEEE80211_NUM_BANDS; band++) {
		struct ieee80211_supported_band *sband;

		sband = wiphy->bands[band];
		if (!sband)
			continue;

		for (i = 0; i < sband->n_bitrates; i++) {
			if (sband->bitrates[i].bitrate == rateval) {
				mcast_rate[band] = i + 1;
				found = true;
				break;
			}
		}
	}

	return found;
}

static int nl80211_join_ibss(struct sk_buff *skb, struct genl_info *info)
{
	struct cfg80211_registered_device *rdev = info->user_ptr[0];
	struct net_device *dev = info->user_ptr[1];
	struct cfg80211_ibss_params ibss;
	struct wiphy *wiphy;
	struct cfg80211_cached_keys *connkeys = NULL;
	int err;

	memset(&ibss, 0, sizeof(ibss));

	if (!is_valid_ie_attr(info->attrs[NL80211_ATTR_IE]))
		return -EINVAL;

	if (!info->attrs[NL80211_ATTR_SSID] ||
	    !nla_len(info->attrs[NL80211_ATTR_SSID]))
		return -EINVAL;

	ibss.beacon_interval = 100;

	if (info->attrs[NL80211_ATTR_BEACON_INTERVAL]) {
		ibss.beacon_interval =
			nla_get_u32(info->attrs[NL80211_ATTR_BEACON_INTERVAL]);
		if (ibss.beacon_interval < 1 || ibss.beacon_interval > 10000)
			return -EINVAL;
	}

	if (!rdev->ops->join_ibss)
		return -EOPNOTSUPP;

	if (dev->ieee80211_ptr->iftype != NL80211_IFTYPE_ADHOC)
		return -EOPNOTSUPP;

	wiphy = &rdev->wiphy;

	if (info->attrs[NL80211_ATTR_MAC]) {
		ibss.bssid = nla_data(info->attrs[NL80211_ATTR_MAC]);

		if (!is_valid_ether_addr(ibss.bssid))
			return -EINVAL;
	}
	ibss.ssid = nla_data(info->attrs[NL80211_ATTR_SSID]);
	ibss.ssid_len = nla_len(info->attrs[NL80211_ATTR_SSID]);

	if (info->attrs[NL80211_ATTR_IE]) {
		ibss.ie = nla_data(info->attrs[NL80211_ATTR_IE]);
		ibss.ie_len = nla_len(info->attrs[NL80211_ATTR_IE]);
	}

	err = nl80211_parse_chandef(rdev, info, &ibss.chandef);
	if (err)
		return err;

	if (!cfg80211_reg_can_beacon(&rdev->wiphy, &ibss.chandef))
		return -EINVAL;

	if (ibss.chandef.width > NL80211_CHAN_WIDTH_40)
		return -EINVAL;
	if (ibss.chandef.width != NL80211_CHAN_WIDTH_20_NOHT &&
	    !(rdev->wiphy.features & NL80211_FEATURE_HT_IBSS))
		return -EINVAL;

	ibss.channel_fixed = !!info->attrs[NL80211_ATTR_FREQ_FIXED];
	ibss.privacy = !!info->attrs[NL80211_ATTR_PRIVACY];

	if (info->attrs[NL80211_ATTR_BSS_BASIC_RATES]) {
		u8 *rates =
			nla_data(info->attrs[NL80211_ATTR_BSS_BASIC_RATES]);
		int n_rates =
			nla_len(info->attrs[NL80211_ATTR_BSS_BASIC_RATES]);
		struct ieee80211_supported_band *sband =
			wiphy->bands[ibss.chandef.chan->band];

		err = ieee80211_get_ratemask(sband, rates, n_rates,
					     &ibss.basic_rates);
		if (err)
			return err;
	}

	if (info->attrs[NL80211_ATTR_MCAST_RATE] &&
	    !nl80211_parse_mcast_rate(rdev, ibss.mcast_rate,
			nla_get_u32(info->attrs[NL80211_ATTR_MCAST_RATE])))
		return -EINVAL;

	if (ibss.privacy && info->attrs[NL80211_ATTR_KEYS]) {
		bool no_ht = false;

		connkeys = nl80211_parse_connkeys(rdev,
					  info->attrs[NL80211_ATTR_KEYS],
					  &no_ht);
		if (IS_ERR(connkeys))
			return PTR_ERR(connkeys);

		if ((ibss.chandef.width != NL80211_CHAN_WIDTH_20_NOHT) &&
		    no_ht) {
			kfree(connkeys);
			return -EINVAL;
		}
	}

	ibss.control_port =
		nla_get_flag(info->attrs[NL80211_ATTR_CONTROL_PORT]);

	err = cfg80211_join_ibss(rdev, dev, &ibss, connkeys);
	if (err)
		kfree(connkeys);
	return err;
}

static int nl80211_leave_ibss(struct sk_buff *skb, struct genl_info *info)
{
	struct cfg80211_registered_device *rdev = info->user_ptr[0];
	struct net_device *dev = info->user_ptr[1];

	if (!rdev->ops->leave_ibss)
		return -EOPNOTSUPP;

	if (dev->ieee80211_ptr->iftype != NL80211_IFTYPE_ADHOC)
		return -EOPNOTSUPP;

	return cfg80211_leave_ibss(rdev, dev, false);
}

static int nl80211_set_mcast_rate(struct sk_buff *skb, struct genl_info *info)
{
	struct cfg80211_registered_device *rdev = info->user_ptr[0];
	struct net_device *dev = info->user_ptr[1];
	int mcast_rate[IEEE80211_NUM_BANDS];
	u32 nla_rate;
	int err;

	if (dev->ieee80211_ptr->iftype != NL80211_IFTYPE_ADHOC &&
	    dev->ieee80211_ptr->iftype != NL80211_IFTYPE_MESH_POINT)
		return -EOPNOTSUPP;

	if (!rdev->ops->set_mcast_rate)
		return -EOPNOTSUPP;

	memset(mcast_rate, 0, sizeof(mcast_rate));

	if (!info->attrs[NL80211_ATTR_MCAST_RATE])
		return -EINVAL;

	nla_rate = nla_get_u32(info->attrs[NL80211_ATTR_MCAST_RATE]);
	if (!nl80211_parse_mcast_rate(rdev, mcast_rate, nla_rate))
		return -EINVAL;

	err = rdev->ops->set_mcast_rate(&rdev->wiphy, dev, mcast_rate);

	return err;
}

static struct sk_buff *
__cfg80211_alloc_vendor_skb(struct cfg80211_registered_device *rdev,
			    int approxlen, u32 portid, u32 seq,
			    enum nl80211_commands cmd,
			    enum nl80211_attrs attr,
			    const struct nl80211_vendor_cmd_info *info,
			    gfp_t gfp)
{
	struct sk_buff *skb;
	void *hdr;
	struct nlattr *data;

	skb = nlmsg_new(approxlen + 100, gfp);
	if (!skb)
		return NULL;

	hdr = nl80211hdr_put(skb, portid, seq, 0, cmd);
	if (!hdr) {
		kfree_skb(skb);
		return NULL;
	}

	if (nla_put_u32(skb, NL80211_ATTR_WIPHY, rdev->wiphy_idx))
		goto nla_put_failure;

	if (info) {
		if (nla_put_u32(skb, NL80211_ATTR_VENDOR_ID,
				info->vendor_id))
			goto nla_put_failure;
		if (nla_put_u32(skb, NL80211_ATTR_VENDOR_SUBCMD,
				info->subcmd))
			goto nla_put_failure;
	}

	data = nla_nest_start(skb, attr);

	((void **)skb->cb)[0] = rdev;
	((void **)skb->cb)[1] = hdr;
	((void **)skb->cb)[2] = data;

	return skb;

 nla_put_failure:
	kfree_skb(skb);
	return NULL;
}

#ifdef CONFIG_NL80211_TESTMODE
static struct genl_multicast_group nl80211_testmode_mcgrp = {
	.name = "testmode",
};

static struct genl_multicast_group nl80211_vendor_mcgrp = {
	.name = "vendor",
};

static int nl80211_testmode_do(struct sk_buff *skb, struct genl_info *info)
{
	struct cfg80211_registered_device *rdev = info->user_ptr[0];
	int err;

	if (!info->attrs[NL80211_ATTR_TESTDATA])
		return -EINVAL;

	err = -EOPNOTSUPP;
	if (rdev->ops->testmode_cmd) {
		rdev->cur_cmd_info = info;
		err = rdev_testmode_cmd(rdev,
				nla_data(info->attrs[NL80211_ATTR_TESTDATA]),
				nla_len(info->attrs[NL80211_ATTR_TESTDATA]));
		rdev->cur_cmd_info = NULL;
	}

	return err;
}

static int nl80211_testmode_dump(struct sk_buff *skb,
				 struct netlink_callback *cb)
{
	struct cfg80211_registered_device *rdev;
	int err;
	long phy_idx;
	void *data = NULL;
	int data_len = 0;

	if (cb->args[0]) {
		/*
		 * 0 is a valid index, but not valid for args[0],
		 * so we need to offset by 1.
		 */
		phy_idx = cb->args[0] - 1;
	} else {
		err = nlmsg_parse(cb->nlh, GENL_HDRLEN + nl80211_fam.hdrsize,
				  nl80211_fam.attrbuf, nl80211_fam.maxattr,
				  nl80211_policy);
		if (err)
			return err;

		mutex_lock(&cfg80211_mutex);
		rdev = __cfg80211_rdev_from_attrs(sock_net(skb->sk),
						  nl80211_fam.attrbuf);
		if (IS_ERR(rdev)) {
			mutex_unlock(&cfg80211_mutex);
			return PTR_ERR(rdev);
		}
		phy_idx = rdev->wiphy_idx;
		rdev = NULL;
		mutex_unlock(&cfg80211_mutex);

		if (nl80211_fam.attrbuf[NL80211_ATTR_TESTDATA])
			cb->args[1] =
				(long)nl80211_fam.attrbuf[NL80211_ATTR_TESTDATA];
	}

	if (cb->args[1]) {
		data = nla_data((void *)cb->args[1]);
		data_len = nla_len((void *)cb->args[1]);
	}

	mutex_lock(&cfg80211_mutex);
	rdev = cfg80211_rdev_by_wiphy_idx(phy_idx);
	if (!rdev) {
		mutex_unlock(&cfg80211_mutex);
		return -ENOENT;
	}
	cfg80211_lock_rdev(rdev);
	mutex_unlock(&cfg80211_mutex);

	if (!rdev->ops->testmode_dump) {
		err = -EOPNOTSUPP;
		goto out_err;
	}

	while (1) {
		void *hdr = nl80211hdr_put(skb, NETLINK_CB(cb->skb).portid,
					   cb->nlh->nlmsg_seq, NLM_F_MULTI,
					   NL80211_CMD_TESTMODE);
		struct nlattr *tmdata;

		if (nla_put_u32(skb, NL80211_ATTR_WIPHY, phy_idx)) {
			genlmsg_cancel(skb, hdr);
			break;
		}

		tmdata = nla_nest_start(skb, NL80211_ATTR_TESTDATA);
		if (!tmdata) {
			genlmsg_cancel(skb, hdr);
			break;
		}
		err = rdev_testmode_dump(rdev, skb, cb, data, data_len);
		nla_nest_end(skb, tmdata);

		if (err == -ENOBUFS || err == -ENOENT) {
			genlmsg_cancel(skb, hdr);
			break;
		} else if (err) {
			genlmsg_cancel(skb, hdr);
			goto out_err;
		}

		genlmsg_end(skb, hdr);
	}

	err = skb->len;
	/* see above */
	cb->args[0] = phy_idx + 1;
 out_err:
	cfg80211_unlock_rdev(rdev);
	return err;
}

#endif

struct sk_buff *__cfg80211_alloc_event_skb(struct wiphy *wiphy,
					   enum nl80211_commands cmd,
					   enum nl80211_attrs attr,
					   int vendor_event_idx,
					   int approxlen, gfp_t gfp)
{
	struct cfg80211_registered_device *rdev = wiphy_to_dev(wiphy);
	const struct nl80211_vendor_cmd_info *info;

	switch (cmd) {
	case NL80211_CMD_TESTMODE:
		if (WARN_ON(vendor_event_idx != -1))
			return NULL;
		info = NULL;
		break;
	case NL80211_CMD_VENDOR:
		if (WARN_ON(vendor_event_idx < 0 ||
			    vendor_event_idx >= wiphy->n_vendor_events))
			return NULL;
		info = &wiphy->vendor_events[vendor_event_idx];
		break;
	default:
		WARN_ON(1);
		return NULL;
	}
	return __cfg80211_alloc_vendor_skb(rdev, approxlen, 0, 0,
					   cmd, attr, info, gfp);
}
EXPORT_SYMBOL(__cfg80211_alloc_event_skb);

void __cfg80211_send_event_skb(struct sk_buff *skb, gfp_t gfp)
{
	struct cfg80211_registered_device *rdev = ((void **)skb->cb)[0];
	void *hdr = ((void **)skb->cb)[1];
	struct nlattr *data = ((void **)skb->cb)[2];

	nla_nest_end(skb, data);
	genlmsg_end(skb, hdr);

	if (data->nla_type == NL80211_ATTR_VENDOR_DATA)
		genlmsg_multicast_netns(wiphy_net(&rdev->wiphy), skb, 0,
			nl80211_vendor_mcgrp.id, gfp);
	else
		genlmsg_multicast_netns(wiphy_net(&rdev->wiphy), skb, 0,
			nl80211_testmode_mcgrp.id, gfp);
}
<<<<<<< HEAD
EXPORT_SYMBOL(__cfg80211_send_event_skb);

=======
EXPORT_SYMBOL(cfg80211_testmode_alloc_event_skb);

void cfg80211_testmode_event(struct sk_buff *skb, gfp_t gfp)
{
	struct cfg80211_registered_device *rdev = ((void **)skb->cb)[0];
	void *hdr = ((void **)skb->cb)[1];
	struct nlattr *data = ((void **)skb->cb)[2];

	nla_nest_end(skb, data);
	genlmsg_end(skb, hdr);
	genlmsg_multicast_netns(wiphy_net(&rdev->wiphy), skb, 0,
				nl80211_testmode_mcgrp.id, gfp);
}
EXPORT_SYMBOL(cfg80211_testmode_event);
#endif
>>>>>>> 020abbc9

static int nl80211_connect(struct sk_buff *skb, struct genl_info *info)
{
	struct cfg80211_registered_device *rdev = info->user_ptr[0];
	struct net_device *dev = info->user_ptr[1];
	struct cfg80211_connect_params connect;
	struct wiphy *wiphy;
	struct cfg80211_cached_keys *connkeys = NULL;
	int err;

	memset(&connect, 0, sizeof(connect));

	if (!is_valid_ie_attr(info->attrs[NL80211_ATTR_IE]))
		return -EINVAL;

	if (!info->attrs[NL80211_ATTR_SSID] ||
	    !nla_len(info->attrs[NL80211_ATTR_SSID]))
		return -EINVAL;

	if (info->attrs[NL80211_ATTR_AUTH_TYPE]) {
		connect.auth_type =
			nla_get_u32(info->attrs[NL80211_ATTR_AUTH_TYPE]);
		if (!nl80211_valid_auth_type(rdev, connect.auth_type,
					     NL80211_CMD_CONNECT))
			return -EINVAL;
	} else
		connect.auth_type = NL80211_AUTHTYPE_AUTOMATIC;

	connect.privacy = info->attrs[NL80211_ATTR_PRIVACY];

	err = nl80211_crypto_settings(rdev, info, &connect.crypto,
				      NL80211_MAX_NR_CIPHER_SUITES);
	if (err)
		return err;

	if (dev->ieee80211_ptr->iftype != NL80211_IFTYPE_STATION &&
	    dev->ieee80211_ptr->iftype != NL80211_IFTYPE_P2P_CLIENT)
		return -EOPNOTSUPP;

	wiphy = &rdev->wiphy;

	connect.bg_scan_period = -1;
	if (info->attrs[NL80211_ATTR_BG_SCAN_PERIOD] &&
		(wiphy->flags & WIPHY_FLAG_SUPPORTS_FW_ROAM)) {
		connect.bg_scan_period =
			nla_get_u16(info->attrs[NL80211_ATTR_BG_SCAN_PERIOD]);
	}

	if (info->attrs[NL80211_ATTR_MAC])
		connect.bssid = nla_data(info->attrs[NL80211_ATTR_MAC]);
	connect.ssid = nla_data(info->attrs[NL80211_ATTR_SSID]);
	connect.ssid_len = nla_len(info->attrs[NL80211_ATTR_SSID]);

	if (info->attrs[NL80211_ATTR_IE]) {
		connect.ie = nla_data(info->attrs[NL80211_ATTR_IE]);
		connect.ie_len = nla_len(info->attrs[NL80211_ATTR_IE]);
	}

	if (info->attrs[NL80211_ATTR_USE_MFP]) {
		connect.mfp = nla_get_u32(info->attrs[NL80211_ATTR_USE_MFP]);
		if (connect.mfp != NL80211_MFP_REQUIRED &&
		    connect.mfp != NL80211_MFP_NO)
			return -EINVAL;
	} else {
		connect.mfp = NL80211_MFP_NO;
	}

	if (info->attrs[NL80211_ATTR_WIPHY_FREQ]) {
		connect.channel =
			ieee80211_get_channel(wiphy,
			    nla_get_u32(info->attrs[NL80211_ATTR_WIPHY_FREQ]));
		if (!connect.channel ||
		    connect.channel->flags & IEEE80211_CHAN_DISABLED)
			return -EINVAL;
	}

	if (connect.privacy && info->attrs[NL80211_ATTR_KEYS]) {
		connkeys = nl80211_parse_connkeys(rdev,
					  info->attrs[NL80211_ATTR_KEYS], NULL);
		if (IS_ERR(connkeys))
			return PTR_ERR(connkeys);
	}

	if (nla_get_flag(info->attrs[NL80211_ATTR_DISABLE_HT]))
		connect.flags |= ASSOC_REQ_DISABLE_HT;

	if (info->attrs[NL80211_ATTR_HT_CAPABILITY_MASK])
		memcpy(&connect.ht_capa_mask,
		       nla_data(info->attrs[NL80211_ATTR_HT_CAPABILITY_MASK]),
		       sizeof(connect.ht_capa_mask));

	if (info->attrs[NL80211_ATTR_HT_CAPABILITY]) {
		if (!info->attrs[NL80211_ATTR_HT_CAPABILITY_MASK]) {
			kfree(connkeys);
			return -EINVAL;
		}
		memcpy(&connect.ht_capa,
		       nla_data(info->attrs[NL80211_ATTR_HT_CAPABILITY]),
		       sizeof(connect.ht_capa));
	}

	if (nla_get_flag(info->attrs[NL80211_ATTR_DISABLE_VHT]))
		connect.flags |= ASSOC_REQ_DISABLE_VHT;

	if (info->attrs[NL80211_ATTR_VHT_CAPABILITY_MASK])
		memcpy(&connect.vht_capa_mask,
		       nla_data(info->attrs[NL80211_ATTR_VHT_CAPABILITY_MASK]),
		       sizeof(connect.vht_capa_mask));

	if (info->attrs[NL80211_ATTR_VHT_CAPABILITY]) {
		if (!info->attrs[NL80211_ATTR_VHT_CAPABILITY_MASK]) {
			kfree(connkeys);
			return -EINVAL;
		}
		memcpy(&connect.vht_capa,
		       nla_data(info->attrs[NL80211_ATTR_VHT_CAPABILITY]),
		       sizeof(connect.vht_capa));
	}

	err = cfg80211_connect(rdev, dev, &connect, connkeys);
	if (err)
		kfree(connkeys);
	return err;
}

static int nl80211_disconnect(struct sk_buff *skb, struct genl_info *info)
{
	struct cfg80211_registered_device *rdev = info->user_ptr[0];
	struct net_device *dev = info->user_ptr[1];
	u16 reason;

	if (!info->attrs[NL80211_ATTR_REASON_CODE])
		reason = WLAN_REASON_DEAUTH_LEAVING;
	else
		reason = nla_get_u16(info->attrs[NL80211_ATTR_REASON_CODE]);

	if (reason == 0)
		return -EINVAL;

	if (dev->ieee80211_ptr->iftype != NL80211_IFTYPE_STATION &&
	    dev->ieee80211_ptr->iftype != NL80211_IFTYPE_P2P_CLIENT)
		return -EOPNOTSUPP;

	return cfg80211_disconnect(rdev, dev, reason, true);
}

static int nl80211_wiphy_netns(struct sk_buff *skb, struct genl_info *info)
{
	struct cfg80211_registered_device *rdev = info->user_ptr[0];
	struct net *net;
	int err;
	u32 pid;

	if (!info->attrs[NL80211_ATTR_PID])
		return -EINVAL;

	pid = nla_get_u32(info->attrs[NL80211_ATTR_PID]);

	net = get_net_ns_by_pid(pid);
	if (IS_ERR(net))
		return PTR_ERR(net);

	err = 0;

	/* check if anything to do */
	if (!net_eq(wiphy_net(&rdev->wiphy), net))
		err = cfg80211_switch_netns(rdev, net);

	put_net(net);
	return err;
}

static int nl80211_setdel_pmksa(struct sk_buff *skb, struct genl_info *info)
{
	struct cfg80211_registered_device *rdev = info->user_ptr[0];
	int (*rdev_ops)(struct wiphy *wiphy, struct net_device *dev,
			struct cfg80211_pmksa *pmksa) = NULL;
	struct net_device *dev = info->user_ptr[1];
	struct cfg80211_pmksa pmksa;

	memset(&pmksa, 0, sizeof(struct cfg80211_pmksa));

	if (!info->attrs[NL80211_ATTR_MAC])
		return -EINVAL;

	if (!info->attrs[NL80211_ATTR_PMKID])
		return -EINVAL;

	pmksa.pmkid = nla_data(info->attrs[NL80211_ATTR_PMKID]);
	pmksa.bssid = nla_data(info->attrs[NL80211_ATTR_MAC]);

	if (dev->ieee80211_ptr->iftype != NL80211_IFTYPE_STATION &&
	    dev->ieee80211_ptr->iftype != NL80211_IFTYPE_P2P_CLIENT)
		return -EOPNOTSUPP;

	switch (info->genlhdr->cmd) {
	case NL80211_CMD_SET_PMKSA:
		rdev_ops = rdev->ops->set_pmksa;
		break;
	case NL80211_CMD_DEL_PMKSA:
		rdev_ops = rdev->ops->del_pmksa;
		break;
	default:
		WARN_ON(1);
		break;
	}

	if (!rdev_ops)
		return -EOPNOTSUPP;

	return rdev_ops(&rdev->wiphy, dev, &pmksa);
}

static int nl80211_flush_pmksa(struct sk_buff *skb, struct genl_info *info)
{
	struct cfg80211_registered_device *rdev = info->user_ptr[0];
	struct net_device *dev = info->user_ptr[1];

	if (dev->ieee80211_ptr->iftype != NL80211_IFTYPE_STATION &&
	    dev->ieee80211_ptr->iftype != NL80211_IFTYPE_P2P_CLIENT)
		return -EOPNOTSUPP;

	if (!rdev->ops->flush_pmksa)
		return -EOPNOTSUPP;

	return rdev_flush_pmksa(rdev, dev);
}

static int nl80211_tdls_mgmt(struct sk_buff *skb, struct genl_info *info)
{
	struct cfg80211_registered_device *rdev = info->user_ptr[0];
	struct net_device *dev = info->user_ptr[1];
	u8 action_code, dialog_token;
	u16 status_code;
	u8 *peer;

	if (!(rdev->wiphy.flags & WIPHY_FLAG_SUPPORTS_TDLS) ||
	    !rdev->ops->tdls_mgmt)
		return -EOPNOTSUPP;

	if (!info->attrs[NL80211_ATTR_TDLS_ACTION] ||
	    !info->attrs[NL80211_ATTR_STATUS_CODE] ||
	    !info->attrs[NL80211_ATTR_TDLS_DIALOG_TOKEN] ||
	    !info->attrs[NL80211_ATTR_IE] ||
	    !info->attrs[NL80211_ATTR_MAC])
		return -EINVAL;

	peer = nla_data(info->attrs[NL80211_ATTR_MAC]);
	action_code = nla_get_u8(info->attrs[NL80211_ATTR_TDLS_ACTION]);
	status_code = nla_get_u16(info->attrs[NL80211_ATTR_STATUS_CODE]);
	dialog_token = nla_get_u8(info->attrs[NL80211_ATTR_TDLS_DIALOG_TOKEN]);

	return rdev_tdls_mgmt(rdev, dev, peer, action_code,
			      dialog_token, status_code,
			      nla_data(info->attrs[NL80211_ATTR_IE]),
			      nla_len(info->attrs[NL80211_ATTR_IE]));
}

static int nl80211_tdls_oper(struct sk_buff *skb, struct genl_info *info)
{
	struct cfg80211_registered_device *rdev = info->user_ptr[0];
	struct net_device *dev = info->user_ptr[1];
	enum nl80211_tdls_operation operation;
	u8 *peer;

	if (!(rdev->wiphy.flags & WIPHY_FLAG_SUPPORTS_TDLS) ||
	    !rdev->ops->tdls_oper)
		return -EOPNOTSUPP;

	if (!info->attrs[NL80211_ATTR_TDLS_OPERATION] ||
	    !info->attrs[NL80211_ATTR_MAC])
		return -EINVAL;

	operation = nla_get_u8(info->attrs[NL80211_ATTR_TDLS_OPERATION]);
	peer = nla_data(info->attrs[NL80211_ATTR_MAC]);

	return rdev_tdls_oper(rdev, dev, peer, operation);
}

static int nl80211_remain_on_channel(struct sk_buff *skb,
				     struct genl_info *info)
{
	struct cfg80211_registered_device *rdev = info->user_ptr[0];
	struct wireless_dev *wdev = info->user_ptr[1];
	struct cfg80211_chan_def chandef;
	struct sk_buff *msg;
	void *hdr;
	u64 cookie;
	u32 duration;
	int err;

	if (!info->attrs[NL80211_ATTR_WIPHY_FREQ] ||
	    !info->attrs[NL80211_ATTR_DURATION])
		return -EINVAL;

	duration = nla_get_u32(info->attrs[NL80211_ATTR_DURATION]);

	if (!rdev->ops->remain_on_channel ||
	    !(rdev->wiphy.flags & WIPHY_FLAG_HAS_REMAIN_ON_CHANNEL))
		return -EOPNOTSUPP;

	/*
	 * We should be on that channel for at least a minimum amount of
	 * time (10ms) but no longer than the driver supports.
	 */
	if (duration < NL80211_MIN_REMAIN_ON_CHANNEL_TIME ||
	    duration > rdev->wiphy.max_remain_on_channel_duration)
		return -EINVAL;

	err = nl80211_parse_chandef(rdev, info, &chandef);
	if (err)
		return err;

	msg = nlmsg_new(NLMSG_DEFAULT_SIZE, GFP_KERNEL);
	if (!msg)
		return -ENOMEM;

	hdr = nl80211hdr_put(msg, info->snd_portid, info->snd_seq, 0,
			     NL80211_CMD_REMAIN_ON_CHANNEL);

	if (IS_ERR(hdr)) {
		err = PTR_ERR(hdr);
		goto free_msg;
	}

	err = rdev_remain_on_channel(rdev, wdev, chandef.chan,
				     duration, &cookie);

	if (err)
		goto free_msg;

	if (nla_put_u64(msg, NL80211_ATTR_COOKIE, cookie))
		goto nla_put_failure;

	genlmsg_end(msg, hdr);

	return genlmsg_reply(msg, info);

 nla_put_failure:
	err = -ENOBUFS;
 free_msg:
	nlmsg_free(msg);
	return err;
}

static int nl80211_cancel_remain_on_channel(struct sk_buff *skb,
					    struct genl_info *info)
{
	struct cfg80211_registered_device *rdev = info->user_ptr[0];
	struct wireless_dev *wdev = info->user_ptr[1];
	u64 cookie;

	if (!info->attrs[NL80211_ATTR_COOKIE])
		return -EINVAL;

	if (!rdev->ops->cancel_remain_on_channel)
		return -EOPNOTSUPP;

	cookie = nla_get_u64(info->attrs[NL80211_ATTR_COOKIE]);

	return rdev_cancel_remain_on_channel(rdev, wdev, cookie);
}

static u32 rateset_to_mask(struct ieee80211_supported_band *sband,
			   u8 *rates, u8 rates_len)
{
	u8 i;
	u32 mask = 0;

	for (i = 0; i < rates_len; i++) {
		int rate = (rates[i] & 0x7f) * 5;
		int ridx;
		for (ridx = 0; ridx < sband->n_bitrates; ridx++) {
			struct ieee80211_rate *srate =
				&sband->bitrates[ridx];
			if (rate == srate->bitrate) {
				mask |= 1 << ridx;
				break;
			}
		}
		if (ridx == sband->n_bitrates)
			return 0; /* rate not found */
	}

	return mask;
}

static bool ht_rateset_to_mask(struct ieee80211_supported_band *sband,
			       u8 *rates, u8 rates_len,
			       u8 mcs[IEEE80211_HT_MCS_MASK_LEN])
{
	u8 i;

	memset(mcs, 0, IEEE80211_HT_MCS_MASK_LEN);

	for (i = 0; i < rates_len; i++) {
		int ridx, rbit;

		ridx = rates[i] / 8;
		rbit = BIT(rates[i] % 8);

		/* check validity */
		if ((ridx < 0) || (ridx >= IEEE80211_HT_MCS_MASK_LEN))
			return false;

		/* check availability */
		if (sband->ht_cap.mcs.rx_mask[ridx] & rbit)
			mcs[ridx] |= rbit;
		else
			return false;
	}

	return true;
}

static const struct nla_policy nl80211_txattr_policy[NL80211_TXRATE_MAX + 1] = {
	[NL80211_TXRATE_LEGACY] = { .type = NLA_BINARY,
				    .len = NL80211_MAX_SUPP_RATES },
	[NL80211_TXRATE_MCS] = { .type = NLA_BINARY,
				 .len = NL80211_MAX_SUPP_HT_RATES },
};

static int nl80211_set_tx_bitrate_mask(struct sk_buff *skb,
				       struct genl_info *info)
{
	struct nlattr *tb[NL80211_TXRATE_MAX + 1];
	struct cfg80211_registered_device *rdev = info->user_ptr[0];
	struct cfg80211_bitrate_mask mask;
	int rem, i;
	struct net_device *dev = info->user_ptr[1];
	struct nlattr *tx_rates;
	struct ieee80211_supported_band *sband;

	if (info->attrs[NL80211_ATTR_TX_RATES] == NULL)
		return -EINVAL;

	if (!rdev->ops->set_bitrate_mask)
		return -EOPNOTSUPP;

	memset(&mask, 0, sizeof(mask));
	/* Default to all rates enabled */
	for (i = 0; i < IEEE80211_NUM_BANDS; i++) {
		sband = rdev->wiphy.bands[i];
		mask.control[i].legacy =
			sband ? (1 << sband->n_bitrates) - 1 : 0;
		if (sband)
			memcpy(mask.control[i].mcs,
			       sband->ht_cap.mcs.rx_mask,
			       sizeof(mask.control[i].mcs));
		else
			memset(mask.control[i].mcs, 0,
			       sizeof(mask.control[i].mcs));
	}

	/*
	 * The nested attribute uses enum nl80211_band as the index. This maps
	 * directly to the enum ieee80211_band values used in cfg80211.
	 */
	BUILD_BUG_ON(NL80211_MAX_SUPP_HT_RATES > IEEE80211_HT_MCS_MASK_LEN * 8);
	nla_for_each_nested(tx_rates, info->attrs[NL80211_ATTR_TX_RATES], rem)
	{
		enum ieee80211_band band = nla_type(tx_rates);
		if (band < 0 || band >= IEEE80211_NUM_BANDS)
			return -EINVAL;
		sband = rdev->wiphy.bands[band];
		if (sband == NULL)
			return -EINVAL;
		nla_parse(tb, NL80211_TXRATE_MAX, nla_data(tx_rates),
			  nla_len(tx_rates), nl80211_txattr_policy);
		if (tb[NL80211_TXRATE_LEGACY]) {
			mask.control[band].legacy = rateset_to_mask(
				sband,
				nla_data(tb[NL80211_TXRATE_LEGACY]),
				nla_len(tb[NL80211_TXRATE_LEGACY]));
			if ((mask.control[band].legacy == 0) &&
			    nla_len(tb[NL80211_TXRATE_LEGACY]))
				return -EINVAL;
		}
		if (tb[NL80211_TXRATE_MCS]) {
			if (!ht_rateset_to_mask(
					sband,
					nla_data(tb[NL80211_TXRATE_MCS]),
					nla_len(tb[NL80211_TXRATE_MCS]),
					mask.control[band].mcs))
				return -EINVAL;
		}

		if (mask.control[band].legacy == 0) {
			/* don't allow empty legacy rates if HT
			 * is not even supported. */
			if (!rdev->wiphy.bands[band]->ht_cap.ht_supported)
				return -EINVAL;

			for (i = 0; i < IEEE80211_HT_MCS_MASK_LEN; i++)
				if (mask.control[band].mcs[i])
					break;

			/* legacy and mcs rates may not be both empty */
			if (i == IEEE80211_HT_MCS_MASK_LEN)
				return -EINVAL;
		}
	}

	return rdev_set_bitrate_mask(rdev, dev, NULL, &mask);
}

static int nl80211_register_mgmt(struct sk_buff *skb, struct genl_info *info)
{
	struct cfg80211_registered_device *rdev = info->user_ptr[0];
	struct wireless_dev *wdev = info->user_ptr[1];
	u16 frame_type = IEEE80211_FTYPE_MGMT | IEEE80211_STYPE_ACTION;

	if (!info->attrs[NL80211_ATTR_FRAME_MATCH])
		return -EINVAL;

	if (info->attrs[NL80211_ATTR_FRAME_TYPE])
		frame_type = nla_get_u16(info->attrs[NL80211_ATTR_FRAME_TYPE]);

	switch (wdev->iftype) {
	case NL80211_IFTYPE_STATION:
	case NL80211_IFTYPE_ADHOC:
	case NL80211_IFTYPE_P2P_CLIENT:
	case NL80211_IFTYPE_AP:
	case NL80211_IFTYPE_AP_VLAN:
	case NL80211_IFTYPE_MESH_POINT:
	case NL80211_IFTYPE_P2P_GO:
	case NL80211_IFTYPE_P2P_DEVICE:
		break;
	default:
		return -EOPNOTSUPP;
	}

	/* not much point in registering if we can't reply */
	if (!rdev->ops->mgmt_tx)
		return -EOPNOTSUPP;

	return cfg80211_mlme_register_mgmt(wdev, info->snd_portid, frame_type,
			nla_data(info->attrs[NL80211_ATTR_FRAME_MATCH]),
			nla_len(info->attrs[NL80211_ATTR_FRAME_MATCH]));
}

static int nl80211_tx_mgmt(struct sk_buff *skb, struct genl_info *info)
{
	struct cfg80211_registered_device *rdev = info->user_ptr[0];
	struct wireless_dev *wdev = info->user_ptr[1];
	struct cfg80211_chan_def chandef;
	int err;
	void *hdr = NULL;
	u64 cookie;
	struct sk_buff *msg = NULL;
	unsigned int wait = 0;
	bool offchan, no_cck, dont_wait_for_ack;

	dont_wait_for_ack = info->attrs[NL80211_ATTR_DONT_WAIT_FOR_ACK];

	if (!info->attrs[NL80211_ATTR_FRAME])
		return -EINVAL;

	if (!rdev->ops->mgmt_tx)
		return -EOPNOTSUPP;

	switch (wdev->iftype) {
	case NL80211_IFTYPE_STATION:
	case NL80211_IFTYPE_ADHOC:
	case NL80211_IFTYPE_P2P_CLIENT:
	case NL80211_IFTYPE_AP:
	case NL80211_IFTYPE_AP_VLAN:
	case NL80211_IFTYPE_MESH_POINT:
	case NL80211_IFTYPE_P2P_GO:
	case NL80211_IFTYPE_P2P_DEVICE:
		break;
	default:
		return -EOPNOTSUPP;
	}

	if (info->attrs[NL80211_ATTR_DURATION]) {
		if (!(rdev->wiphy.flags & WIPHY_FLAG_OFFCHAN_TX))
			return -EINVAL;
		wait = nla_get_u32(info->attrs[NL80211_ATTR_DURATION]);

		/*
		 * We should wait on the channel for at least a minimum amount
		 * of time (10ms) but no longer than the driver supports.
		 */
		if (wait < NL80211_MIN_REMAIN_ON_CHANNEL_TIME ||
		    wait > rdev->wiphy.max_remain_on_channel_duration)
			return -EINVAL;

	}

	offchan = info->attrs[NL80211_ATTR_OFFCHANNEL_TX_OK];

	if (offchan && !(rdev->wiphy.flags & WIPHY_FLAG_OFFCHAN_TX))
		return -EINVAL;

	no_cck = nla_get_flag(info->attrs[NL80211_ATTR_TX_NO_CCK_RATE]);

	err = nl80211_parse_chandef(rdev, info, &chandef);
	if (err)
		return err;

	if (!dont_wait_for_ack) {
		msg = nlmsg_new(NLMSG_DEFAULT_SIZE, GFP_KERNEL);
		if (!msg)
			return -ENOMEM;

		hdr = nl80211hdr_put(msg, info->snd_portid, info->snd_seq, 0,
				     NL80211_CMD_FRAME);

		if (IS_ERR(hdr)) {
			err = PTR_ERR(hdr);
			goto free_msg;
		}
	}

	err = cfg80211_mlme_mgmt_tx(rdev, wdev, chandef.chan, offchan, wait,
				    nla_data(info->attrs[NL80211_ATTR_FRAME]),
				    nla_len(info->attrs[NL80211_ATTR_FRAME]),
				    no_cck, dont_wait_for_ack, &cookie);
	if (err)
		goto free_msg;

	if (msg) {
		if (nla_put_u64(msg, NL80211_ATTR_COOKIE, cookie))
			goto nla_put_failure;

		genlmsg_end(msg, hdr);
		return genlmsg_reply(msg, info);
	}

	return 0;

 nla_put_failure:
	err = -ENOBUFS;
 free_msg:
	nlmsg_free(msg);
	return err;
}

static int nl80211_tx_mgmt_cancel_wait(struct sk_buff *skb, struct genl_info *info)
{
	struct cfg80211_registered_device *rdev = info->user_ptr[0];
	struct wireless_dev *wdev = info->user_ptr[1];
	u64 cookie;

	if (!info->attrs[NL80211_ATTR_COOKIE])
		return -EINVAL;

	if (!rdev->ops->mgmt_tx_cancel_wait)
		return -EOPNOTSUPP;

	switch (wdev->iftype) {
	case NL80211_IFTYPE_STATION:
	case NL80211_IFTYPE_ADHOC:
	case NL80211_IFTYPE_P2P_CLIENT:
	case NL80211_IFTYPE_AP:
	case NL80211_IFTYPE_AP_VLAN:
	case NL80211_IFTYPE_P2P_GO:
	case NL80211_IFTYPE_P2P_DEVICE:
		break;
	default:
		return -EOPNOTSUPP;
	}

	cookie = nla_get_u64(info->attrs[NL80211_ATTR_COOKIE]);

	return rdev_mgmt_tx_cancel_wait(rdev, wdev, cookie);
}

static int nl80211_set_power_save(struct sk_buff *skb, struct genl_info *info)
{
	struct cfg80211_registered_device *rdev = info->user_ptr[0];
	struct wireless_dev *wdev;
	struct net_device *dev = info->user_ptr[1];
	u8 ps_state;
	bool state;
	int err;

	if (!info->attrs[NL80211_ATTR_PS_STATE])
		return -EINVAL;

	ps_state = nla_get_u32(info->attrs[NL80211_ATTR_PS_STATE]);

	if (ps_state != NL80211_PS_DISABLED && ps_state != NL80211_PS_ENABLED)
		return -EINVAL;

	wdev = dev->ieee80211_ptr;

	if (!rdev->ops->set_power_mgmt)
		return -EOPNOTSUPP;

	state = (ps_state == NL80211_PS_ENABLED) ? true : false;

	if (state == wdev->ps)
		return 0;

	err = rdev_set_power_mgmt(rdev, dev, state, wdev->ps_timeout);
	if (!err)
		wdev->ps = state;
	return err;
}

static int nl80211_get_power_save(struct sk_buff *skb, struct genl_info *info)
{
	struct cfg80211_registered_device *rdev = info->user_ptr[0];
	enum nl80211_ps_state ps_state;
	struct wireless_dev *wdev;
	struct net_device *dev = info->user_ptr[1];
	struct sk_buff *msg;
	void *hdr;
	int err;

	wdev = dev->ieee80211_ptr;

	if (!rdev->ops->set_power_mgmt)
		return -EOPNOTSUPP;

	msg = nlmsg_new(NLMSG_DEFAULT_SIZE, GFP_KERNEL);
	if (!msg)
		return -ENOMEM;

	hdr = nl80211hdr_put(msg, info->snd_portid, info->snd_seq, 0,
			     NL80211_CMD_GET_POWER_SAVE);
	if (!hdr) {
		err = -ENOBUFS;
		goto free_msg;
	}

	if (wdev->ps)
		ps_state = NL80211_PS_ENABLED;
	else
		ps_state = NL80211_PS_DISABLED;

	if (nla_put_u32(msg, NL80211_ATTR_PS_STATE, ps_state))
		goto nla_put_failure;

	genlmsg_end(msg, hdr);
	return genlmsg_reply(msg, info);

 nla_put_failure:
	err = -ENOBUFS;
 free_msg:
	nlmsg_free(msg);
	return err;
}

static struct nla_policy
nl80211_attr_cqm_policy[NL80211_ATTR_CQM_MAX + 1] __read_mostly = {
	[NL80211_ATTR_CQM_RSSI_THOLD] = { .type = NLA_U32 },
	[NL80211_ATTR_CQM_RSSI_HYST] = { .type = NLA_U32 },
	[NL80211_ATTR_CQM_RSSI_THRESHOLD_EVENT] = { .type = NLA_U32 },
	[NL80211_ATTR_CQM_TXE_RATE] = { .type = NLA_U32 },
	[NL80211_ATTR_CQM_TXE_PKTS] = { .type = NLA_U32 },
	[NL80211_ATTR_CQM_TXE_INTVL] = { .type = NLA_U32 },
};

static int nl80211_set_cqm_txe(struct genl_info *info,
			       u32 rate, u32 pkts, u32 intvl)
{
	struct cfg80211_registered_device *rdev = info->user_ptr[0];
	struct wireless_dev *wdev;
	struct net_device *dev = info->user_ptr[1];

	if (rate > 100 || intvl > NL80211_CQM_TXE_MAX_INTVL)
		return -EINVAL;

	wdev = dev->ieee80211_ptr;

	if (!rdev->ops->set_cqm_txe_config)
		return -EOPNOTSUPP;

	if (wdev->iftype != NL80211_IFTYPE_STATION &&
	    wdev->iftype != NL80211_IFTYPE_P2P_CLIENT)
		return -EOPNOTSUPP;

	return rdev_set_cqm_txe_config(rdev, dev, rate, pkts, intvl);
}

static int nl80211_set_cqm_rssi(struct genl_info *info,
				s32 threshold, u32 hysteresis)
{
	struct cfg80211_registered_device *rdev = info->user_ptr[0];
	struct wireless_dev *wdev;
	struct net_device *dev = info->user_ptr[1];

	if (threshold > 0)
		return -EINVAL;

	wdev = dev->ieee80211_ptr;

	if (!rdev->ops->set_cqm_rssi_config)
		return -EOPNOTSUPP;

	if (wdev->iftype != NL80211_IFTYPE_STATION &&
	    wdev->iftype != NL80211_IFTYPE_P2P_CLIENT)
		return -EOPNOTSUPP;

	return rdev_set_cqm_rssi_config(rdev, dev, threshold, hysteresis);
}

static int nl80211_set_cqm(struct sk_buff *skb, struct genl_info *info)
{
	struct nlattr *attrs[NL80211_ATTR_CQM_MAX + 1];
	struct nlattr *cqm;
	int err;

	cqm = info->attrs[NL80211_ATTR_CQM];
	if (!cqm) {
		err = -EINVAL;
		goto out;
	}

	err = nla_parse_nested(attrs, NL80211_ATTR_CQM_MAX, cqm,
			       nl80211_attr_cqm_policy);
	if (err)
		goto out;

	if (attrs[NL80211_ATTR_CQM_RSSI_THOLD] &&
	    attrs[NL80211_ATTR_CQM_RSSI_HYST]) {
		s32 threshold;
		u32 hysteresis;
		threshold = nla_get_u32(attrs[NL80211_ATTR_CQM_RSSI_THOLD]);
		hysteresis = nla_get_u32(attrs[NL80211_ATTR_CQM_RSSI_HYST]);
		err = nl80211_set_cqm_rssi(info, threshold, hysteresis);
	} else if (attrs[NL80211_ATTR_CQM_TXE_RATE] &&
		   attrs[NL80211_ATTR_CQM_TXE_PKTS] &&
		   attrs[NL80211_ATTR_CQM_TXE_INTVL]) {
		u32 rate, pkts, intvl;
		rate = nla_get_u32(attrs[NL80211_ATTR_CQM_TXE_RATE]);
		pkts = nla_get_u32(attrs[NL80211_ATTR_CQM_TXE_PKTS]);
		intvl = nla_get_u32(attrs[NL80211_ATTR_CQM_TXE_INTVL]);
		err = nl80211_set_cqm_txe(info, rate, pkts, intvl);
	} else
		err = -EINVAL;

out:
	return err;
}

static int nl80211_join_mesh(struct sk_buff *skb, struct genl_info *info)
{
	struct cfg80211_registered_device *rdev = info->user_ptr[0];
	struct net_device *dev = info->user_ptr[1];
	struct mesh_config cfg;
	struct mesh_setup setup;
	int err;

	/* start with default */
	memcpy(&cfg, &default_mesh_config, sizeof(cfg));
	memcpy(&setup, &default_mesh_setup, sizeof(setup));

	if (info->attrs[NL80211_ATTR_MESH_CONFIG]) {
		/* and parse parameters if given */
		err = nl80211_parse_mesh_config(info, &cfg, NULL);
		if (err)
			return err;
	}

	if (!info->attrs[NL80211_ATTR_MESH_ID] ||
	    !nla_len(info->attrs[NL80211_ATTR_MESH_ID]))
		return -EINVAL;

	setup.mesh_id = nla_data(info->attrs[NL80211_ATTR_MESH_ID]);
	setup.mesh_id_len = nla_len(info->attrs[NL80211_ATTR_MESH_ID]);

	if (info->attrs[NL80211_ATTR_MCAST_RATE] &&
	    !nl80211_parse_mcast_rate(rdev, setup.mcast_rate,
			    nla_get_u32(info->attrs[NL80211_ATTR_MCAST_RATE])))
			return -EINVAL;

	if (info->attrs[NL80211_ATTR_BEACON_INTERVAL]) {
		setup.beacon_interval =
			nla_get_u32(info->attrs[NL80211_ATTR_BEACON_INTERVAL]);
		if (setup.beacon_interval < 10 ||
		    setup.beacon_interval > 10000)
			return -EINVAL;
	}

	if (info->attrs[NL80211_ATTR_DTIM_PERIOD]) {
		setup.dtim_period =
			nla_get_u32(info->attrs[NL80211_ATTR_DTIM_PERIOD]);
		if (setup.dtim_period < 1 || setup.dtim_period > 100)
			return -EINVAL;
	}

	if (info->attrs[NL80211_ATTR_MESH_SETUP]) {
		/* parse additional setup parameters if given */
		err = nl80211_parse_mesh_setup(info, &setup);
		if (err)
			return err;
	}

	if (setup.user_mpm)
		cfg.auto_open_plinks = false;

	if (info->attrs[NL80211_ATTR_WIPHY_FREQ]) {
		err = nl80211_parse_chandef(rdev, info, &setup.chandef);
		if (err)
			return err;
	} else {
		/* cfg80211_join_mesh() will sort it out */
		setup.chandef.chan = NULL;
	}

	return cfg80211_join_mesh(rdev, dev, &setup, &cfg);
}

static int nl80211_leave_mesh(struct sk_buff *skb, struct genl_info *info)
{
	struct cfg80211_registered_device *rdev = info->user_ptr[0];
	struct net_device *dev = info->user_ptr[1];

	return cfg80211_leave_mesh(rdev, dev);
}

#ifdef CONFIG_PM
static int nl80211_send_wowlan_patterns(struct sk_buff *msg,
					struct cfg80211_registered_device *rdev)
{
	struct nlattr *nl_pats, *nl_pat;
	int i, pat_len;

	if (!rdev->wowlan->n_patterns)
		return 0;

	nl_pats = nla_nest_start(msg, NL80211_WOWLAN_TRIG_PKT_PATTERN);
	if (!nl_pats)
		return -ENOBUFS;

	for (i = 0; i < rdev->wowlan->n_patterns; i++) {
		nl_pat = nla_nest_start(msg, i + 1);
		if (!nl_pat)
			return -ENOBUFS;
		pat_len = rdev->wowlan->patterns[i].pattern_len;
		if (nla_put(msg, NL80211_WOWLAN_PKTPAT_MASK,
			    DIV_ROUND_UP(pat_len, 8),
			    rdev->wowlan->patterns[i].mask) ||
		    nla_put(msg, NL80211_WOWLAN_PKTPAT_PATTERN,
			    pat_len, rdev->wowlan->patterns[i].pattern) ||
		    nla_put_u32(msg, NL80211_WOWLAN_PKTPAT_OFFSET,
				rdev->wowlan->patterns[i].pkt_offset))
			return -ENOBUFS;
		nla_nest_end(msg, nl_pat);
	}
	nla_nest_end(msg, nl_pats);

	return 0;
}

static int nl80211_send_wowlan_tcp(struct sk_buff *msg,
				   struct cfg80211_wowlan_tcp *tcp)
{
	struct nlattr *nl_tcp;

	if (!tcp)
		return 0;

	nl_tcp = nla_nest_start(msg, NL80211_WOWLAN_TRIG_TCP_CONNECTION);
	if (!nl_tcp)
		return -ENOBUFS;

	if (nla_put_be32(msg, NL80211_WOWLAN_TCP_SRC_IPV4, tcp->src) ||
	    nla_put_be32(msg, NL80211_WOWLAN_TCP_DST_IPV4, tcp->dst) ||
	    nla_put(msg, NL80211_WOWLAN_TCP_DST_MAC, ETH_ALEN, tcp->dst_mac) ||
	    nla_put_u16(msg, NL80211_WOWLAN_TCP_SRC_PORT, tcp->src_port) ||
	    nla_put_u16(msg, NL80211_WOWLAN_TCP_DST_PORT, tcp->dst_port) ||
	    nla_put(msg, NL80211_WOWLAN_TCP_DATA_PAYLOAD,
		    tcp->payload_len, tcp->payload) ||
	    nla_put_u32(msg, NL80211_WOWLAN_TCP_DATA_INTERVAL,
			tcp->data_interval) ||
	    nla_put(msg, NL80211_WOWLAN_TCP_WAKE_PAYLOAD,
		    tcp->wake_len, tcp->wake_data) ||
	    nla_put(msg, NL80211_WOWLAN_TCP_WAKE_MASK,
		    DIV_ROUND_UP(tcp->wake_len, 8), tcp->wake_mask))
		return -ENOBUFS;

	if (tcp->payload_seq.len &&
	    nla_put(msg, NL80211_WOWLAN_TCP_DATA_PAYLOAD_SEQ,
		    sizeof(tcp->payload_seq), &tcp->payload_seq))
		return -ENOBUFS;

	if (tcp->payload_tok.len &&
	    nla_put(msg, NL80211_WOWLAN_TCP_DATA_PAYLOAD_TOKEN,
		    sizeof(tcp->payload_tok) + tcp->tokens_size,
		    &tcp->payload_tok))
		return -ENOBUFS;

	nla_nest_end(msg, nl_tcp);

	return 0;
}

static int nl80211_get_wowlan(struct sk_buff *skb, struct genl_info *info)
{
	struct cfg80211_registered_device *rdev = info->user_ptr[0];
	struct sk_buff *msg;
	void *hdr;
	u32 size = NLMSG_DEFAULT_SIZE;

	if (!rdev->wiphy.wowlan.flags && !rdev->wiphy.wowlan.n_patterns &&
	    !rdev->wiphy.wowlan.tcp)
		return -EOPNOTSUPP;

	if (rdev->wowlan && rdev->wowlan->tcp) {
		/* adjust size to have room for all the data */
		size += rdev->wowlan->tcp->tokens_size +
			rdev->wowlan->tcp->payload_len +
			rdev->wowlan->tcp->wake_len +
			rdev->wowlan->tcp->wake_len / 8;
	}

	msg = nlmsg_new(size, GFP_KERNEL);
	if (!msg)
		return -ENOMEM;

	hdr = nl80211hdr_put(msg, info->snd_portid, info->snd_seq, 0,
			     NL80211_CMD_GET_WOWLAN);
	if (!hdr)
		goto nla_put_failure;

	if (rdev->wowlan) {
		struct nlattr *nl_wowlan;

		nl_wowlan = nla_nest_start(msg, NL80211_ATTR_WOWLAN_TRIGGERS);
		if (!nl_wowlan)
			goto nla_put_failure;

		if ((rdev->wowlan->any &&
		     nla_put_flag(msg, NL80211_WOWLAN_TRIG_ANY)) ||
		    (rdev->wowlan->disconnect &&
		     nla_put_flag(msg, NL80211_WOWLAN_TRIG_DISCONNECT)) ||
		    (rdev->wowlan->magic_pkt &&
		     nla_put_flag(msg, NL80211_WOWLAN_TRIG_MAGIC_PKT)) ||
		    (rdev->wowlan->gtk_rekey_failure &&
		     nla_put_flag(msg, NL80211_WOWLAN_TRIG_GTK_REKEY_FAILURE)) ||
		    (rdev->wowlan->eap_identity_req &&
		     nla_put_flag(msg, NL80211_WOWLAN_TRIG_EAP_IDENT_REQUEST)) ||
		    (rdev->wowlan->four_way_handshake &&
		     nla_put_flag(msg, NL80211_WOWLAN_TRIG_4WAY_HANDSHAKE)) ||
		    (rdev->wowlan->rfkill_release &&
		     nla_put_flag(msg, NL80211_WOWLAN_TRIG_RFKILL_RELEASE)))
			goto nla_put_failure;

		if (nl80211_send_wowlan_patterns(msg, rdev))
			goto nla_put_failure;

		if (nl80211_send_wowlan_tcp(msg, rdev->wowlan->tcp))
			goto nla_put_failure;

		nla_nest_end(msg, nl_wowlan);
	}

	genlmsg_end(msg, hdr);
	return genlmsg_reply(msg, info);

nla_put_failure:
	nlmsg_free(msg);
	return -ENOBUFS;
}

static int nl80211_parse_wowlan_tcp(struct cfg80211_registered_device *rdev,
				    struct nlattr *attr,
				    struct cfg80211_wowlan *trig)
{
	struct nlattr *tb[NUM_NL80211_WOWLAN_TCP];
	struct cfg80211_wowlan_tcp *cfg;
	struct nl80211_wowlan_tcp_data_token *tok = NULL;
	struct nl80211_wowlan_tcp_data_seq *seq = NULL;
	u32 size;
	u32 data_size, wake_size, tokens_size = 0, wake_mask_size;
	int err, port;

	if (!rdev->wiphy.wowlan.tcp)
		return -EINVAL;

	err = nla_parse(tb, MAX_NL80211_WOWLAN_TCP,
			nla_data(attr), nla_len(attr),
			nl80211_wowlan_tcp_policy);
	if (err)
		return err;

	if (!tb[NL80211_WOWLAN_TCP_SRC_IPV4] ||
	    !tb[NL80211_WOWLAN_TCP_DST_IPV4] ||
	    !tb[NL80211_WOWLAN_TCP_DST_MAC] ||
	    !tb[NL80211_WOWLAN_TCP_DST_PORT] ||
	    !tb[NL80211_WOWLAN_TCP_DATA_PAYLOAD] ||
	    !tb[NL80211_WOWLAN_TCP_DATA_INTERVAL] ||
	    !tb[NL80211_WOWLAN_TCP_WAKE_PAYLOAD] ||
	    !tb[NL80211_WOWLAN_TCP_WAKE_MASK])
		return -EINVAL;

	data_size = nla_len(tb[NL80211_WOWLAN_TCP_DATA_PAYLOAD]);
	if (data_size > rdev->wiphy.wowlan.tcp->data_payload_max)
		return -EINVAL;

	if (nla_get_u32(tb[NL80211_WOWLAN_TCP_DATA_INTERVAL]) >
			rdev->wiphy.wowlan.tcp->data_interval_max ||
	    nla_get_u32(tb[NL80211_WOWLAN_TCP_DATA_INTERVAL]) == 0)
		return -EINVAL;

	wake_size = nla_len(tb[NL80211_WOWLAN_TCP_WAKE_PAYLOAD]);
	if (wake_size > rdev->wiphy.wowlan.tcp->wake_payload_max)
		return -EINVAL;

	wake_mask_size = nla_len(tb[NL80211_WOWLAN_TCP_WAKE_MASK]);
	if (wake_mask_size != DIV_ROUND_UP(wake_size, 8))
		return -EINVAL;

	if (tb[NL80211_WOWLAN_TCP_DATA_PAYLOAD_TOKEN]) {
		u32 tokln = nla_len(tb[NL80211_WOWLAN_TCP_DATA_PAYLOAD_TOKEN]);

		tok = nla_data(tb[NL80211_WOWLAN_TCP_DATA_PAYLOAD_TOKEN]);
		tokens_size = tokln - sizeof(*tok);

		if (!tok->len || tokens_size % tok->len)
			return -EINVAL;
		if (!rdev->wiphy.wowlan.tcp->tok)
			return -EINVAL;
		if (tok->len > rdev->wiphy.wowlan.tcp->tok->max_len)
			return -EINVAL;
		if (tok->len < rdev->wiphy.wowlan.tcp->tok->min_len)
			return -EINVAL;
		if (tokens_size > rdev->wiphy.wowlan.tcp->tok->bufsize)
			return -EINVAL;
		if (tok->offset + tok->len > data_size)
			return -EINVAL;
	}

	if (tb[NL80211_WOWLAN_TCP_DATA_PAYLOAD_SEQ]) {
		seq = nla_data(tb[NL80211_WOWLAN_TCP_DATA_PAYLOAD_SEQ]);
		if (!rdev->wiphy.wowlan.tcp->seq)
			return -EINVAL;
		if (seq->len == 0 || seq->len > 4)
			return -EINVAL;
		if (seq->len + seq->offset > data_size)
			return -EINVAL;
	}

	size = sizeof(*cfg);
	size += data_size;
	size += wake_size + wake_mask_size;
	size += tokens_size;

	cfg = kzalloc(size, GFP_KERNEL);
	if (!cfg)
		return -ENOMEM;
	cfg->src = nla_get_be32(tb[NL80211_WOWLAN_TCP_SRC_IPV4]);
	cfg->dst = nla_get_be32(tb[NL80211_WOWLAN_TCP_DST_IPV4]);
	memcpy(cfg->dst_mac, nla_data(tb[NL80211_WOWLAN_TCP_DST_MAC]),
	       ETH_ALEN);
	if (tb[NL80211_WOWLAN_TCP_SRC_PORT])
		port = nla_get_u16(tb[NL80211_WOWLAN_TCP_SRC_PORT]);
	else
		port = 0;
#ifdef CONFIG_INET
	/* allocate a socket and port for it and use it */
	err = __sock_create(wiphy_net(&rdev->wiphy), PF_INET, SOCK_STREAM,
			    IPPROTO_TCP, &cfg->sock, 1);
	if (err) {
		kfree(cfg);
		return err;
	}
	if (inet_csk_get_port(cfg->sock->sk, port)) {
		sock_release(cfg->sock);
		kfree(cfg);
		return -EADDRINUSE;
	}
	cfg->src_port = inet_sk(cfg->sock->sk)->inet_num;
#else
	if (!port) {
		kfree(cfg);
		return -EINVAL;
	}
	cfg->src_port = port;
#endif

	cfg->dst_port = nla_get_u16(tb[NL80211_WOWLAN_TCP_DST_PORT]);
	cfg->payload_len = data_size;
	cfg->payload = (u8 *)cfg + sizeof(*cfg) + tokens_size;
	memcpy((void *)cfg->payload,
	       nla_data(tb[NL80211_WOWLAN_TCP_DATA_PAYLOAD]),
	       data_size);
	if (seq)
		cfg->payload_seq = *seq;
	cfg->data_interval = nla_get_u32(tb[NL80211_WOWLAN_TCP_DATA_INTERVAL]);
	cfg->wake_len = wake_size;
	cfg->wake_data = (u8 *)cfg + sizeof(*cfg) + tokens_size + data_size;
	memcpy((void *)cfg->wake_data,
	       nla_data(tb[NL80211_WOWLAN_TCP_WAKE_PAYLOAD]),
	       wake_size);
	cfg->wake_mask = (u8 *)cfg + sizeof(*cfg) + tokens_size +
			 data_size + wake_size;
	memcpy((void *)cfg->wake_mask,
	       nla_data(tb[NL80211_WOWLAN_TCP_WAKE_MASK]),
	       wake_mask_size);
	if (tok) {
		cfg->tokens_size = tokens_size;
		memcpy(&cfg->payload_tok, tok, sizeof(*tok) + tokens_size);
	}

	trig->tcp = cfg;

	return 0;
}

static int nl80211_set_wowlan(struct sk_buff *skb, struct genl_info *info)
{
	struct cfg80211_registered_device *rdev = info->user_ptr[0];
	struct nlattr *tb[NUM_NL80211_WOWLAN_TRIG];
	struct cfg80211_wowlan new_triggers = {};
	struct cfg80211_wowlan *ntrig;
	struct wiphy_wowlan_support *wowlan = &rdev->wiphy.wowlan;
	int err, i;
	bool prev_enabled = rdev->wowlan;

	if (!rdev->wiphy.wowlan.flags && !rdev->wiphy.wowlan.n_patterns &&
	    !rdev->wiphy.wowlan.tcp)
		return -EOPNOTSUPP;

	if (!info->attrs[NL80211_ATTR_WOWLAN_TRIGGERS]) {
		cfg80211_rdev_free_wowlan(rdev);
		rdev->wowlan = NULL;
		goto set_wakeup;
	}

	err = nla_parse(tb, MAX_NL80211_WOWLAN_TRIG,
			nla_data(info->attrs[NL80211_ATTR_WOWLAN_TRIGGERS]),
			nla_len(info->attrs[NL80211_ATTR_WOWLAN_TRIGGERS]),
			nl80211_wowlan_policy);
	if (err)
		return err;

	if (tb[NL80211_WOWLAN_TRIG_ANY]) {
		if (!(wowlan->flags & WIPHY_WOWLAN_ANY))
			return -EINVAL;
		new_triggers.any = true;
	}

	if (tb[NL80211_WOWLAN_TRIG_DISCONNECT]) {
		if (!(wowlan->flags & WIPHY_WOWLAN_DISCONNECT))
			return -EINVAL;
		new_triggers.disconnect = true;
	}

	if (tb[NL80211_WOWLAN_TRIG_MAGIC_PKT]) {
		if (!(wowlan->flags & WIPHY_WOWLAN_MAGIC_PKT))
			return -EINVAL;
		new_triggers.magic_pkt = true;
	}

	if (tb[NL80211_WOWLAN_TRIG_GTK_REKEY_SUPPORTED])
		return -EINVAL;

	if (tb[NL80211_WOWLAN_TRIG_GTK_REKEY_FAILURE]) {
		if (!(wowlan->flags & WIPHY_WOWLAN_GTK_REKEY_FAILURE))
			return -EINVAL;
		new_triggers.gtk_rekey_failure = true;
	}

	if (tb[NL80211_WOWLAN_TRIG_EAP_IDENT_REQUEST]) {
		if (!(wowlan->flags & WIPHY_WOWLAN_EAP_IDENTITY_REQ))
			return -EINVAL;
		new_triggers.eap_identity_req = true;
	}

	if (tb[NL80211_WOWLAN_TRIG_4WAY_HANDSHAKE]) {
		if (!(wowlan->flags & WIPHY_WOWLAN_4WAY_HANDSHAKE))
			return -EINVAL;
		new_triggers.four_way_handshake = true;
	}

	if (tb[NL80211_WOWLAN_TRIG_RFKILL_RELEASE]) {
		if (!(wowlan->flags & WIPHY_WOWLAN_RFKILL_RELEASE))
			return -EINVAL;
		new_triggers.rfkill_release = true;
	}

	if (tb[NL80211_WOWLAN_TRIG_PKT_PATTERN]) {
		struct nlattr *pat;
		int n_patterns = 0;
		int rem, pat_len, mask_len, pkt_offset;
		struct nlattr *pat_tb[NUM_NL80211_WOWLAN_PKTPAT];

		nla_for_each_nested(pat, tb[NL80211_WOWLAN_TRIG_PKT_PATTERN],
				    rem)
			n_patterns++;
		if (n_patterns > wowlan->n_patterns)
			return -EINVAL;

		new_triggers.patterns = kcalloc(n_patterns,
						sizeof(new_triggers.patterns[0]),
						GFP_KERNEL);
		if (!new_triggers.patterns)
			return -ENOMEM;

		new_triggers.n_patterns = n_patterns;
		i = 0;

		nla_for_each_nested(pat, tb[NL80211_WOWLAN_TRIG_PKT_PATTERN],
				    rem) {
			nla_parse(pat_tb, MAX_NL80211_WOWLAN_PKTPAT,
				  nla_data(pat), nla_len(pat), NULL);
			err = -EINVAL;
			if (!pat_tb[NL80211_WOWLAN_PKTPAT_MASK] ||
			    !pat_tb[NL80211_WOWLAN_PKTPAT_PATTERN])
				goto error;
			pat_len = nla_len(pat_tb[NL80211_WOWLAN_PKTPAT_PATTERN]);
			mask_len = DIV_ROUND_UP(pat_len, 8);
			if (nla_len(pat_tb[NL80211_WOWLAN_PKTPAT_MASK]) !=
			    mask_len)
				goto error;
			if (pat_len > wowlan->pattern_max_len ||
			    pat_len < wowlan->pattern_min_len)
				goto error;

			if (!pat_tb[NL80211_WOWLAN_PKTPAT_OFFSET])
				pkt_offset = 0;
			else
				pkt_offset = nla_get_u32(
					pat_tb[NL80211_WOWLAN_PKTPAT_OFFSET]);
			if (pkt_offset > wowlan->max_pkt_offset)
				goto error;
			new_triggers.patterns[i].pkt_offset = pkt_offset;

			new_triggers.patterns[i].mask =
				kmalloc(mask_len + pat_len, GFP_KERNEL);
			if (!new_triggers.patterns[i].mask) {
				err = -ENOMEM;
				goto error;
			}
			new_triggers.patterns[i].pattern =
				new_triggers.patterns[i].mask + mask_len;
			memcpy(new_triggers.patterns[i].mask,
			       nla_data(pat_tb[NL80211_WOWLAN_PKTPAT_MASK]),
			       mask_len);
			new_triggers.patterns[i].pattern_len = pat_len;
			memcpy(new_triggers.patterns[i].pattern,
			       nla_data(pat_tb[NL80211_WOWLAN_PKTPAT_PATTERN]),
			       pat_len);
			i++;
		}
	}

	if (tb[NL80211_WOWLAN_TRIG_TCP_CONNECTION]) {
		err = nl80211_parse_wowlan_tcp(
			rdev, tb[NL80211_WOWLAN_TRIG_TCP_CONNECTION],
			&new_triggers);
		if (err)
			goto error;
	}

	ntrig = kmemdup(&new_triggers, sizeof(new_triggers), GFP_KERNEL);
	if (!ntrig) {
		err = -ENOMEM;
		goto error;
	}
	cfg80211_rdev_free_wowlan(rdev);
	rdev->wowlan = ntrig;

 set_wakeup:
	if (rdev->ops->set_wakeup && prev_enabled != !!rdev->wowlan)
		rdev_set_wakeup(rdev, rdev->wowlan);

	return 0;
 error:
	for (i = 0; i < new_triggers.n_patterns; i++)
		kfree(new_triggers.patterns[i].mask);
	kfree(new_triggers.patterns);
	if (new_triggers.tcp && new_triggers.tcp->sock)
		sock_release(new_triggers.tcp->sock);
	kfree(new_triggers.tcp);
	return err;
}
#endif

static int nl80211_set_rekey_data(struct sk_buff *skb, struct genl_info *info)
{
	struct cfg80211_registered_device *rdev = info->user_ptr[0];
	struct net_device *dev = info->user_ptr[1];
	struct wireless_dev *wdev = dev->ieee80211_ptr;
	struct nlattr *tb[NUM_NL80211_REKEY_DATA];
	struct cfg80211_gtk_rekey_data rekey_data;
	int err;

	if (!info->attrs[NL80211_ATTR_REKEY_DATA])
		return -EINVAL;

	err = nla_parse(tb, MAX_NL80211_REKEY_DATA,
			nla_data(info->attrs[NL80211_ATTR_REKEY_DATA]),
			nla_len(info->attrs[NL80211_ATTR_REKEY_DATA]),
			nl80211_rekey_policy);
	if (err)
		return err;

	if (nla_len(tb[NL80211_REKEY_DATA_REPLAY_CTR]) != NL80211_REPLAY_CTR_LEN)
		return -ERANGE;
	if (nla_len(tb[NL80211_REKEY_DATA_KEK]) != NL80211_KEK_LEN)
		return -ERANGE;
	if (nla_len(tb[NL80211_REKEY_DATA_KCK]) != NL80211_KCK_LEN)
		return -ERANGE;

	memcpy(rekey_data.kek, nla_data(tb[NL80211_REKEY_DATA_KEK]),
	       NL80211_KEK_LEN);
	memcpy(rekey_data.kck, nla_data(tb[NL80211_REKEY_DATA_KCK]),
	       NL80211_KCK_LEN);
	memcpy(rekey_data.replay_ctr,
	       nla_data(tb[NL80211_REKEY_DATA_REPLAY_CTR]),
	       NL80211_REPLAY_CTR_LEN);

	wdev_lock(wdev);
	if (!wdev->current_bss) {
		err = -ENOTCONN;
		goto out;
	}

	if (!rdev->ops->set_rekey_data) {
		err = -EOPNOTSUPP;
		goto out;
	}

	err = rdev_set_rekey_data(rdev, dev, &rekey_data);
 out:
	wdev_unlock(wdev);
	return err;
}

static int nl80211_register_unexpected_frame(struct sk_buff *skb,
					     struct genl_info *info)
{
	struct net_device *dev = info->user_ptr[1];
	struct wireless_dev *wdev = dev->ieee80211_ptr;

	if (wdev->iftype != NL80211_IFTYPE_AP &&
	    wdev->iftype != NL80211_IFTYPE_P2P_GO)
		return -EINVAL;

	if (wdev->ap_unexpected_nlportid)
		return -EBUSY;

	wdev->ap_unexpected_nlportid = info->snd_portid;
	return 0;
}

static int nl80211_probe_client(struct sk_buff *skb,
				struct genl_info *info)
{
	struct cfg80211_registered_device *rdev = info->user_ptr[0];
	struct net_device *dev = info->user_ptr[1];
	struct wireless_dev *wdev = dev->ieee80211_ptr;
	struct sk_buff *msg;
	void *hdr;
	const u8 *addr;
	u64 cookie;
	int err;

	if (wdev->iftype != NL80211_IFTYPE_AP &&
	    wdev->iftype != NL80211_IFTYPE_P2P_GO)
		return -EOPNOTSUPP;

	if (!info->attrs[NL80211_ATTR_MAC])
		return -EINVAL;

	if (!rdev->ops->probe_client)
		return -EOPNOTSUPP;

	msg = nlmsg_new(NLMSG_DEFAULT_SIZE, GFP_KERNEL);
	if (!msg)
		return -ENOMEM;

	hdr = nl80211hdr_put(msg, info->snd_portid, info->snd_seq, 0,
			     NL80211_CMD_PROBE_CLIENT);

	if (IS_ERR(hdr)) {
		err = PTR_ERR(hdr);
		goto free_msg;
	}

	addr = nla_data(info->attrs[NL80211_ATTR_MAC]);

	err = rdev_probe_client(rdev, dev, addr, &cookie);
	if (err)
		goto free_msg;

	if (nla_put_u64(msg, NL80211_ATTR_COOKIE, cookie))
		goto nla_put_failure;

	genlmsg_end(msg, hdr);

	return genlmsg_reply(msg, info);

 nla_put_failure:
	err = -ENOBUFS;
 free_msg:
	nlmsg_free(msg);
	return err;
}

static int nl80211_register_beacons(struct sk_buff *skb, struct genl_info *info)
{
	struct cfg80211_registered_device *rdev = info->user_ptr[0];
	struct cfg80211_beacon_registration *reg, *nreg;
	int rv;

	if (!(rdev->wiphy.flags & WIPHY_FLAG_REPORTS_OBSS))
		return -EOPNOTSUPP;

	nreg = kzalloc(sizeof(*nreg), GFP_KERNEL);
	if (!nreg)
		return -ENOMEM;

	/* First, check if already registered. */
	spin_lock_bh(&rdev->beacon_registrations_lock);
	list_for_each_entry(reg, &rdev->beacon_registrations, list) {
		if (reg->nlportid == info->snd_portid) {
			rv = -EALREADY;
			goto out_err;
		}
	}
	/* Add it to the list */
	nreg->nlportid = info->snd_portid;
	list_add(&nreg->list, &rdev->beacon_registrations);

	spin_unlock_bh(&rdev->beacon_registrations_lock);

	return 0;
out_err:
	spin_unlock_bh(&rdev->beacon_registrations_lock);
	kfree(nreg);
	return rv;
}

static int nl80211_start_p2p_device(struct sk_buff *skb, struct genl_info *info)
{
	struct cfg80211_registered_device *rdev = info->user_ptr[0];
	struct wireless_dev *wdev = info->user_ptr[1];
	int err;

	if (!rdev->ops->start_p2p_device)
		return -EOPNOTSUPP;

	if (wdev->iftype != NL80211_IFTYPE_P2P_DEVICE)
		return -EOPNOTSUPP;

	if (wdev->p2p_started)
		return 0;

	mutex_lock(&rdev->devlist_mtx);
	err = cfg80211_can_add_interface(rdev, wdev->iftype);
	mutex_unlock(&rdev->devlist_mtx);
	if (err)
		return err;

	err = rdev_start_p2p_device(rdev, wdev);
	if (err)
		return err;

	wdev->p2p_started = true;
	mutex_lock(&rdev->devlist_mtx);
	rdev->opencount++;
	mutex_unlock(&rdev->devlist_mtx);

	return 0;
}

static int nl80211_stop_p2p_device(struct sk_buff *skb, struct genl_info *info)
{
	struct cfg80211_registered_device *rdev = info->user_ptr[0];
	struct wireless_dev *wdev = info->user_ptr[1];

	if (wdev->iftype != NL80211_IFTYPE_P2P_DEVICE)
		return -EOPNOTSUPP;

	if (!rdev->ops->stop_p2p_device)
		return -EOPNOTSUPP;

	mutex_lock(&rdev->devlist_mtx);
	mutex_lock(&rdev->sched_scan_mtx);
	cfg80211_stop_p2p_device(rdev, wdev);
	mutex_unlock(&rdev->sched_scan_mtx);
	mutex_unlock(&rdev->devlist_mtx);

	return 0;
}

static int nl80211_get_protocol_features(struct sk_buff *skb,
					 struct genl_info *info)
{
	void *hdr;
	struct sk_buff *msg;

	msg = nlmsg_new(NLMSG_DEFAULT_SIZE, GFP_KERNEL);
	if (!msg)
		return -ENOMEM;

	hdr = nl80211hdr_put(msg, info->snd_portid, info->snd_seq, 0,
			     NL80211_CMD_GET_PROTOCOL_FEATURES);
	if (!hdr)
		goto nla_put_failure;

	if (nla_put_u32(msg, NL80211_ATTR_PROTOCOL_FEATURES,
			NL80211_PROTOCOL_FEATURE_SPLIT_WIPHY_DUMP))
		goto nla_put_failure;

	genlmsg_end(msg, hdr);
	return genlmsg_reply(msg, info);

 nla_put_failure:
	kfree_skb(msg);
	return -ENOBUFS;
}

static int nl80211_update_ft_ies(struct sk_buff *skb, struct genl_info *info)
{
	struct cfg80211_registered_device *rdev = info->user_ptr[0];
	struct cfg80211_update_ft_ies_params ft_params;
	struct net_device *dev = info->user_ptr[1];

	if (!rdev->ops->update_ft_ies)
		return -EOPNOTSUPP;

	if (!info->attrs[NL80211_ATTR_MDID] ||
	    !is_valid_ie_attr(info->attrs[NL80211_ATTR_IE]))
		return -EINVAL;

	memset(&ft_params, 0, sizeof(ft_params));
	ft_params.md = nla_get_u16(info->attrs[NL80211_ATTR_MDID]);
	ft_params.ie = nla_data(info->attrs[NL80211_ATTR_IE]);
	ft_params.ie_len = nla_len(info->attrs[NL80211_ATTR_IE]);

	return rdev_update_ft_ies(rdev, dev, &ft_params);
}

static int nl80211_crit_protocol_start(struct sk_buff *skb,
				       struct genl_info *info)
{
	struct cfg80211_registered_device *rdev = info->user_ptr[0];
	struct wireless_dev *wdev = info->user_ptr[1];
	enum nl80211_crit_proto_id proto = NL80211_CRIT_PROTO_UNSPEC;
	u16 duration;
	int ret;

	if (!rdev->ops->crit_proto_start)
		return -EOPNOTSUPP;

	if (WARN_ON(!rdev->ops->crit_proto_stop))
		return -EINVAL;

	if (rdev->crit_proto_nlportid)
		return -EBUSY;

	/* determine protocol if provided */
	if (info->attrs[NL80211_ATTR_CRIT_PROT_ID])
		proto = nla_get_u16(info->attrs[NL80211_ATTR_CRIT_PROT_ID]);

	if (proto >= NUM_NL80211_CRIT_PROTO)
		return -EINVAL;

	/* timeout must be provided */
	if (!info->attrs[NL80211_ATTR_MAX_CRIT_PROT_DURATION])
		return -EINVAL;

	duration =
		nla_get_u16(info->attrs[NL80211_ATTR_MAX_CRIT_PROT_DURATION]);

	if (duration > NL80211_CRIT_PROTO_MAX_DURATION)
		return -ERANGE;

	ret = rdev_crit_proto_start(rdev, wdev, proto, duration);
	if (!ret)
		rdev->crit_proto_nlportid = info->snd_portid;

	return ret;
}

static int nl80211_crit_protocol_stop(struct sk_buff *skb,
				      struct genl_info *info)
{
	struct cfg80211_registered_device *rdev = info->user_ptr[0];
	struct wireless_dev *wdev = info->user_ptr[1];

	if (!rdev->ops->crit_proto_stop)
		return -EOPNOTSUPP;

	if (rdev->crit_proto_nlportid) {
		rdev->crit_proto_nlportid = 0;
		rdev_crit_proto_stop(rdev, wdev);
	}
	return 0;
}

static int nl80211_vendor_cmd(struct sk_buff *skb, struct genl_info *info)
{
	struct cfg80211_registered_device *rdev = info->user_ptr[0];
	struct net_device *dev = info->user_ptr[1];
	struct wireless_dev *wdev = dev->ieee80211_ptr;
	int i, err;
	u32 vid, subcmd;

	if (!rdev->wiphy.vendor_commands)
		return -EOPNOTSUPP;

	if (IS_ERR(wdev)) {
		err = PTR_ERR(wdev);
		if (err != -EINVAL)
			return err;
		wdev = NULL;
	} else if (wdev->wiphy != &rdev->wiphy) {
		return -EINVAL;
	}

	if (!info->attrs[NL80211_ATTR_VENDOR_ID] ||
	    !info->attrs[NL80211_ATTR_VENDOR_SUBCMD])
		return -EINVAL;

	vid = nla_get_u32(info->attrs[NL80211_ATTR_VENDOR_ID]);
	subcmd = nla_get_u32(info->attrs[NL80211_ATTR_VENDOR_SUBCMD]);
	for (i = 0; i < rdev->wiphy.n_vendor_commands; i++) {
		const struct wiphy_vendor_command *vcmd;
		void *data = NULL;
		int len = 0;

		vcmd = &rdev->wiphy.vendor_commands[i];

		if (vcmd->info.vendor_id != vid || vcmd->info.subcmd != subcmd)
			continue;

		if (vcmd->flags & (WIPHY_VENDOR_CMD_NEED_WDEV |
				   WIPHY_VENDOR_CMD_NEED_NETDEV)) {
			if (!wdev)
				return -EINVAL;
			if (vcmd->flags & WIPHY_VENDOR_CMD_NEED_NETDEV &&
			    !wdev->netdev)
				return -EINVAL;

			if (vcmd->flags & WIPHY_VENDOR_CMD_NEED_RUNNING) {
				if (wdev->netdev &&
				    !netif_running(wdev->netdev))
					return -ENETDOWN;
			}
		} else {
			wdev = NULL;
		}

		if (info->attrs[NL80211_ATTR_VENDOR_DATA]) {
			data = nla_data(info->attrs[NL80211_ATTR_VENDOR_DATA]);
			len = nla_len(info->attrs[NL80211_ATTR_VENDOR_DATA]);
		}

		return rdev->wiphy.vendor_commands[i].doit(&rdev->wiphy, wdev,
							   data, len);
	}

	return -EOPNOTSUPP;
}

struct sk_buff *__cfg80211_alloc_reply_skb(struct wiphy *wiphy,
					   enum nl80211_commands cmd,
					   enum nl80211_attrs attr,
					   int approxlen)
{
	struct cfg80211_registered_device *rdev = wiphy_to_dev(wiphy);

	if (WARN_ON(!rdev->cur_cmd_info))
		return NULL;

	return __cfg80211_alloc_vendor_skb(rdev, approxlen,
					   0,
					   0,
					   cmd, attr, NULL, GFP_KERNEL);
}
EXPORT_SYMBOL(__cfg80211_alloc_reply_skb);

int cfg80211_vendor_cmd_reply(struct sk_buff *skb)
{
	struct cfg80211_registered_device *rdev = ((void **)skb->cb)[0];
	void *hdr = ((void **)skb->cb)[1];
	struct nlattr *data = ((void **)skb->cb)[2];

	if (WARN_ON(!rdev->cur_cmd_info)) {
		kfree_skb(skb);
		return -EINVAL;
	}

	nla_nest_end(skb, data);
	genlmsg_end(skb, hdr);
	return genlmsg_reply(skb, rdev->cur_cmd_info);
}
EXPORT_SYMBOL(cfg80211_vendor_cmd_reply);

#define NL80211_FLAG_NEED_WIPHY		0x01
#define NL80211_FLAG_NEED_NETDEV	0x02
#define NL80211_FLAG_NEED_RTNL		0x04
#define NL80211_FLAG_CHECK_NETDEV_UP	0x08
#define NL80211_FLAG_NEED_NETDEV_UP	(NL80211_FLAG_NEED_NETDEV |\
					 NL80211_FLAG_CHECK_NETDEV_UP)
#define NL80211_FLAG_NEED_WDEV		0x10
/* If a netdev is associated, it must be UP, P2P must be started */
#define NL80211_FLAG_NEED_WDEV_UP	(NL80211_FLAG_NEED_WDEV |\
					 NL80211_FLAG_CHECK_NETDEV_UP)

static int nl80211_pre_doit(struct genl_ops *ops, struct sk_buff *skb,
			    struct genl_info *info)
{
	struct cfg80211_registered_device *rdev;
	struct wireless_dev *wdev;
	struct net_device *dev;
	bool rtnl = ops->internal_flags & NL80211_FLAG_NEED_RTNL;

	if (rtnl)
		rtnl_lock();

	if (ops->internal_flags & NL80211_FLAG_NEED_WIPHY) {
		rdev = cfg80211_get_dev_from_info(genl_info_net(info), info);
		if (IS_ERR(rdev)) {
			if (rtnl)
				rtnl_unlock();
			return PTR_ERR(rdev);
		}
		info->user_ptr[0] = rdev;
	} else if (ops->internal_flags & NL80211_FLAG_NEED_NETDEV ||
		   ops->internal_flags & NL80211_FLAG_NEED_WDEV) {
		mutex_lock(&cfg80211_mutex);
		wdev = __cfg80211_wdev_from_attrs(genl_info_net(info),
						  info->attrs);
		if (IS_ERR(wdev)) {
			mutex_unlock(&cfg80211_mutex);
			if (rtnl)
				rtnl_unlock();
			return PTR_ERR(wdev);
		}

		dev = wdev->netdev;
		rdev = wiphy_to_dev(wdev->wiphy);

		if (ops->internal_flags & NL80211_FLAG_NEED_NETDEV) {
			if (!dev) {
				mutex_unlock(&cfg80211_mutex);
				if (rtnl)
					rtnl_unlock();
				return -EINVAL;
			}

			info->user_ptr[1] = dev;
		} else {
			info->user_ptr[1] = wdev;
		}

		if (dev) {
			if (ops->internal_flags & NL80211_FLAG_CHECK_NETDEV_UP &&
			    !netif_running(dev)) {
				mutex_unlock(&cfg80211_mutex);
				if (rtnl)
					rtnl_unlock();
				return -ENETDOWN;
			}

			dev_hold(dev);
		} else if (ops->internal_flags & NL80211_FLAG_CHECK_NETDEV_UP) {
			if (!wdev->p2p_started) {
				mutex_unlock(&cfg80211_mutex);
				if (rtnl)
					rtnl_unlock();
				return -ENETDOWN;
			}
		}

		cfg80211_lock_rdev(rdev);

		mutex_unlock(&cfg80211_mutex);

		info->user_ptr[0] = rdev;
	}

	return 0;
}

static void nl80211_post_doit(struct genl_ops *ops, struct sk_buff *skb,
			      struct genl_info *info)
{
	if (info->user_ptr[0])
		cfg80211_unlock_rdev(info->user_ptr[0]);
	if (info->user_ptr[1]) {
		if (ops->internal_flags & NL80211_FLAG_NEED_WDEV) {
			struct wireless_dev *wdev = info->user_ptr[1];

			if (wdev->netdev)
				dev_put(wdev->netdev);
		} else {
			dev_put(info->user_ptr[1]);
		}
	}
	if (ops->internal_flags & NL80211_FLAG_NEED_RTNL)
		rtnl_unlock();
}

static struct genl_ops nl80211_ops[] = {
	{
		.cmd = NL80211_CMD_GET_WIPHY,
		.doit = nl80211_get_wiphy,
		.dumpit = nl80211_dump_wiphy,
		.policy = nl80211_policy,
		/* can be retrieved by unprivileged users */
		.internal_flags = NL80211_FLAG_NEED_WIPHY,
	},
	{
		.cmd = NL80211_CMD_SET_WIPHY,
		.doit = nl80211_set_wiphy,
		.policy = nl80211_policy,
		.flags = GENL_ADMIN_PERM,
		.internal_flags = NL80211_FLAG_NEED_RTNL,
	},
	{
		.cmd = NL80211_CMD_GET_INTERFACE,
		.doit = nl80211_get_interface,
		.dumpit = nl80211_dump_interface,
		.policy = nl80211_policy,
		/* can be retrieved by unprivileged users */
		.internal_flags = NL80211_FLAG_NEED_WDEV,
	},
	{
		.cmd = NL80211_CMD_SET_INTERFACE,
		.doit = nl80211_set_interface,
		.policy = nl80211_policy,
		.flags = GENL_ADMIN_PERM,
		.internal_flags = NL80211_FLAG_NEED_NETDEV |
				  NL80211_FLAG_NEED_RTNL,
	},
	{
		.cmd = NL80211_CMD_NEW_INTERFACE,
		.doit = nl80211_new_interface,
		.policy = nl80211_policy,
		.flags = GENL_ADMIN_PERM,
		.internal_flags = NL80211_FLAG_NEED_WIPHY |
				  NL80211_FLAG_NEED_RTNL,
	},
	{
		.cmd = NL80211_CMD_DEL_INTERFACE,
		.doit = nl80211_del_interface,
		.policy = nl80211_policy,
		.flags = GENL_ADMIN_PERM,
		.internal_flags = NL80211_FLAG_NEED_WDEV |
				  NL80211_FLAG_NEED_RTNL,
	},
	{
		.cmd = NL80211_CMD_GET_KEY,
		.doit = nl80211_get_key,
		.policy = nl80211_policy,
		.flags = GENL_ADMIN_PERM,
		.internal_flags = NL80211_FLAG_NEED_NETDEV_UP |
				  NL80211_FLAG_NEED_RTNL,
	},
	{
		.cmd = NL80211_CMD_SET_KEY,
		.doit = nl80211_set_key,
		.policy = nl80211_policy,
		.flags = GENL_ADMIN_PERM,
		.internal_flags = NL80211_FLAG_NEED_NETDEV_UP |
				  NL80211_FLAG_NEED_RTNL,
	},
	{
		.cmd = NL80211_CMD_NEW_KEY,
		.doit = nl80211_new_key,
		.policy = nl80211_policy,
		.flags = GENL_ADMIN_PERM,
		.internal_flags = NL80211_FLAG_NEED_NETDEV_UP |
				  NL80211_FLAG_NEED_RTNL,
	},
	{
		.cmd = NL80211_CMD_DEL_KEY,
		.doit = nl80211_del_key,
		.policy = nl80211_policy,
		.flags = GENL_ADMIN_PERM,
		.internal_flags = NL80211_FLAG_NEED_NETDEV_UP |
				  NL80211_FLAG_NEED_RTNL,
	},
	{
		.cmd = NL80211_CMD_SET_BEACON,
		.policy = nl80211_policy,
		.flags = GENL_ADMIN_PERM,
		.doit = nl80211_set_beacon,
		.internal_flags = NL80211_FLAG_NEED_NETDEV_UP |
				  NL80211_FLAG_NEED_RTNL,
	},
	{
		.cmd = NL80211_CMD_START_AP,
		.policy = nl80211_policy,
		.flags = GENL_ADMIN_PERM,
		.doit = nl80211_start_ap,
		.internal_flags = NL80211_FLAG_NEED_NETDEV_UP |
				  NL80211_FLAG_NEED_RTNL,
	},
	{
		.cmd = NL80211_CMD_STOP_AP,
		.policy = nl80211_policy,
		.flags = GENL_ADMIN_PERM,
		.doit = nl80211_stop_ap,
		.internal_flags = NL80211_FLAG_NEED_NETDEV_UP |
				  NL80211_FLAG_NEED_RTNL,
	},
	{
		.cmd = NL80211_CMD_GET_STATION,
		.doit = nl80211_get_station,
		.dumpit = nl80211_dump_station,
		.policy = nl80211_policy,
		.internal_flags = NL80211_FLAG_NEED_NETDEV |
				  NL80211_FLAG_NEED_RTNL,
	},
	{
		.cmd = NL80211_CMD_SET_STATION,
		.doit = nl80211_set_station,
		.policy = nl80211_policy,
		.flags = GENL_ADMIN_PERM,
		.internal_flags = NL80211_FLAG_NEED_NETDEV_UP |
				  NL80211_FLAG_NEED_RTNL,
	},
	{
		.cmd = NL80211_CMD_NEW_STATION,
		.doit = nl80211_new_station,
		.policy = nl80211_policy,
		.flags = GENL_ADMIN_PERM,
		.internal_flags = NL80211_FLAG_NEED_NETDEV_UP |
				  NL80211_FLAG_NEED_RTNL,
	},
	{
		.cmd = NL80211_CMD_DEL_STATION,
		.doit = nl80211_del_station,
		.policy = nl80211_policy,
		.flags = GENL_ADMIN_PERM,
		.internal_flags = NL80211_FLAG_NEED_NETDEV_UP |
				  NL80211_FLAG_NEED_RTNL,
	},
	{
		.cmd = NL80211_CMD_GET_MPATH,
		.doit = nl80211_get_mpath,
		.dumpit = nl80211_dump_mpath,
		.policy = nl80211_policy,
		.flags = GENL_ADMIN_PERM,
		.internal_flags = NL80211_FLAG_NEED_NETDEV_UP |
				  NL80211_FLAG_NEED_RTNL,
	},
	{
		.cmd = NL80211_CMD_SET_MPATH,
		.doit = nl80211_set_mpath,
		.policy = nl80211_policy,
		.flags = GENL_ADMIN_PERM,
		.internal_flags = NL80211_FLAG_NEED_NETDEV_UP |
				  NL80211_FLAG_NEED_RTNL,
	},
	{
		.cmd = NL80211_CMD_NEW_MPATH,
		.doit = nl80211_new_mpath,
		.policy = nl80211_policy,
		.flags = GENL_ADMIN_PERM,
		.internal_flags = NL80211_FLAG_NEED_NETDEV_UP |
				  NL80211_FLAG_NEED_RTNL,
	},
	{
		.cmd = NL80211_CMD_DEL_MPATH,
		.doit = nl80211_del_mpath,
		.policy = nl80211_policy,
		.flags = GENL_ADMIN_PERM,
		.internal_flags = NL80211_FLAG_NEED_NETDEV_UP |
				  NL80211_FLAG_NEED_RTNL,
	},
	{
		.cmd = NL80211_CMD_SET_BSS,
		.doit = nl80211_set_bss,
		.policy = nl80211_policy,
		.flags = GENL_ADMIN_PERM,
		.internal_flags = NL80211_FLAG_NEED_NETDEV_UP |
				  NL80211_FLAG_NEED_RTNL,
	},
	{
		.cmd = NL80211_CMD_GET_REG,
		.doit = nl80211_get_reg,
		.policy = nl80211_policy,
		/* can be retrieved by unprivileged users */
	},
	{
		.cmd = NL80211_CMD_SET_REG,
		.doit = nl80211_set_reg,
		.policy = nl80211_policy,
		.flags = GENL_ADMIN_PERM,
	},
	{
		.cmd = NL80211_CMD_REQ_SET_REG,
		.doit = nl80211_req_set_reg,
		.policy = nl80211_policy,
		.flags = GENL_ADMIN_PERM,
	},
	{
		.cmd = NL80211_CMD_GET_MESH_CONFIG,
		.doit = nl80211_get_mesh_config,
		.policy = nl80211_policy,
		/* can be retrieved by unprivileged users */
		.internal_flags = NL80211_FLAG_NEED_NETDEV_UP |
				  NL80211_FLAG_NEED_RTNL,
	},
	{
		.cmd = NL80211_CMD_SET_MESH_CONFIG,
		.doit = nl80211_update_mesh_config,
		.policy = nl80211_policy,
		.flags = GENL_ADMIN_PERM,
		.internal_flags = NL80211_FLAG_NEED_NETDEV_UP |
				  NL80211_FLAG_NEED_RTNL,
	},
	{
		.cmd = NL80211_CMD_TRIGGER_SCAN,
		.doit = nl80211_trigger_scan,
		.policy = nl80211_policy,
		.flags = GENL_ADMIN_PERM,
		.internal_flags = NL80211_FLAG_NEED_WDEV_UP |
				  NL80211_FLAG_NEED_RTNL,
	},
	{
		.cmd = NL80211_CMD_GET_SCAN,
		.policy = nl80211_policy,
		.dumpit = nl80211_dump_scan,
	},
	{
		.cmd = NL80211_CMD_START_SCHED_SCAN,
		.doit = nl80211_start_sched_scan,
		.policy = nl80211_policy,
		.flags = GENL_ADMIN_PERM,
		.internal_flags = NL80211_FLAG_NEED_NETDEV_UP |
				  NL80211_FLAG_NEED_RTNL,
	},
	{
		.cmd = NL80211_CMD_STOP_SCHED_SCAN,
		.doit = nl80211_stop_sched_scan,
		.policy = nl80211_policy,
		.flags = GENL_ADMIN_PERM,
		.internal_flags = NL80211_FLAG_NEED_NETDEV_UP |
				  NL80211_FLAG_NEED_RTNL,
	},
	{
		.cmd = NL80211_CMD_AUTHENTICATE,
		.doit = nl80211_authenticate,
		.policy = nl80211_policy,
		.flags = GENL_ADMIN_PERM,
		.internal_flags = NL80211_FLAG_NEED_NETDEV_UP |
				  NL80211_FLAG_NEED_RTNL,
	},
	{
		.cmd = NL80211_CMD_ASSOCIATE,
		.doit = nl80211_associate,
		.policy = nl80211_policy,
		.flags = GENL_ADMIN_PERM,
		.internal_flags = NL80211_FLAG_NEED_NETDEV_UP |
				  NL80211_FLAG_NEED_RTNL,
	},
	{
		.cmd = NL80211_CMD_DEAUTHENTICATE,
		.doit = nl80211_deauthenticate,
		.policy = nl80211_policy,
		.flags = GENL_ADMIN_PERM,
		.internal_flags = NL80211_FLAG_NEED_NETDEV_UP |
				  NL80211_FLAG_NEED_RTNL,
	},
	{
		.cmd = NL80211_CMD_DISASSOCIATE,
		.doit = nl80211_disassociate,
		.policy = nl80211_policy,
		.flags = GENL_ADMIN_PERM,
		.internal_flags = NL80211_FLAG_NEED_NETDEV_UP |
				  NL80211_FLAG_NEED_RTNL,
	},
	{
		.cmd = NL80211_CMD_JOIN_IBSS,
		.doit = nl80211_join_ibss,
		.policy = nl80211_policy,
		.flags = GENL_ADMIN_PERM,
		.internal_flags = NL80211_FLAG_NEED_NETDEV_UP |
				  NL80211_FLAG_NEED_RTNL,
	},
	{
		.cmd = NL80211_CMD_LEAVE_IBSS,
		.doit = nl80211_leave_ibss,
		.policy = nl80211_policy,
		.flags = GENL_ADMIN_PERM,
		.internal_flags = NL80211_FLAG_NEED_NETDEV_UP |
				  NL80211_FLAG_NEED_RTNL,
	},
#ifdef CONFIG_NL80211_TESTMODE
	{
		.cmd = NL80211_CMD_TESTMODE,
		.doit = nl80211_testmode_do,
		.dumpit = nl80211_testmode_dump,
		.policy = nl80211_policy,
		.flags = GENL_ADMIN_PERM,
		.internal_flags = NL80211_FLAG_NEED_WIPHY |
				  NL80211_FLAG_NEED_RTNL,
	},
#endif
	{
		.cmd = NL80211_CMD_CONNECT,
		.doit = nl80211_connect,
		.policy = nl80211_policy,
		.flags = GENL_ADMIN_PERM,
		.internal_flags = NL80211_FLAG_NEED_NETDEV_UP |
				  NL80211_FLAG_NEED_RTNL,
	},
	{
		.cmd = NL80211_CMD_DISCONNECT,
		.doit = nl80211_disconnect,
		.policy = nl80211_policy,
		.flags = GENL_ADMIN_PERM,
		.internal_flags = NL80211_FLAG_NEED_NETDEV_UP |
				  NL80211_FLAG_NEED_RTNL,
	},
	{
		.cmd = NL80211_CMD_SET_WIPHY_NETNS,
		.doit = nl80211_wiphy_netns,
		.policy = nl80211_policy,
		.flags = GENL_ADMIN_PERM,
		.internal_flags = NL80211_FLAG_NEED_WIPHY |
				  NL80211_FLAG_NEED_RTNL,
	},
	{
		.cmd = NL80211_CMD_GET_SURVEY,
		.policy = nl80211_policy,
		.dumpit = nl80211_dump_survey,
	},
	{
		.cmd = NL80211_CMD_SET_PMKSA,
		.doit = nl80211_setdel_pmksa,
		.policy = nl80211_policy,
		.flags = GENL_ADMIN_PERM,
		.internal_flags = NL80211_FLAG_NEED_NETDEV_UP |
				  NL80211_FLAG_NEED_RTNL,
	},
	{
		.cmd = NL80211_CMD_DEL_PMKSA,
		.doit = nl80211_setdel_pmksa,
		.policy = nl80211_policy,
		.flags = GENL_ADMIN_PERM,
		.internal_flags = NL80211_FLAG_NEED_NETDEV_UP |
				  NL80211_FLAG_NEED_RTNL,
	},
	{
		.cmd = NL80211_CMD_FLUSH_PMKSA,
		.doit = nl80211_flush_pmksa,
		.policy = nl80211_policy,
		.flags = GENL_ADMIN_PERM,
		.internal_flags = NL80211_FLAG_NEED_NETDEV_UP |
				  NL80211_FLAG_NEED_RTNL,
	},
	{
		.cmd = NL80211_CMD_REMAIN_ON_CHANNEL,
		.doit = nl80211_remain_on_channel,
		.policy = nl80211_policy,
		.flags = GENL_ADMIN_PERM,
		.internal_flags = NL80211_FLAG_NEED_WDEV_UP |
				  NL80211_FLAG_NEED_RTNL,
	},
	{
		.cmd = NL80211_CMD_CANCEL_REMAIN_ON_CHANNEL,
		.doit = nl80211_cancel_remain_on_channel,
		.policy = nl80211_policy,
		.flags = GENL_ADMIN_PERM,
		.internal_flags = NL80211_FLAG_NEED_WDEV_UP |
				  NL80211_FLAG_NEED_RTNL,
	},
	{
		.cmd = NL80211_CMD_SET_TX_BITRATE_MASK,
		.doit = nl80211_set_tx_bitrate_mask,
		.policy = nl80211_policy,
		.flags = GENL_ADMIN_PERM,
		.internal_flags = NL80211_FLAG_NEED_NETDEV |
				  NL80211_FLAG_NEED_RTNL,
	},
	{
		.cmd = NL80211_CMD_REGISTER_FRAME,
		.doit = nl80211_register_mgmt,
		.policy = nl80211_policy,
		.flags = GENL_ADMIN_PERM,
		.internal_flags = NL80211_FLAG_NEED_WDEV |
				  NL80211_FLAG_NEED_RTNL,
	},
	{
		.cmd = NL80211_CMD_FRAME,
		.doit = nl80211_tx_mgmt,
		.policy = nl80211_policy,
		.flags = GENL_ADMIN_PERM,
		.internal_flags = NL80211_FLAG_NEED_WDEV_UP |
				  NL80211_FLAG_NEED_RTNL,
	},
	{
		.cmd = NL80211_CMD_FRAME_WAIT_CANCEL,
		.doit = nl80211_tx_mgmt_cancel_wait,
		.policy = nl80211_policy,
		.flags = GENL_ADMIN_PERM,
		.internal_flags = NL80211_FLAG_NEED_WDEV_UP |
				  NL80211_FLAG_NEED_RTNL,
	},
	{
		.cmd = NL80211_CMD_SET_POWER_SAVE,
		.doit = nl80211_set_power_save,
		.policy = nl80211_policy,
		.flags = GENL_ADMIN_PERM,
		.internal_flags = NL80211_FLAG_NEED_NETDEV |
				  NL80211_FLAG_NEED_RTNL,
	},
	{
		.cmd = NL80211_CMD_GET_POWER_SAVE,
		.doit = nl80211_get_power_save,
		.policy = nl80211_policy,
		/* can be retrieved by unprivileged users */
		.internal_flags = NL80211_FLAG_NEED_NETDEV |
				  NL80211_FLAG_NEED_RTNL,
	},
	{
		.cmd = NL80211_CMD_SET_CQM,
		.doit = nl80211_set_cqm,
		.policy = nl80211_policy,
		.flags = GENL_ADMIN_PERM,
		.internal_flags = NL80211_FLAG_NEED_NETDEV |
				  NL80211_FLAG_NEED_RTNL,
	},
	{
		.cmd = NL80211_CMD_SET_CHANNEL,
		.doit = nl80211_set_channel,
		.policy = nl80211_policy,
		.flags = GENL_ADMIN_PERM,
		.internal_flags = NL80211_FLAG_NEED_NETDEV |
				  NL80211_FLAG_NEED_RTNL,
	},
	{
		.cmd = NL80211_CMD_SET_WDS_PEER,
		.doit = nl80211_set_wds_peer,
		.policy = nl80211_policy,
		.flags = GENL_ADMIN_PERM,
		.internal_flags = NL80211_FLAG_NEED_NETDEV |
				  NL80211_FLAG_NEED_RTNL,
	},
	{
		.cmd = NL80211_CMD_JOIN_MESH,
		.doit = nl80211_join_mesh,
		.policy = nl80211_policy,
		.flags = GENL_ADMIN_PERM,
		.internal_flags = NL80211_FLAG_NEED_NETDEV_UP |
				  NL80211_FLAG_NEED_RTNL,
	},
	{
		.cmd = NL80211_CMD_LEAVE_MESH,
		.doit = nl80211_leave_mesh,
		.policy = nl80211_policy,
		.flags = GENL_ADMIN_PERM,
		.internal_flags = NL80211_FLAG_NEED_NETDEV_UP |
				  NL80211_FLAG_NEED_RTNL,
	},
#ifdef CONFIG_PM
	{
		.cmd = NL80211_CMD_GET_WOWLAN,
		.doit = nl80211_get_wowlan,
		.policy = nl80211_policy,
		/* can be retrieved by unprivileged users */
		.internal_flags = NL80211_FLAG_NEED_WIPHY |
				  NL80211_FLAG_NEED_RTNL,
	},
	{
		.cmd = NL80211_CMD_SET_WOWLAN,
		.doit = nl80211_set_wowlan,
		.policy = nl80211_policy,
		.flags = GENL_ADMIN_PERM,
		.internal_flags = NL80211_FLAG_NEED_WIPHY |
				  NL80211_FLAG_NEED_RTNL,
	},
#endif
	{
		.cmd = NL80211_CMD_SET_REKEY_OFFLOAD,
		.doit = nl80211_set_rekey_data,
		.policy = nl80211_policy,
		.flags = GENL_ADMIN_PERM,
		.internal_flags = NL80211_FLAG_NEED_NETDEV_UP |
				  NL80211_FLAG_NEED_RTNL,
	},
	{
		.cmd = NL80211_CMD_TDLS_MGMT,
		.doit = nl80211_tdls_mgmt,
		.policy = nl80211_policy,
		.flags = GENL_ADMIN_PERM,
		.internal_flags = NL80211_FLAG_NEED_NETDEV_UP |
				  NL80211_FLAG_NEED_RTNL,
	},
	{
		.cmd = NL80211_CMD_TDLS_OPER,
		.doit = nl80211_tdls_oper,
		.policy = nl80211_policy,
		.flags = GENL_ADMIN_PERM,
		.internal_flags = NL80211_FLAG_NEED_NETDEV_UP |
				  NL80211_FLAG_NEED_RTNL,
	},
	{
		.cmd = NL80211_CMD_UNEXPECTED_FRAME,
		.doit = nl80211_register_unexpected_frame,
		.policy = nl80211_policy,
		.flags = GENL_ADMIN_PERM,
		.internal_flags = NL80211_FLAG_NEED_NETDEV |
				  NL80211_FLAG_NEED_RTNL,
	},
	{
		.cmd = NL80211_CMD_PROBE_CLIENT,
		.doit = nl80211_probe_client,
		.policy = nl80211_policy,
		.flags = GENL_ADMIN_PERM,
		.internal_flags = NL80211_FLAG_NEED_NETDEV_UP |
				  NL80211_FLAG_NEED_RTNL,
	},
	{
		.cmd = NL80211_CMD_REGISTER_BEACONS,
		.doit = nl80211_register_beacons,
		.policy = nl80211_policy,
		.flags = GENL_ADMIN_PERM,
		.internal_flags = NL80211_FLAG_NEED_WIPHY |
				  NL80211_FLAG_NEED_RTNL,
	},
	{
		.cmd = NL80211_CMD_SET_NOACK_MAP,
		.doit = nl80211_set_noack_map,
		.policy = nl80211_policy,
		.flags = GENL_ADMIN_PERM,
		.internal_flags = NL80211_FLAG_NEED_NETDEV |
				  NL80211_FLAG_NEED_RTNL,
	},
	{
		.cmd = NL80211_CMD_START_P2P_DEVICE,
		.doit = nl80211_start_p2p_device,
		.policy = nl80211_policy,
		.flags = GENL_ADMIN_PERM,
		.internal_flags = NL80211_FLAG_NEED_WDEV |
				  NL80211_FLAG_NEED_RTNL,
	},
	{
		.cmd = NL80211_CMD_STOP_P2P_DEVICE,
		.doit = nl80211_stop_p2p_device,
		.policy = nl80211_policy,
		.flags = GENL_ADMIN_PERM,
		.internal_flags = NL80211_FLAG_NEED_WDEV_UP |
				  NL80211_FLAG_NEED_RTNL,
	},
	{
		.cmd = NL80211_CMD_SET_MCAST_RATE,
		.doit = nl80211_set_mcast_rate,
		.policy = nl80211_policy,
		.flags = GENL_ADMIN_PERM,
		.internal_flags = NL80211_FLAG_NEED_NETDEV |
				  NL80211_FLAG_NEED_RTNL,
	},
	{
		.cmd = NL80211_CMD_SET_MAC_ACL,
		.doit = nl80211_set_mac_acl,
		.policy = nl80211_policy,
		.flags = GENL_ADMIN_PERM,
		.internal_flags = NL80211_FLAG_NEED_NETDEV |
				  NL80211_FLAG_NEED_RTNL,
	},
	{
		.cmd = NL80211_CMD_RADAR_DETECT,
		.doit = nl80211_start_radar_detection,
		.policy = nl80211_policy,
		.flags = GENL_ADMIN_PERM,
		.internal_flags = NL80211_FLAG_NEED_NETDEV_UP |
				  NL80211_FLAG_NEED_RTNL,
	},
	{
		.cmd = NL80211_CMD_GET_PROTOCOL_FEATURES,
		.doit = nl80211_get_protocol_features,
		.policy = nl80211_policy,
	},
	{
		.cmd = NL80211_CMD_UPDATE_FT_IES,
		.doit = nl80211_update_ft_ies,
		.policy = nl80211_policy,
		.flags = GENL_ADMIN_PERM,
		.internal_flags = NL80211_FLAG_NEED_NETDEV_UP |
				  NL80211_FLAG_NEED_RTNL,
	},
	{
		.cmd = NL80211_CMD_CRIT_PROTOCOL_START,
		.doit = nl80211_crit_protocol_start,
		.policy = nl80211_policy,
		.flags = GENL_ADMIN_PERM,
		.internal_flags = NL80211_FLAG_NEED_WDEV_UP |
				  NL80211_FLAG_NEED_RTNL,
	},
	{
		.cmd = NL80211_CMD_CRIT_PROTOCOL_STOP,
		.doit = nl80211_crit_protocol_stop,
		.policy = nl80211_policy,
		.flags = GENL_ADMIN_PERM,
		.internal_flags = NL80211_FLAG_NEED_WDEV_UP |
				  NL80211_FLAG_NEED_RTNL,
	},
	{
		.cmd = NL80211_CMD_VENDOR,
		.doit = nl80211_vendor_cmd,
		.policy = nl80211_policy,
		.flags = GENL_ADMIN_PERM,
		.internal_flags = NL80211_FLAG_NEED_RTNL,
	},
};

static struct genl_multicast_group nl80211_mlme_mcgrp = {
	.name = "mlme",
};

/* multicast groups */
static struct genl_multicast_group nl80211_config_mcgrp = {
	.name = "config",
};
static struct genl_multicast_group nl80211_scan_mcgrp = {
	.name = "scan",
};
static struct genl_multicast_group nl80211_regulatory_mcgrp = {
	.name = "regulatory",
};

/* notification functions */

void nl80211_notify_dev_rename(struct cfg80211_registered_device *rdev)
{
	struct sk_buff *msg;

	msg = nlmsg_new(NLMSG_DEFAULT_SIZE, GFP_KERNEL);
	if (!msg)
		return;

	if (nl80211_send_wiphy(rdev, msg, 0, 0, 0,
			       false, NULL, NULL, NULL) < 0) {
		nlmsg_free(msg);
		return;
	}

	genlmsg_multicast_netns(wiphy_net(&rdev->wiphy), msg, 0,
				nl80211_config_mcgrp.id, GFP_KERNEL);
}

static int nl80211_add_scan_req(struct sk_buff *msg,
				struct cfg80211_registered_device *rdev)
{
	struct cfg80211_scan_request *req = rdev->scan_req;
	struct nlattr *nest;
	int i;

	lockdep_assert_held(&rdev->sched_scan_mtx);

	if (WARN_ON(!req))
		return 0;

	nest = nla_nest_start(msg, NL80211_ATTR_SCAN_SSIDS);
	if (!nest)
		goto nla_put_failure;
	for (i = 0; i < req->n_ssids; i++) {
		if (nla_put(msg, i, req->ssids[i].ssid_len, req->ssids[i].ssid))
			goto nla_put_failure;
	}
	nla_nest_end(msg, nest);

	nest = nla_nest_start(msg, NL80211_ATTR_SCAN_FREQUENCIES);
	if (!nest)
		goto nla_put_failure;
	for (i = 0; i < req->n_channels; i++) {
		if (nla_put_u32(msg, i, req->channels[i]->center_freq))
			goto nla_put_failure;
	}
	nla_nest_end(msg, nest);

	if (req->ie &&
	    nla_put(msg, NL80211_ATTR_IE, req->ie_len, req->ie))
		goto nla_put_failure;

	if (req->flags)
		nla_put_u32(msg, NL80211_ATTR_SCAN_FLAGS, req->flags);

	return 0;
 nla_put_failure:
	return -ENOBUFS;
}

static int nl80211_send_scan_msg(struct sk_buff *msg,
				 struct cfg80211_registered_device *rdev,
				 struct wireless_dev *wdev,
				 u32 portid, u32 seq, int flags,
				 u32 cmd)
{
	void *hdr;

	hdr = nl80211hdr_put(msg, portid, seq, flags, cmd);
	if (!hdr)
		return -1;

	if (nla_put_u32(msg, NL80211_ATTR_WIPHY, rdev->wiphy_idx) ||
	    (wdev->netdev && nla_put_u32(msg, NL80211_ATTR_IFINDEX,
					 wdev->netdev->ifindex)) ||
	    nla_put_u64(msg, NL80211_ATTR_WDEV, wdev_id(wdev)))
		goto nla_put_failure;

	/* ignore errors and send incomplete event anyway */
	nl80211_add_scan_req(msg, rdev);

	return genlmsg_end(msg, hdr);

 nla_put_failure:
	genlmsg_cancel(msg, hdr);
	return -EMSGSIZE;
}

static int
nl80211_send_sched_scan_msg(struct sk_buff *msg,
			    struct cfg80211_registered_device *rdev,
			    struct net_device *netdev,
			    u32 portid, u32 seq, int flags, u32 cmd)
{
	void *hdr;

	hdr = nl80211hdr_put(msg, portid, seq, flags, cmd);
	if (!hdr)
		return -1;

	if (nla_put_u32(msg, NL80211_ATTR_WIPHY, rdev->wiphy_idx) ||
	    nla_put_u32(msg, NL80211_ATTR_IFINDEX, netdev->ifindex))
		goto nla_put_failure;

	return genlmsg_end(msg, hdr);

 nla_put_failure:
	genlmsg_cancel(msg, hdr);
	return -EMSGSIZE;
}

void nl80211_send_scan_start(struct cfg80211_registered_device *rdev,
			     struct wireless_dev *wdev)
{
	struct sk_buff *msg;

	msg = nlmsg_new(NLMSG_DEFAULT_SIZE, GFP_KERNEL);
	if (!msg)
		return;

	if (nl80211_send_scan_msg(msg, rdev, wdev, 0, 0, 0,
				  NL80211_CMD_TRIGGER_SCAN) < 0) {
		nlmsg_free(msg);
		return;
	}

	genlmsg_multicast_netns(wiphy_net(&rdev->wiphy), msg, 0,
				nl80211_scan_mcgrp.id, GFP_KERNEL);
}

void nl80211_send_scan_done(struct cfg80211_registered_device *rdev,
			    struct wireless_dev *wdev)
{
	struct sk_buff *msg;

	msg = nlmsg_new(NLMSG_DEFAULT_SIZE, GFP_KERNEL);
	if (!msg)
		return;

	if (nl80211_send_scan_msg(msg, rdev, wdev, 0, 0, 0,
				  NL80211_CMD_NEW_SCAN_RESULTS) < 0) {
		nlmsg_free(msg);
		return;
	}

	genlmsg_multicast_netns(wiphy_net(&rdev->wiphy), msg, 0,
				nl80211_scan_mcgrp.id, GFP_KERNEL);
}

void nl80211_send_scan_aborted(struct cfg80211_registered_device *rdev,
			       struct wireless_dev *wdev)
{
	struct sk_buff *msg;

	msg = nlmsg_new(NLMSG_DEFAULT_SIZE, GFP_KERNEL);
	if (!msg)
		return;

	if (nl80211_send_scan_msg(msg, rdev, wdev, 0, 0, 0,
				  NL80211_CMD_SCAN_ABORTED) < 0) {
		nlmsg_free(msg);
		return;
	}

	genlmsg_multicast_netns(wiphy_net(&rdev->wiphy), msg, 0,
				nl80211_scan_mcgrp.id, GFP_KERNEL);
}

void nl80211_send_sched_scan_results(struct cfg80211_registered_device *rdev,
				     struct net_device *netdev)
{
	struct sk_buff *msg;

	msg = nlmsg_new(NLMSG_DEFAULT_SIZE, GFP_KERNEL);
	if (!msg)
		return;

	if (nl80211_send_sched_scan_msg(msg, rdev, netdev, 0, 0, 0,
					NL80211_CMD_SCHED_SCAN_RESULTS) < 0) {
		nlmsg_free(msg);
		return;
	}

	genlmsg_multicast_netns(wiphy_net(&rdev->wiphy), msg, 0,
				nl80211_scan_mcgrp.id, GFP_KERNEL);
}

void nl80211_send_sched_scan(struct cfg80211_registered_device *rdev,
			     struct net_device *netdev, u32 cmd)
{
	struct sk_buff *msg;

	msg = nlmsg_new(NLMSG_DEFAULT_SIZE, GFP_KERNEL);
	if (!msg)
		return;

	if (nl80211_send_sched_scan_msg(msg, rdev, netdev, 0, 0, 0, cmd) < 0) {
		nlmsg_free(msg);
		return;
	}

	genlmsg_multicast_netns(wiphy_net(&rdev->wiphy), msg, 0,
				nl80211_scan_mcgrp.id, GFP_KERNEL);
}

/*
 * This can happen on global regulatory changes or device specific settings
 * based on custom world regulatory domains.
 */
void nl80211_send_reg_change_event(struct regulatory_request *request)
{
	struct sk_buff *msg;
	void *hdr;

	msg = nlmsg_new(NLMSG_DEFAULT_SIZE, GFP_KERNEL);
	if (!msg)
		return;

	hdr = nl80211hdr_put(msg, 0, 0, 0, NL80211_CMD_REG_CHANGE);
	if (!hdr) {
		nlmsg_free(msg);
		return;
	}

	/* Userspace can always count this one always being set */
	if (nla_put_u8(msg, NL80211_ATTR_REG_INITIATOR, request->initiator))
		goto nla_put_failure;

	if (request->alpha2[0] == '0' && request->alpha2[1] == '0') {
		if (nla_put_u8(msg, NL80211_ATTR_REG_TYPE,
			       NL80211_REGDOM_TYPE_WORLD))
			goto nla_put_failure;
	} else if (request->alpha2[0] == '9' && request->alpha2[1] == '9') {
		if (nla_put_u8(msg, NL80211_ATTR_REG_TYPE,
			       NL80211_REGDOM_TYPE_CUSTOM_WORLD))
			goto nla_put_failure;
	} else if ((request->alpha2[0] == '9' && request->alpha2[1] == '8') ||
		   request->intersect) {
		if (nla_put_u8(msg, NL80211_ATTR_REG_TYPE,
			       NL80211_REGDOM_TYPE_INTERSECTION))
			goto nla_put_failure;
	} else {
		if (nla_put_u8(msg, NL80211_ATTR_REG_TYPE,
			       NL80211_REGDOM_TYPE_COUNTRY) ||
		    nla_put_string(msg, NL80211_ATTR_REG_ALPHA2,
				   request->alpha2))
			goto nla_put_failure;
	}

	if (request->wiphy_idx != WIPHY_IDX_INVALID &&
	    nla_put_u32(msg, NL80211_ATTR_WIPHY, request->wiphy_idx))
		goto nla_put_failure;

	genlmsg_end(msg, hdr);

	rcu_read_lock();
	genlmsg_multicast_allns(msg, 0, nl80211_regulatory_mcgrp.id,
				GFP_ATOMIC);
	rcu_read_unlock();

	return;

nla_put_failure:
	genlmsg_cancel(msg, hdr);
	nlmsg_free(msg);
}

static void nl80211_send_mlme_event(struct cfg80211_registered_device *rdev,
				    struct net_device *netdev,
				    const u8 *buf, size_t len,
				    enum nl80211_commands cmd, gfp_t gfp)
{
	struct sk_buff *msg;
	void *hdr;

	msg = nlmsg_new(NLMSG_DEFAULT_SIZE, gfp);
	if (!msg)
		return;

	hdr = nl80211hdr_put(msg, 0, 0, 0, cmd);
	if (!hdr) {
		nlmsg_free(msg);
		return;
	}

	if (nla_put_u32(msg, NL80211_ATTR_WIPHY, rdev->wiphy_idx) ||
	    nla_put_u32(msg, NL80211_ATTR_IFINDEX, netdev->ifindex) ||
	    nla_put(msg, NL80211_ATTR_FRAME, len, buf))
		goto nla_put_failure;

	genlmsg_end(msg, hdr);

	genlmsg_multicast_netns(wiphy_net(&rdev->wiphy), msg, 0,
				nl80211_mlme_mcgrp.id, gfp);
	return;

 nla_put_failure:
	genlmsg_cancel(msg, hdr);
	nlmsg_free(msg);
}

void nl80211_send_rx_auth(struct cfg80211_registered_device *rdev,
			  struct net_device *netdev, const u8 *buf,
			  size_t len, gfp_t gfp)
{
	nl80211_send_mlme_event(rdev, netdev, buf, len,
				NL80211_CMD_AUTHENTICATE, gfp);
}

void nl80211_send_rx_assoc(struct cfg80211_registered_device *rdev,
			   struct net_device *netdev, const u8 *buf,
			   size_t len, gfp_t gfp)
{
	nl80211_send_mlme_event(rdev, netdev, buf, len,
				NL80211_CMD_ASSOCIATE, gfp);
}

void nl80211_send_deauth(struct cfg80211_registered_device *rdev,
			 struct net_device *netdev, const u8 *buf,
			 size_t len, gfp_t gfp)
{
	nl80211_send_mlme_event(rdev, netdev, buf, len,
				NL80211_CMD_DEAUTHENTICATE, gfp);
}

void nl80211_send_disassoc(struct cfg80211_registered_device *rdev,
			   struct net_device *netdev, const u8 *buf,
			   size_t len, gfp_t gfp)
{
	nl80211_send_mlme_event(rdev, netdev, buf, len,
				NL80211_CMD_DISASSOCIATE, gfp);
}

void cfg80211_send_unprot_deauth(struct net_device *dev, const u8 *buf,
				 size_t len)
{
	struct wireless_dev *wdev = dev->ieee80211_ptr;
	struct wiphy *wiphy = wdev->wiphy;
	struct cfg80211_registered_device *rdev = wiphy_to_dev(wiphy);

	trace_cfg80211_send_unprot_deauth(dev);
	nl80211_send_mlme_event(rdev, dev, buf, len,
				NL80211_CMD_UNPROT_DEAUTHENTICATE, GFP_ATOMIC);
}
EXPORT_SYMBOL(cfg80211_send_unprot_deauth);

void cfg80211_send_unprot_disassoc(struct net_device *dev, const u8 *buf,
				   size_t len)
{
	struct wireless_dev *wdev = dev->ieee80211_ptr;
	struct wiphy *wiphy = wdev->wiphy;
	struct cfg80211_registered_device *rdev = wiphy_to_dev(wiphy);

	trace_cfg80211_send_unprot_disassoc(dev);
	nl80211_send_mlme_event(rdev, dev, buf, len,
				NL80211_CMD_UNPROT_DISASSOCIATE, GFP_ATOMIC);
}
EXPORT_SYMBOL(cfg80211_send_unprot_disassoc);

static void nl80211_send_mlme_timeout(struct cfg80211_registered_device *rdev,
				      struct net_device *netdev, int cmd,
				      const u8 *addr, gfp_t gfp)
{
	struct sk_buff *msg;
	void *hdr;

	msg = nlmsg_new(NLMSG_DEFAULT_SIZE, gfp);
	if (!msg)
		return;

	hdr = nl80211hdr_put(msg, 0, 0, 0, cmd);
	if (!hdr) {
		nlmsg_free(msg);
		return;
	}

	if (nla_put_u32(msg, NL80211_ATTR_WIPHY, rdev->wiphy_idx) ||
	    nla_put_u32(msg, NL80211_ATTR_IFINDEX, netdev->ifindex) ||
	    nla_put_flag(msg, NL80211_ATTR_TIMED_OUT) ||
	    nla_put(msg, NL80211_ATTR_MAC, ETH_ALEN, addr))
		goto nla_put_failure;

	genlmsg_end(msg, hdr);

	genlmsg_multicast_netns(wiphy_net(&rdev->wiphy), msg, 0,
				nl80211_mlme_mcgrp.id, gfp);
	return;

 nla_put_failure:
	genlmsg_cancel(msg, hdr);
	nlmsg_free(msg);
}

void nl80211_send_auth_timeout(struct cfg80211_registered_device *rdev,
			       struct net_device *netdev, const u8 *addr,
			       gfp_t gfp)
{
	nl80211_send_mlme_timeout(rdev, netdev, NL80211_CMD_AUTHENTICATE,
				  addr, gfp);
}

void nl80211_send_assoc_timeout(struct cfg80211_registered_device *rdev,
				struct net_device *netdev, const u8 *addr,
				gfp_t gfp)
{
	nl80211_send_mlme_timeout(rdev, netdev, NL80211_CMD_ASSOCIATE,
				  addr, gfp);
}

void nl80211_send_connect_result(struct cfg80211_registered_device *rdev,
				 struct net_device *netdev, const u8 *bssid,
				 const u8 *req_ie, size_t req_ie_len,
				 const u8 *resp_ie, size_t resp_ie_len,
				 u16 status, gfp_t gfp)
{
	struct sk_buff *msg;
	void *hdr;

	msg = nlmsg_new(NLMSG_DEFAULT_SIZE, gfp);
	if (!msg)
		return;

	hdr = nl80211hdr_put(msg, 0, 0, 0, NL80211_CMD_CONNECT);
	if (!hdr) {
		nlmsg_free(msg);
		return;
	}

	if (nla_put_u32(msg, NL80211_ATTR_WIPHY, rdev->wiphy_idx) ||
	    nla_put_u32(msg, NL80211_ATTR_IFINDEX, netdev->ifindex) ||
	    (bssid && nla_put(msg, NL80211_ATTR_MAC, ETH_ALEN, bssid)) ||
	    nla_put_u16(msg, NL80211_ATTR_STATUS_CODE, status) ||
	    (req_ie &&
	     nla_put(msg, NL80211_ATTR_REQ_IE, req_ie_len, req_ie)) ||
	    (resp_ie &&
	     nla_put(msg, NL80211_ATTR_RESP_IE, resp_ie_len, resp_ie)))
		goto nla_put_failure;

	genlmsg_end(msg, hdr);

	genlmsg_multicast_netns(wiphy_net(&rdev->wiphy), msg, 0,
				nl80211_mlme_mcgrp.id, gfp);
	return;

 nla_put_failure:
	genlmsg_cancel(msg, hdr);
	nlmsg_free(msg);

}

void nl80211_send_roamed(struct cfg80211_registered_device *rdev,
			 struct net_device *netdev, const u8 *bssid,
			 const u8 *req_ie, size_t req_ie_len,
			 const u8 *resp_ie, size_t resp_ie_len, gfp_t gfp)
{
	struct sk_buff *msg;
	void *hdr;

	msg = nlmsg_new(NLMSG_DEFAULT_SIZE, gfp);
	if (!msg)
		return;

	hdr = nl80211hdr_put(msg, 0, 0, 0, NL80211_CMD_ROAM);
	if (!hdr) {
		nlmsg_free(msg);
		return;
	}

	if (nla_put_u32(msg, NL80211_ATTR_WIPHY, rdev->wiphy_idx) ||
	    nla_put_u32(msg, NL80211_ATTR_IFINDEX, netdev->ifindex) ||
	    nla_put(msg, NL80211_ATTR_MAC, ETH_ALEN, bssid) ||
	    (req_ie &&
	     nla_put(msg, NL80211_ATTR_REQ_IE, req_ie_len, req_ie)) ||
	    (resp_ie &&
	     nla_put(msg, NL80211_ATTR_RESP_IE, resp_ie_len, resp_ie)))
		goto nla_put_failure;

	genlmsg_end(msg, hdr);

	genlmsg_multicast_netns(wiphy_net(&rdev->wiphy), msg, 0,
				nl80211_mlme_mcgrp.id, gfp);
	return;

 nla_put_failure:
	genlmsg_cancel(msg, hdr);
	nlmsg_free(msg);

}

void nl80211_send_disconnected(struct cfg80211_registered_device *rdev,
			       struct net_device *netdev, u16 reason,
			       const u8 *ie, size_t ie_len, bool from_ap)
{
	struct sk_buff *msg;
	void *hdr;

	msg = nlmsg_new(NLMSG_DEFAULT_SIZE, GFP_KERNEL);
	if (!msg)
		return;

	hdr = nl80211hdr_put(msg, 0, 0, 0, NL80211_CMD_DISCONNECT);
	if (!hdr) {
		nlmsg_free(msg);
		return;
	}

	if (nla_put_u32(msg, NL80211_ATTR_WIPHY, rdev->wiphy_idx) ||
	    nla_put_u32(msg, NL80211_ATTR_IFINDEX, netdev->ifindex) ||
	    (from_ap && reason &&
	     nla_put_u16(msg, NL80211_ATTR_REASON_CODE, reason)) ||
	    (from_ap &&
	     nla_put_flag(msg, NL80211_ATTR_DISCONNECTED_BY_AP)) ||
	    (ie && nla_put(msg, NL80211_ATTR_IE, ie_len, ie)))
		goto nla_put_failure;

	genlmsg_end(msg, hdr);

	genlmsg_multicast_netns(wiphy_net(&rdev->wiphy), msg, 0,
				nl80211_mlme_mcgrp.id, GFP_KERNEL);
	return;

 nla_put_failure:
	genlmsg_cancel(msg, hdr);
	nlmsg_free(msg);

}

void nl80211_send_ibss_bssid(struct cfg80211_registered_device *rdev,
			     struct net_device *netdev, const u8 *bssid,
			     gfp_t gfp)
{
	struct sk_buff *msg;
	void *hdr;

	msg = nlmsg_new(NLMSG_DEFAULT_SIZE, gfp);
	if (!msg)
		return;

	hdr = nl80211hdr_put(msg, 0, 0, 0, NL80211_CMD_JOIN_IBSS);
	if (!hdr) {
		nlmsg_free(msg);
		return;
	}

	if (nla_put_u32(msg, NL80211_ATTR_WIPHY, rdev->wiphy_idx) ||
	    nla_put_u32(msg, NL80211_ATTR_IFINDEX, netdev->ifindex) ||
	    nla_put(msg, NL80211_ATTR_MAC, ETH_ALEN, bssid))
		goto nla_put_failure;

	genlmsg_end(msg, hdr);

	genlmsg_multicast_netns(wiphy_net(&rdev->wiphy), msg, 0,
				nl80211_mlme_mcgrp.id, gfp);
	return;

 nla_put_failure:
	genlmsg_cancel(msg, hdr);
	nlmsg_free(msg);
}

void cfg80211_notify_new_peer_candidate(struct net_device *dev, const u8 *addr,
					const u8* ie, u8 ie_len, gfp_t gfp)
{
	struct wireless_dev *wdev = dev->ieee80211_ptr;
	struct cfg80211_registered_device *rdev = wiphy_to_dev(wdev->wiphy);
	struct sk_buff *msg;
	void *hdr;

	if (WARN_ON(wdev->iftype != NL80211_IFTYPE_MESH_POINT))
		return;

	trace_cfg80211_notify_new_peer_candidate(dev, addr);

	msg = nlmsg_new(NLMSG_DEFAULT_SIZE, gfp);
	if (!msg)
		return;

	hdr = nl80211hdr_put(msg, 0, 0, 0, NL80211_CMD_NEW_PEER_CANDIDATE);
	if (!hdr) {
		nlmsg_free(msg);
		return;
	}

	if (nla_put_u32(msg, NL80211_ATTR_WIPHY, rdev->wiphy_idx) ||
	    nla_put_u32(msg, NL80211_ATTR_IFINDEX, dev->ifindex) ||
	    nla_put(msg, NL80211_ATTR_MAC, ETH_ALEN, addr) ||
	    (ie_len && ie &&
	     nla_put(msg, NL80211_ATTR_IE, ie_len , ie)))
		goto nla_put_failure;

	genlmsg_end(msg, hdr);

	genlmsg_multicast_netns(wiphy_net(&rdev->wiphy), msg, 0,
				nl80211_mlme_mcgrp.id, gfp);
	return;

 nla_put_failure:
	genlmsg_cancel(msg, hdr);
	nlmsg_free(msg);
}
EXPORT_SYMBOL(cfg80211_notify_new_peer_candidate);

void nl80211_michael_mic_failure(struct cfg80211_registered_device *rdev,
				 struct net_device *netdev, const u8 *addr,
				 enum nl80211_key_type key_type, int key_id,
				 const u8 *tsc, gfp_t gfp)
{
	struct sk_buff *msg;
	void *hdr;

	msg = nlmsg_new(NLMSG_DEFAULT_SIZE, gfp);
	if (!msg)
		return;

	hdr = nl80211hdr_put(msg, 0, 0, 0, NL80211_CMD_MICHAEL_MIC_FAILURE);
	if (!hdr) {
		nlmsg_free(msg);
		return;
	}

	if (nla_put_u32(msg, NL80211_ATTR_WIPHY, rdev->wiphy_idx) ||
	    nla_put_u32(msg, NL80211_ATTR_IFINDEX, netdev->ifindex) ||
	    (addr && nla_put(msg, NL80211_ATTR_MAC, ETH_ALEN, addr)) ||
	    nla_put_u32(msg, NL80211_ATTR_KEY_TYPE, key_type) ||
	    (key_id != -1 &&
	     nla_put_u8(msg, NL80211_ATTR_KEY_IDX, key_id)) ||
	    (tsc && nla_put(msg, NL80211_ATTR_KEY_SEQ, 6, tsc)))
		goto nla_put_failure;

	genlmsg_end(msg, hdr);

	genlmsg_multicast_netns(wiphy_net(&rdev->wiphy), msg, 0,
				nl80211_mlme_mcgrp.id, gfp);
	return;

 nla_put_failure:
	genlmsg_cancel(msg, hdr);
	nlmsg_free(msg);
}

void nl80211_send_beacon_hint_event(struct wiphy *wiphy,
				    struct ieee80211_channel *channel_before,
				    struct ieee80211_channel *channel_after)
{
	struct sk_buff *msg;
	void *hdr;
	struct nlattr *nl_freq;

	msg = nlmsg_new(NLMSG_DEFAULT_SIZE, GFP_ATOMIC);
	if (!msg)
		return;

	hdr = nl80211hdr_put(msg, 0, 0, 0, NL80211_CMD_REG_BEACON_HINT);
	if (!hdr) {
		nlmsg_free(msg);
		return;
	}

	/*
	 * Since we are applying the beacon hint to a wiphy we know its
	 * wiphy_idx is valid
	 */
	if (nla_put_u32(msg, NL80211_ATTR_WIPHY, get_wiphy_idx(wiphy)))
		goto nla_put_failure;

	/* Before */
	nl_freq = nla_nest_start(msg, NL80211_ATTR_FREQ_BEFORE);
	if (!nl_freq)
		goto nla_put_failure;
	if (nl80211_msg_put_channel(msg, channel_before, false))
		goto nla_put_failure;
	nla_nest_end(msg, nl_freq);

	/* After */
	nl_freq = nla_nest_start(msg, NL80211_ATTR_FREQ_AFTER);
	if (!nl_freq)
		goto nla_put_failure;
	if (nl80211_msg_put_channel(msg, channel_after, false))
		goto nla_put_failure;
	nla_nest_end(msg, nl_freq);

	genlmsg_end(msg, hdr);

	rcu_read_lock();
	genlmsg_multicast_allns(msg, 0, nl80211_regulatory_mcgrp.id,
				GFP_ATOMIC);
	rcu_read_unlock();

	return;

nla_put_failure:
	genlmsg_cancel(msg, hdr);
	nlmsg_free(msg);
}

static void nl80211_send_remain_on_chan_event(
	int cmd, struct cfg80211_registered_device *rdev,
	struct wireless_dev *wdev, u64 cookie,
	struct ieee80211_channel *chan,
	unsigned int duration, gfp_t gfp)
{
	struct sk_buff *msg;
	void *hdr;

	msg = nlmsg_new(NLMSG_DEFAULT_SIZE, gfp);
	if (!msg)
		return;

	hdr = nl80211hdr_put(msg, 0, 0, 0, cmd);
	if (!hdr) {
		nlmsg_free(msg);
		return;
	}

	if (nla_put_u32(msg, NL80211_ATTR_WIPHY, rdev->wiphy_idx) ||
	    (wdev->netdev && nla_put_u32(msg, NL80211_ATTR_IFINDEX,
					 wdev->netdev->ifindex)) ||
	    nla_put_u64(msg, NL80211_ATTR_WDEV, wdev_id(wdev)) ||
	    nla_put_u32(msg, NL80211_ATTR_WIPHY_FREQ, chan->center_freq) ||
	    nla_put_u32(msg, NL80211_ATTR_WIPHY_CHANNEL_TYPE,
			NL80211_CHAN_NO_HT) ||
	    nla_put_u64(msg, NL80211_ATTR_COOKIE, cookie))
		goto nla_put_failure;

	if (cmd == NL80211_CMD_REMAIN_ON_CHANNEL &&
	    nla_put_u32(msg, NL80211_ATTR_DURATION, duration))
		goto nla_put_failure;

	genlmsg_end(msg, hdr);

	genlmsg_multicast_netns(wiphy_net(&rdev->wiphy), msg, 0,
				nl80211_mlme_mcgrp.id, gfp);
	return;

 nla_put_failure:
	genlmsg_cancel(msg, hdr);
	nlmsg_free(msg);
}

void cfg80211_ready_on_channel(struct wireless_dev *wdev, u64 cookie,
			       struct ieee80211_channel *chan,
			       unsigned int duration, gfp_t gfp)
{
	struct wiphy *wiphy = wdev->wiphy;
	struct cfg80211_registered_device *rdev = wiphy_to_dev(wiphy);

	trace_cfg80211_ready_on_channel(wdev, cookie, chan, duration);
	nl80211_send_remain_on_chan_event(NL80211_CMD_REMAIN_ON_CHANNEL,
					  rdev, wdev, cookie, chan,
					  duration, gfp);
}
EXPORT_SYMBOL(cfg80211_ready_on_channel);

void cfg80211_remain_on_channel_expired(struct wireless_dev *wdev, u64 cookie,
					struct ieee80211_channel *chan,
					gfp_t gfp)
{
	struct wiphy *wiphy = wdev->wiphy;
	struct cfg80211_registered_device *rdev = wiphy_to_dev(wiphy);

	trace_cfg80211_ready_on_channel_expired(wdev, cookie, chan);
	nl80211_send_remain_on_chan_event(NL80211_CMD_CANCEL_REMAIN_ON_CHANNEL,
					  rdev, wdev, cookie, chan, 0, gfp);
}
EXPORT_SYMBOL(cfg80211_remain_on_channel_expired);

void cfg80211_new_sta(struct net_device *dev, const u8 *mac_addr,
		      struct station_info *sinfo, gfp_t gfp)
{
	struct wiphy *wiphy = dev->ieee80211_ptr->wiphy;
	struct cfg80211_registered_device *rdev = wiphy_to_dev(wiphy);
	struct sk_buff *msg;

	trace_cfg80211_new_sta(dev, mac_addr, sinfo);

	msg = nlmsg_new(NLMSG_DEFAULT_SIZE, gfp);
	if (!msg)
		return;

	if (nl80211_send_station(msg, 0, 0, 0,
				 rdev, dev, mac_addr, sinfo) < 0) {
		nlmsg_free(msg);
		return;
	}

	genlmsg_multicast_netns(wiphy_net(&rdev->wiphy), msg, 0,
				nl80211_mlme_mcgrp.id, gfp);
}
EXPORT_SYMBOL(cfg80211_new_sta);

void cfg80211_del_sta(struct net_device *dev, const u8 *mac_addr, gfp_t gfp)
{
	struct wiphy *wiphy = dev->ieee80211_ptr->wiphy;
	struct cfg80211_registered_device *rdev = wiphy_to_dev(wiphy);
	struct sk_buff *msg;
	void *hdr;

	trace_cfg80211_del_sta(dev, mac_addr);

	msg = nlmsg_new(NLMSG_DEFAULT_SIZE, gfp);
	if (!msg)
		return;

	hdr = nl80211hdr_put(msg, 0, 0, 0, NL80211_CMD_DEL_STATION);
	if (!hdr) {
		nlmsg_free(msg);
		return;
	}

	if (nla_put_u32(msg, NL80211_ATTR_IFINDEX, dev->ifindex) ||
	    nla_put(msg, NL80211_ATTR_MAC, ETH_ALEN, mac_addr))
		goto nla_put_failure;

	genlmsg_end(msg, hdr);

	genlmsg_multicast_netns(wiphy_net(&rdev->wiphy), msg, 0,
				nl80211_mlme_mcgrp.id, gfp);
	return;

 nla_put_failure:
	genlmsg_cancel(msg, hdr);
	nlmsg_free(msg);
}
EXPORT_SYMBOL(cfg80211_del_sta);

void cfg80211_conn_failed(struct net_device *dev, const u8 *mac_addr,
			  enum nl80211_connect_failed_reason reason,
			  gfp_t gfp)
{
	struct wiphy *wiphy = dev->ieee80211_ptr->wiphy;
	struct cfg80211_registered_device *rdev = wiphy_to_dev(wiphy);
	struct sk_buff *msg;
	void *hdr;

	msg = nlmsg_new(NLMSG_GOODSIZE, gfp);
	if (!msg)
		return;

	hdr = nl80211hdr_put(msg, 0, 0, 0, NL80211_CMD_CONN_FAILED);
	if (!hdr) {
		nlmsg_free(msg);
		return;
	}

	if (nla_put_u32(msg, NL80211_ATTR_IFINDEX, dev->ifindex) ||
	    nla_put(msg, NL80211_ATTR_MAC, ETH_ALEN, mac_addr) ||
	    nla_put_u32(msg, NL80211_ATTR_CONN_FAILED_REASON, reason))
		goto nla_put_failure;

	genlmsg_end(msg, hdr);

	genlmsg_multicast_netns(wiphy_net(&rdev->wiphy), msg, 0,
				nl80211_mlme_mcgrp.id, gfp);
	return;

 nla_put_failure:
	genlmsg_cancel(msg, hdr);
	nlmsg_free(msg);
}
EXPORT_SYMBOL(cfg80211_conn_failed);

static bool __nl80211_unexpected_frame(struct net_device *dev, u8 cmd,
				       const u8 *addr, gfp_t gfp)
{
	struct wireless_dev *wdev = dev->ieee80211_ptr;
	struct cfg80211_registered_device *rdev = wiphy_to_dev(wdev->wiphy);
	struct sk_buff *msg;
	void *hdr;
	int err;
	u32 nlportid = ACCESS_ONCE(wdev->ap_unexpected_nlportid);

	if (!nlportid)
		return false;

	msg = nlmsg_new(100, gfp);
	if (!msg)
		return true;

	hdr = nl80211hdr_put(msg, 0, 0, 0, cmd);
	if (!hdr) {
		nlmsg_free(msg);
		return true;
	}

	if (nla_put_u32(msg, NL80211_ATTR_WIPHY, rdev->wiphy_idx) ||
	    nla_put_u32(msg, NL80211_ATTR_IFINDEX, dev->ifindex) ||
	    nla_put(msg, NL80211_ATTR_MAC, ETH_ALEN, addr))
		goto nla_put_failure;

	err = genlmsg_end(msg, hdr);
	if (err < 0) {
		nlmsg_free(msg);
		return true;
	}

	genlmsg_unicast(wiphy_net(&rdev->wiphy), msg, nlportid);
	return true;

 nla_put_failure:
	genlmsg_cancel(msg, hdr);
	nlmsg_free(msg);
	return true;
}

bool cfg80211_rx_spurious_frame(struct net_device *dev,
				const u8 *addr, gfp_t gfp)
{
	struct wireless_dev *wdev = dev->ieee80211_ptr;
	bool ret;

	trace_cfg80211_rx_spurious_frame(dev, addr);

	if (WARN_ON(wdev->iftype != NL80211_IFTYPE_AP &&
		    wdev->iftype != NL80211_IFTYPE_P2P_GO)) {
		trace_cfg80211_return_bool(false);
		return false;
	}
	ret = __nl80211_unexpected_frame(dev, NL80211_CMD_UNEXPECTED_FRAME,
					 addr, gfp);
	trace_cfg80211_return_bool(ret);
	return ret;
}
EXPORT_SYMBOL(cfg80211_rx_spurious_frame);

bool cfg80211_rx_unexpected_4addr_frame(struct net_device *dev,
					const u8 *addr, gfp_t gfp)
{
	struct wireless_dev *wdev = dev->ieee80211_ptr;
	bool ret;

	trace_cfg80211_rx_unexpected_4addr_frame(dev, addr);

	if (WARN_ON(wdev->iftype != NL80211_IFTYPE_AP &&
		    wdev->iftype != NL80211_IFTYPE_P2P_GO &&
		    wdev->iftype != NL80211_IFTYPE_AP_VLAN)) {
		trace_cfg80211_return_bool(false);
		return false;
	}
	ret = __nl80211_unexpected_frame(dev,
					 NL80211_CMD_UNEXPECTED_4ADDR_FRAME,
					 addr, gfp);
	trace_cfg80211_return_bool(ret);
	return ret;
}
EXPORT_SYMBOL(cfg80211_rx_unexpected_4addr_frame);

int nl80211_send_mgmt(struct cfg80211_registered_device *rdev,
		      struct wireless_dev *wdev, u32 nlportid,
		      int freq, int sig_dbm,
		      const u8 *buf, size_t len, gfp_t gfp)
{
	struct net_device *netdev = wdev->netdev;
	struct sk_buff *msg;
	void *hdr;

	msg = nlmsg_new(NLMSG_DEFAULT_SIZE, gfp);
	if (!msg)
		return -ENOMEM;

	hdr = nl80211hdr_put(msg, 0, 0, 0, NL80211_CMD_FRAME);
	if (!hdr) {
		nlmsg_free(msg);
		return -ENOMEM;
	}

	if (nla_put_u32(msg, NL80211_ATTR_WIPHY, rdev->wiphy_idx) ||
	    (netdev && nla_put_u32(msg, NL80211_ATTR_IFINDEX,
					netdev->ifindex)) ||
	    nla_put_u64(msg, NL80211_ATTR_WDEV, wdev_id(wdev)) ||
	    nla_put_u32(msg, NL80211_ATTR_WIPHY_FREQ, freq) ||
	    (sig_dbm &&
	     nla_put_u32(msg, NL80211_ATTR_RX_SIGNAL_DBM, sig_dbm)) ||
	    nla_put(msg, NL80211_ATTR_FRAME, len, buf))
		goto nla_put_failure;

	genlmsg_end(msg, hdr);

	return genlmsg_unicast(wiphy_net(&rdev->wiphy), msg, nlportid);

 nla_put_failure:
	genlmsg_cancel(msg, hdr);
	nlmsg_free(msg);
	return -ENOBUFS;
}

void cfg80211_mgmt_tx_status(struct wireless_dev *wdev, u64 cookie,
			     const u8 *buf, size_t len, bool ack, gfp_t gfp)
{
	struct wiphy *wiphy = wdev->wiphy;
	struct cfg80211_registered_device *rdev = wiphy_to_dev(wiphy);
	struct net_device *netdev = wdev->netdev;
	struct sk_buff *msg;
	void *hdr;

	trace_cfg80211_mgmt_tx_status(wdev, cookie, ack);

	msg = nlmsg_new(NLMSG_DEFAULT_SIZE, gfp);
	if (!msg)
		return;

	hdr = nl80211hdr_put(msg, 0, 0, 0, NL80211_CMD_FRAME_TX_STATUS);
	if (!hdr) {
		nlmsg_free(msg);
		return;
	}

	if (nla_put_u32(msg, NL80211_ATTR_WIPHY, rdev->wiphy_idx) ||
	    (netdev && nla_put_u32(msg, NL80211_ATTR_IFINDEX,
				   netdev->ifindex)) ||
	    nla_put_u64(msg, NL80211_ATTR_WDEV, wdev_id(wdev)) ||
	    nla_put(msg, NL80211_ATTR_FRAME, len, buf) ||
	    nla_put_u64(msg, NL80211_ATTR_COOKIE, cookie) ||
	    (ack && nla_put_flag(msg, NL80211_ATTR_ACK)))
		goto nla_put_failure;

	genlmsg_end(msg, hdr);

	genlmsg_multicast_netns(wiphy_net(&rdev->wiphy), msg, 0,
				nl80211_mlme_mcgrp.id, gfp);
	return;

 nla_put_failure:
	genlmsg_cancel(msg, hdr);
	nlmsg_free(msg);
}
EXPORT_SYMBOL(cfg80211_mgmt_tx_status);

void cfg80211_cqm_rssi_notify(struct net_device *dev,
			      enum nl80211_cqm_rssi_threshold_event rssi_event,
			      gfp_t gfp)
{
	struct wireless_dev *wdev = dev->ieee80211_ptr;
	struct wiphy *wiphy = wdev->wiphy;
	struct cfg80211_registered_device *rdev = wiphy_to_dev(wiphy);
	struct sk_buff *msg;
	struct nlattr *pinfoattr;
	void *hdr;

	trace_cfg80211_cqm_rssi_notify(dev, rssi_event);

	msg = nlmsg_new(NLMSG_DEFAULT_SIZE, gfp);
	if (!msg)
		return;

	hdr = nl80211hdr_put(msg, 0, 0, 0, NL80211_CMD_NOTIFY_CQM);
	if (!hdr) {
		nlmsg_free(msg);
		return;
	}

	if (nla_put_u32(msg, NL80211_ATTR_WIPHY, rdev->wiphy_idx) ||
	    nla_put_u32(msg, NL80211_ATTR_IFINDEX, dev->ifindex))
		goto nla_put_failure;

	pinfoattr = nla_nest_start(msg, NL80211_ATTR_CQM);
	if (!pinfoattr)
		goto nla_put_failure;

	if (nla_put_u32(msg, NL80211_ATTR_CQM_RSSI_THRESHOLD_EVENT,
			rssi_event))
		goto nla_put_failure;

	nla_nest_end(msg, pinfoattr);

	genlmsg_end(msg, hdr);

	genlmsg_multicast_netns(wiphy_net(&rdev->wiphy), msg, 0,
				nl80211_mlme_mcgrp.id, gfp);
	return;

 nla_put_failure:
	genlmsg_cancel(msg, hdr);
	nlmsg_free(msg);
}
EXPORT_SYMBOL(cfg80211_cqm_rssi_notify);

static void nl80211_gtk_rekey_notify(struct cfg80211_registered_device *rdev,
				     struct net_device *netdev, const u8 *bssid,
				     const u8 *replay_ctr, gfp_t gfp)
{
	struct sk_buff *msg;
	struct nlattr *rekey_attr;
	void *hdr;

	msg = nlmsg_new(NLMSG_DEFAULT_SIZE, gfp);
	if (!msg)
		return;

	hdr = nl80211hdr_put(msg, 0, 0, 0, NL80211_CMD_SET_REKEY_OFFLOAD);
	if (!hdr) {
		nlmsg_free(msg);
		return;
	}

	if (nla_put_u32(msg, NL80211_ATTR_WIPHY, rdev->wiphy_idx) ||
	    nla_put_u32(msg, NL80211_ATTR_IFINDEX, netdev->ifindex) ||
	    nla_put(msg, NL80211_ATTR_MAC, ETH_ALEN, bssid))
		goto nla_put_failure;

	rekey_attr = nla_nest_start(msg, NL80211_ATTR_REKEY_DATA);
	if (!rekey_attr)
		goto nla_put_failure;

	if (nla_put(msg, NL80211_REKEY_DATA_REPLAY_CTR,
		    NL80211_REPLAY_CTR_LEN, replay_ctr))
		goto nla_put_failure;

	nla_nest_end(msg, rekey_attr);

	genlmsg_end(msg, hdr);

	genlmsg_multicast_netns(wiphy_net(&rdev->wiphy), msg, 0,
				nl80211_mlme_mcgrp.id, gfp);
	return;

 nla_put_failure:
	genlmsg_cancel(msg, hdr);
	nlmsg_free(msg);
}

void cfg80211_gtk_rekey_notify(struct net_device *dev, const u8 *bssid,
			       const u8 *replay_ctr, gfp_t gfp)
{
	struct wireless_dev *wdev = dev->ieee80211_ptr;
	struct wiphy *wiphy = wdev->wiphy;
	struct cfg80211_registered_device *rdev = wiphy_to_dev(wiphy);

	trace_cfg80211_gtk_rekey_notify(dev, bssid);
	nl80211_gtk_rekey_notify(rdev, dev, bssid, replay_ctr, gfp);
}
EXPORT_SYMBOL(cfg80211_gtk_rekey_notify);

static void
nl80211_pmksa_candidate_notify(struct cfg80211_registered_device *rdev,
			       struct net_device *netdev, int index,
			       const u8 *bssid, bool preauth, gfp_t gfp)
{
	struct sk_buff *msg;
	struct nlattr *attr;
	void *hdr;

	msg = nlmsg_new(NLMSG_DEFAULT_SIZE, gfp);
	if (!msg)
		return;

	hdr = nl80211hdr_put(msg, 0, 0, 0, NL80211_CMD_PMKSA_CANDIDATE);
	if (!hdr) {
		nlmsg_free(msg);
		return;
	}

	if (nla_put_u32(msg, NL80211_ATTR_WIPHY, rdev->wiphy_idx) ||
	    nla_put_u32(msg, NL80211_ATTR_IFINDEX, netdev->ifindex))
		goto nla_put_failure;

	attr = nla_nest_start(msg, NL80211_ATTR_PMKSA_CANDIDATE);
	if (!attr)
		goto nla_put_failure;

	if (nla_put_u32(msg, NL80211_PMKSA_CANDIDATE_INDEX, index) ||
	    nla_put(msg, NL80211_PMKSA_CANDIDATE_BSSID, ETH_ALEN, bssid) ||
	    (preauth &&
	     nla_put_flag(msg, NL80211_PMKSA_CANDIDATE_PREAUTH)))
		goto nla_put_failure;

	nla_nest_end(msg, attr);

	genlmsg_end(msg, hdr);

	genlmsg_multicast_netns(wiphy_net(&rdev->wiphy), msg, 0,
				nl80211_mlme_mcgrp.id, gfp);
	return;

 nla_put_failure:
	genlmsg_cancel(msg, hdr);
	nlmsg_free(msg);
}

void cfg80211_pmksa_candidate_notify(struct net_device *dev, int index,
				     const u8 *bssid, bool preauth, gfp_t gfp)
{
	struct wireless_dev *wdev = dev->ieee80211_ptr;
	struct wiphy *wiphy = wdev->wiphy;
	struct cfg80211_registered_device *rdev = wiphy_to_dev(wiphy);

	trace_cfg80211_pmksa_candidate_notify(dev, index, bssid, preauth);
	nl80211_pmksa_candidate_notify(rdev, dev, index, bssid, preauth, gfp);
}
EXPORT_SYMBOL(cfg80211_pmksa_candidate_notify);

static void nl80211_ch_switch_notify(struct cfg80211_registered_device *rdev,
				     struct net_device *netdev,
				     struct cfg80211_chan_def *chandef,
				     gfp_t gfp)
{
	struct sk_buff *msg;
	void *hdr;

	msg = nlmsg_new(NLMSG_DEFAULT_SIZE, gfp);
	if (!msg)
		return;

	hdr = nl80211hdr_put(msg, 0, 0, 0, NL80211_CMD_CH_SWITCH_NOTIFY);
	if (!hdr) {
		nlmsg_free(msg);
		return;
	}

	if (nla_put_u32(msg, NL80211_ATTR_IFINDEX, netdev->ifindex))
		goto nla_put_failure;

	if (nl80211_send_chandef(msg, chandef))
		goto nla_put_failure;

	genlmsg_end(msg, hdr);

	genlmsg_multicast_netns(wiphy_net(&rdev->wiphy), msg, 0,
				nl80211_mlme_mcgrp.id, gfp);
	return;

 nla_put_failure:
	genlmsg_cancel(msg, hdr);
	nlmsg_free(msg);
}

void cfg80211_ch_switch_notify(struct net_device *dev,
			       struct cfg80211_chan_def *chandef)
{
	struct wireless_dev *wdev = dev->ieee80211_ptr;
	struct wiphy *wiphy = wdev->wiphy;
	struct cfg80211_registered_device *rdev = wiphy_to_dev(wiphy);

	trace_cfg80211_ch_switch_notify(dev, chandef);

	wdev_lock(wdev);

	if (WARN_ON(wdev->iftype != NL80211_IFTYPE_AP &&
		    wdev->iftype != NL80211_IFTYPE_P2P_GO))
		goto out;

	wdev->channel = chandef->chan;
	nl80211_ch_switch_notify(rdev, dev, chandef, GFP_KERNEL);
out:
	wdev_unlock(wdev);
	return;
}
EXPORT_SYMBOL(cfg80211_ch_switch_notify);

void cfg80211_cqm_txe_notify(struct net_device *dev,
			     const u8 *peer, u32 num_packets,
			     u32 rate, u32 intvl, gfp_t gfp)
{
	struct wireless_dev *wdev = dev->ieee80211_ptr;
	struct wiphy *wiphy = wdev->wiphy;
	struct cfg80211_registered_device *rdev = wiphy_to_dev(wiphy);
	struct sk_buff *msg;
	struct nlattr *pinfoattr;
	void *hdr;

	msg = nlmsg_new(NLMSG_GOODSIZE, gfp);
	if (!msg)
		return;

	hdr = nl80211hdr_put(msg, 0, 0, 0, NL80211_CMD_NOTIFY_CQM);
	if (!hdr) {
		nlmsg_free(msg);
		return;
	}

	if (nla_put_u32(msg, NL80211_ATTR_WIPHY, rdev->wiphy_idx) ||
	    nla_put_u32(msg, NL80211_ATTR_IFINDEX, dev->ifindex) ||
	    nla_put(msg, NL80211_ATTR_MAC, ETH_ALEN, peer))
		goto nla_put_failure;

	pinfoattr = nla_nest_start(msg, NL80211_ATTR_CQM);
	if (!pinfoattr)
		goto nla_put_failure;

	if (nla_put_u32(msg, NL80211_ATTR_CQM_TXE_PKTS, num_packets))
		goto nla_put_failure;

	if (nla_put_u32(msg, NL80211_ATTR_CQM_TXE_RATE, rate))
		goto nla_put_failure;

	if (nla_put_u32(msg, NL80211_ATTR_CQM_TXE_INTVL, intvl))
		goto nla_put_failure;

	nla_nest_end(msg, pinfoattr);

	genlmsg_end(msg, hdr);

	genlmsg_multicast_netns(wiphy_net(&rdev->wiphy), msg, 0,
				nl80211_mlme_mcgrp.id, gfp);
	return;

 nla_put_failure:
	genlmsg_cancel(msg, hdr);
	nlmsg_free(msg);
}
EXPORT_SYMBOL(cfg80211_cqm_txe_notify);

void
nl80211_radar_notify(struct cfg80211_registered_device *rdev,
		     struct cfg80211_chan_def *chandef,
		     enum nl80211_radar_event event,
		     struct net_device *netdev, gfp_t gfp)
{
	struct sk_buff *msg;
	void *hdr;

	msg = nlmsg_new(NLMSG_DEFAULT_SIZE, gfp);
	if (!msg)
		return;

	hdr = nl80211hdr_put(msg, 0, 0, 0, NL80211_CMD_RADAR_DETECT);
	if (!hdr) {
		nlmsg_free(msg);
		return;
	}

	if (nla_put_u32(msg, NL80211_ATTR_WIPHY, rdev->wiphy_idx))
		goto nla_put_failure;

	/* NOP and radar events don't need a netdev parameter */
	if (netdev) {
		struct wireless_dev *wdev = netdev->ieee80211_ptr;

		if (nla_put_u32(msg, NL80211_ATTR_IFINDEX, netdev->ifindex) ||
		    nla_put_u64(msg, NL80211_ATTR_WDEV, wdev_id(wdev)))
			goto nla_put_failure;
	}

	if (nla_put_u32(msg, NL80211_ATTR_RADAR_EVENT, event))
		goto nla_put_failure;

	if (nl80211_send_chandef(msg, chandef))
		goto nla_put_failure;

	if (genlmsg_end(msg, hdr) < 0) {
		nlmsg_free(msg);
		return;
	}

	genlmsg_multicast_netns(wiphy_net(&rdev->wiphy), msg, 0,
				nl80211_mlme_mcgrp.id, gfp);
	return;

 nla_put_failure:
	genlmsg_cancel(msg, hdr);
	nlmsg_free(msg);
}

void cfg80211_cqm_pktloss_notify(struct net_device *dev,
				 const u8 *peer, u32 num_packets, gfp_t gfp)
{
	struct wireless_dev *wdev = dev->ieee80211_ptr;
	struct wiphy *wiphy = wdev->wiphy;
	struct cfg80211_registered_device *rdev = wiphy_to_dev(wiphy);
	struct sk_buff *msg;
	struct nlattr *pinfoattr;
	void *hdr;

	trace_cfg80211_cqm_pktloss_notify(dev, peer, num_packets);

	msg = nlmsg_new(NLMSG_DEFAULT_SIZE, gfp);
	if (!msg)
		return;

	hdr = nl80211hdr_put(msg, 0, 0, 0, NL80211_CMD_NOTIFY_CQM);
	if (!hdr) {
		nlmsg_free(msg);
		return;
	}

	if (nla_put_u32(msg, NL80211_ATTR_WIPHY, rdev->wiphy_idx) ||
	    nla_put_u32(msg, NL80211_ATTR_IFINDEX, dev->ifindex) ||
	    nla_put(msg, NL80211_ATTR_MAC, ETH_ALEN, peer))
		goto nla_put_failure;

	pinfoattr = nla_nest_start(msg, NL80211_ATTR_CQM);
	if (!pinfoattr)
		goto nla_put_failure;

	if (nla_put_u32(msg, NL80211_ATTR_CQM_PKT_LOSS_EVENT, num_packets))
		goto nla_put_failure;

	nla_nest_end(msg, pinfoattr);

	genlmsg_end(msg, hdr);

	genlmsg_multicast_netns(wiphy_net(&rdev->wiphy), msg, 0,
				nl80211_mlme_mcgrp.id, gfp);
	return;

 nla_put_failure:
	genlmsg_cancel(msg, hdr);
	nlmsg_free(msg);
}
EXPORT_SYMBOL(cfg80211_cqm_pktloss_notify);

void cfg80211_probe_status(struct net_device *dev, const u8 *addr,
			   u64 cookie, bool acked, gfp_t gfp)
{
	struct wireless_dev *wdev = dev->ieee80211_ptr;
	struct cfg80211_registered_device *rdev = wiphy_to_dev(wdev->wiphy);
	struct sk_buff *msg;
	void *hdr;
	int err;

	trace_cfg80211_probe_status(dev, addr, cookie, acked);

	msg = nlmsg_new(NLMSG_DEFAULT_SIZE, gfp);

	if (!msg)
		return;

	hdr = nl80211hdr_put(msg, 0, 0, 0, NL80211_CMD_PROBE_CLIENT);
	if (!hdr) {
		nlmsg_free(msg);
		return;
	}

	if (nla_put_u32(msg, NL80211_ATTR_WIPHY, rdev->wiphy_idx) ||
	    nla_put_u32(msg, NL80211_ATTR_IFINDEX, dev->ifindex) ||
	    nla_put(msg, NL80211_ATTR_MAC, ETH_ALEN, addr) ||
	    nla_put_u64(msg, NL80211_ATTR_COOKIE, cookie) ||
	    (acked && nla_put_flag(msg, NL80211_ATTR_ACK)))
		goto nla_put_failure;

	err = genlmsg_end(msg, hdr);
	if (err < 0) {
		nlmsg_free(msg);
		return;
	}

	genlmsg_multicast_netns(wiphy_net(&rdev->wiphy), msg, 0,
				nl80211_mlme_mcgrp.id, gfp);
	return;

 nla_put_failure:
	genlmsg_cancel(msg, hdr);
	nlmsg_free(msg);
}
EXPORT_SYMBOL(cfg80211_probe_status);

void cfg80211_report_obss_beacon(struct wiphy *wiphy,
				 const u8 *frame, size_t len,
				 int freq, int sig_dbm)
{
	struct cfg80211_registered_device *rdev = wiphy_to_dev(wiphy);
	struct sk_buff *msg;
	void *hdr;
	struct cfg80211_beacon_registration *reg;

	trace_cfg80211_report_obss_beacon(wiphy, frame, len, freq, sig_dbm);

	spin_lock_bh(&rdev->beacon_registrations_lock);
	list_for_each_entry(reg, &rdev->beacon_registrations, list) {
		msg = nlmsg_new(len + 100, GFP_ATOMIC);
		if (!msg) {
			spin_unlock_bh(&rdev->beacon_registrations_lock);
			return;
		}

		hdr = nl80211hdr_put(msg, 0, 0, 0, NL80211_CMD_FRAME);
		if (!hdr)
			goto nla_put_failure;

		if (nla_put_u32(msg, NL80211_ATTR_WIPHY, rdev->wiphy_idx) ||
		    (freq &&
		     nla_put_u32(msg, NL80211_ATTR_WIPHY_FREQ, freq)) ||
		    (sig_dbm &&
		     nla_put_u32(msg, NL80211_ATTR_RX_SIGNAL_DBM, sig_dbm)) ||
		    nla_put(msg, NL80211_ATTR_FRAME, len, frame))
			goto nla_put_failure;

		genlmsg_end(msg, hdr);

		genlmsg_unicast(wiphy_net(&rdev->wiphy), msg, reg->nlportid);
	}
	spin_unlock_bh(&rdev->beacon_registrations_lock);
	return;

 nla_put_failure:
	spin_unlock_bh(&rdev->beacon_registrations_lock);
	if (hdr)
		genlmsg_cancel(msg, hdr);
	nlmsg_free(msg);
}
EXPORT_SYMBOL(cfg80211_report_obss_beacon);

#ifdef CONFIG_PM
void cfg80211_report_wowlan_wakeup(struct wireless_dev *wdev,
				   struct cfg80211_wowlan_wakeup *wakeup,
				   gfp_t gfp)
{
	struct cfg80211_registered_device *rdev = wiphy_to_dev(wdev->wiphy);
	struct sk_buff *msg;
	void *hdr;
	int err, size = 200;

	trace_cfg80211_report_wowlan_wakeup(wdev->wiphy, wdev, wakeup);

	if (wakeup)
		size += wakeup->packet_present_len;

	msg = nlmsg_new(size, gfp);
	if (!msg)
		return;

	hdr = nl80211hdr_put(msg, 0, 0, 0, NL80211_CMD_SET_WOWLAN);
	if (!hdr)
		goto free_msg;

	if (nla_put_u32(msg, NL80211_ATTR_WIPHY, rdev->wiphy_idx) ||
	    nla_put_u64(msg, NL80211_ATTR_WDEV, wdev_id(wdev)))
		goto free_msg;

	if (wdev->netdev && nla_put_u32(msg, NL80211_ATTR_IFINDEX,
					wdev->netdev->ifindex))
		goto free_msg;

	if (wakeup) {
		struct nlattr *reasons;

		reasons = nla_nest_start(msg, NL80211_ATTR_WOWLAN_TRIGGERS);

		if (wakeup->disconnect &&
		    nla_put_flag(msg, NL80211_WOWLAN_TRIG_DISCONNECT))
			goto free_msg;
		if (wakeup->magic_pkt &&
		    nla_put_flag(msg, NL80211_WOWLAN_TRIG_MAGIC_PKT))
			goto free_msg;
		if (wakeup->gtk_rekey_failure &&
		    nla_put_flag(msg, NL80211_WOWLAN_TRIG_GTK_REKEY_FAILURE))
			goto free_msg;
		if (wakeup->eap_identity_req &&
		    nla_put_flag(msg, NL80211_WOWLAN_TRIG_EAP_IDENT_REQUEST))
			goto free_msg;
		if (wakeup->four_way_handshake &&
		    nla_put_flag(msg, NL80211_WOWLAN_TRIG_4WAY_HANDSHAKE))
			goto free_msg;
		if (wakeup->rfkill_release &&
		    nla_put_flag(msg, NL80211_WOWLAN_TRIG_RFKILL_RELEASE))
			goto free_msg;

		if (wakeup->pattern_idx >= 0 &&
		    nla_put_u32(msg, NL80211_WOWLAN_TRIG_PKT_PATTERN,
				wakeup->pattern_idx))
			goto free_msg;

		if (wakeup->tcp_match)
			nla_put_flag(msg, NL80211_WOWLAN_TRIG_WAKEUP_TCP_MATCH);

		if (wakeup->tcp_connlost)
			nla_put_flag(msg,
				     NL80211_WOWLAN_TRIG_WAKEUP_TCP_CONNLOST);

		if (wakeup->tcp_nomoretokens)
			nla_put_flag(msg,
				NL80211_WOWLAN_TRIG_WAKEUP_TCP_NOMORETOKENS);

		if (wakeup->packet) {
			u32 pkt_attr = NL80211_WOWLAN_TRIG_WAKEUP_PKT_80211;
			u32 len_attr = NL80211_WOWLAN_TRIG_WAKEUP_PKT_80211_LEN;

			if (!wakeup->packet_80211) {
				pkt_attr =
					NL80211_WOWLAN_TRIG_WAKEUP_PKT_8023;
				len_attr =
					NL80211_WOWLAN_TRIG_WAKEUP_PKT_8023_LEN;
			}

			if (wakeup->packet_len &&
			    nla_put_u32(msg, len_attr, wakeup->packet_len))
				goto free_msg;

			if (nla_put(msg, pkt_attr, wakeup->packet_present_len,
				    wakeup->packet))
				goto free_msg;
		}

		nla_nest_end(msg, reasons);
	}

	err = genlmsg_end(msg, hdr);
	if (err < 0)
		goto free_msg;

	genlmsg_multicast_netns(wiphy_net(&rdev->wiphy), msg, 0,
				nl80211_mlme_mcgrp.id, gfp);
	return;

 free_msg:
	nlmsg_free(msg);
}
EXPORT_SYMBOL(cfg80211_report_wowlan_wakeup);
#endif

void cfg80211_tdls_oper_request(struct net_device *dev, const u8 *peer,
				enum nl80211_tdls_operation oper,
				u16 reason_code, gfp_t gfp)
{
	struct wireless_dev *wdev = dev->ieee80211_ptr;
	struct cfg80211_registered_device *rdev = wiphy_to_dev(wdev->wiphy);
	struct sk_buff *msg;
	void *hdr;
	int err;

	trace_cfg80211_tdls_oper_request(wdev->wiphy, dev, peer, oper,
					 reason_code);

	msg = nlmsg_new(NLMSG_DEFAULT_SIZE, gfp);
	if (!msg)
		return;

	hdr = nl80211hdr_put(msg, 0, 0, 0, NL80211_CMD_TDLS_OPER);
	if (!hdr) {
		nlmsg_free(msg);
		return;
	}

	if (nla_put_u32(msg, NL80211_ATTR_WIPHY, rdev->wiphy_idx) ||
	    nla_put_u32(msg, NL80211_ATTR_IFINDEX, dev->ifindex) ||
	    nla_put_u8(msg, NL80211_ATTR_TDLS_OPERATION, oper) ||
	    nla_put(msg, NL80211_ATTR_MAC, ETH_ALEN, peer) ||
	    (reason_code > 0 &&
	     nla_put_u16(msg, NL80211_ATTR_REASON_CODE, reason_code)))
		goto nla_put_failure;

	err = genlmsg_end(msg, hdr);
	if (err < 0) {
		nlmsg_free(msg);
		return;
	}

	genlmsg_multicast_netns(wiphy_net(&rdev->wiphy), msg, 0,
				nl80211_mlme_mcgrp.id, gfp);
	return;

 nla_put_failure:
	genlmsg_cancel(msg, hdr);
	nlmsg_free(msg);
}
EXPORT_SYMBOL(cfg80211_tdls_oper_request);

static int nl80211_netlink_notify(struct notifier_block * nb,
				  unsigned long state,
				  void *_notify)
{
	struct netlink_notify *notify = _notify;
	struct cfg80211_registered_device *rdev;
	struct wireless_dev *wdev;
	struct cfg80211_beacon_registration *reg, *tmp;

	if (state != NETLINK_URELEASE)
		return NOTIFY_DONE;

	rcu_read_lock();

	list_for_each_entry_rcu(rdev, &cfg80211_rdev_list, list) {
		list_for_each_entry_rcu(wdev, &rdev->wdev_list, list)
			cfg80211_mlme_unregister_socket(wdev, notify->portid);

		spin_lock_bh(&rdev->beacon_registrations_lock);
		list_for_each_entry_safe(reg, tmp, &rdev->beacon_registrations,
					 list) {
			if (reg->nlportid == notify->portid) {
				list_del(&reg->list);
				kfree(reg);
				break;
			}
		}
		spin_unlock_bh(&rdev->beacon_registrations_lock);
	}

	rcu_read_unlock();

	return NOTIFY_DONE;
}

static struct notifier_block nl80211_netlink_notifier = {
	.notifier_call = nl80211_netlink_notify,
};

void cfg80211_ft_event(struct net_device *netdev,
		       struct cfg80211_ft_event_params *ft_event)
{
	struct wiphy *wiphy = netdev->ieee80211_ptr->wiphy;
	struct cfg80211_registered_device *rdev = wiphy_to_dev(wiphy);
	struct sk_buff *msg;
	void *hdr;
	int err;

	trace_cfg80211_ft_event(wiphy, netdev, ft_event);

	if (!ft_event->target_ap)
		return;

	msg = nlmsg_new(NLMSG_DEFAULT_SIZE, GFP_KERNEL);
	if (!msg)
		return;

	hdr = nl80211hdr_put(msg, 0, 0, 0, NL80211_CMD_FT_EVENT);
	if (!hdr) {
		nlmsg_free(msg);
		return;
	}

	nla_put_u32(msg, NL80211_ATTR_WIPHY, rdev->wiphy_idx);
	nla_put_u32(msg, NL80211_ATTR_IFINDEX, netdev->ifindex);
	nla_put(msg, NL80211_ATTR_MAC, ETH_ALEN, ft_event->target_ap);
	if (ft_event->ies)
		nla_put(msg, NL80211_ATTR_IE, ft_event->ies_len, ft_event->ies);
	if (ft_event->ric_ies)
		nla_put(msg, NL80211_ATTR_IE_RIC, ft_event->ric_ies_len,
			ft_event->ric_ies);

	err = genlmsg_end(msg, hdr);
	if (err < 0) {
		nlmsg_free(msg);
		return;
	}

	genlmsg_multicast_netns(wiphy_net(&rdev->wiphy), msg, 0,
				nl80211_mlme_mcgrp.id, GFP_KERNEL);
}
EXPORT_SYMBOL(cfg80211_ft_event);

void cfg80211_crit_proto_stopped(struct wireless_dev *wdev, gfp_t gfp)
{
	struct cfg80211_registered_device *rdev;
	struct sk_buff *msg;
	void *hdr;
	u32 nlportid;

	rdev = wiphy_to_dev(wdev->wiphy);
	if (!rdev->crit_proto_nlportid)
		return;

	nlportid = rdev->crit_proto_nlportid;
	rdev->crit_proto_nlportid = 0;

	msg = nlmsg_new(NLMSG_DEFAULT_SIZE, gfp);
	if (!msg)
		return;

	hdr = nl80211hdr_put(msg, 0, 0, 0, NL80211_CMD_CRIT_PROTOCOL_STOP);
	if (!hdr)
		goto nla_put_failure;

	if (nla_put_u32(msg, NL80211_ATTR_WIPHY, rdev->wiphy_idx) ||
	    nla_put_u64(msg, NL80211_ATTR_WDEV, wdev_id(wdev)))
		goto nla_put_failure;

	genlmsg_end(msg, hdr);

	genlmsg_unicast(wiphy_net(&rdev->wiphy), msg, nlportid);
	return;

 nla_put_failure:
	if (hdr)
		genlmsg_cancel(msg, hdr);
	nlmsg_free(msg);

}
EXPORT_SYMBOL(cfg80211_crit_proto_stopped);

void cfg80211_ap_stopped(struct net_device *netdev, gfp_t gfp)
{
	struct wireless_dev *wdev = netdev->ieee80211_ptr;
	struct cfg80211_registered_device *rdev = wiphy_to_dev(wdev->wiphy);

	nl80211_send_mlme_event(rdev, netdev, NULL, 0,
				NL80211_CMD_STOP_AP, gfp);
}
EXPORT_SYMBOL(cfg80211_ap_stopped);

/* initialisation/exit functions */

int nl80211_init(void)
{
	int err;

	err = genl_register_family_with_ops(&nl80211_fam,
		nl80211_ops, ARRAY_SIZE(nl80211_ops));
	if (err)
		return err;

	err = genl_register_mc_group(&nl80211_fam, &nl80211_config_mcgrp);
	if (err)
		goto err_out;

	err = genl_register_mc_group(&nl80211_fam, &nl80211_scan_mcgrp);
	if (err)
		goto err_out;

	err = genl_register_mc_group(&nl80211_fam, &nl80211_regulatory_mcgrp);
	if (err)
		goto err_out;

	err = genl_register_mc_group(&nl80211_fam, &nl80211_mlme_mcgrp);
	if (err)
		goto err_out;

#ifdef CONFIG_NL80211_TESTMODE
	err = genl_register_mc_group(&nl80211_fam, &nl80211_testmode_mcgrp);
	if (err)
		goto err_out;
#endif

	err = genl_register_mc_group(&nl80211_fam, &nl80211_vendor_mcgrp);
	if (err)
		goto err_out;

	err = netlink_register_notifier(&nl80211_netlink_notifier);
	if (err)
		goto err_out;

	return 0;
 err_out:
	genl_unregister_family(&nl80211_fam);
	return err;
}

void nl80211_exit(void)
{
	netlink_unregister_notifier(&nl80211_netlink_notifier);
	genl_unregister_family(&nl80211_fam);
}<|MERGE_RESOLUTION|>--- conflicted
+++ resolved
@@ -6780,26 +6780,8 @@
 		genlmsg_multicast_netns(wiphy_net(&rdev->wiphy), skb, 0,
 			nl80211_testmode_mcgrp.id, gfp);
 }
-<<<<<<< HEAD
 EXPORT_SYMBOL(__cfg80211_send_event_skb);
 
-=======
-EXPORT_SYMBOL(cfg80211_testmode_alloc_event_skb);
-
-void cfg80211_testmode_event(struct sk_buff *skb, gfp_t gfp)
-{
-	struct cfg80211_registered_device *rdev = ((void **)skb->cb)[0];
-	void *hdr = ((void **)skb->cb)[1];
-	struct nlattr *data = ((void **)skb->cb)[2];
-
-	nla_nest_end(skb, data);
-	genlmsg_end(skb, hdr);
-	genlmsg_multicast_netns(wiphy_net(&rdev->wiphy), skb, 0,
-				nl80211_testmode_mcgrp.id, gfp);
-}
-EXPORT_SYMBOL(cfg80211_testmode_event);
-#endif
->>>>>>> 020abbc9
 
 static int nl80211_connect(struct sk_buff *skb, struct genl_info *info)
 {
