--- conflicted
+++ resolved
@@ -1591,11 +1591,7 @@
 		break;
 	}
 
-<<<<<<< HEAD
-	if (skb_trimmed)
-=======
 	if (skb_trimmed && skb_trimmed != skb)
->>>>>>> 9fe8ecca
 		kfree_skb(skb_trimmed);
 
 	return err;
@@ -1640,11 +1636,7 @@
 		break;
 	}
 
-<<<<<<< HEAD
-	if (skb_trimmed)
-=======
 	if (skb_trimmed && skb_trimmed != skb)
->>>>>>> 9fe8ecca
 		kfree_skb(skb_trimmed);
 
 	return err;
