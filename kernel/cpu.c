--- conflicted
+++ resolved
@@ -462,10 +462,7 @@
 
 	switch (action & ~CPU_TASKS_FROZEN) {
 
-<<<<<<< HEAD
-=======
 	case CPU_DOWN_FAILED:
->>>>>>> 4b8a8262
 	case CPU_ONLINE:
 		smpboot_unpark_threads(cpu);
 		break;
@@ -482,11 +479,7 @@
 	.priority = CPU_PRI_SMPBOOT,
 };
 
-<<<<<<< HEAD
-void __cpuinit smpboot_thread_init(void)
-=======
 void smpboot_thread_init(void)
->>>>>>> 4b8a8262
 {
 	register_cpu_notifier(&smpboot_thread_notifier);
 }
