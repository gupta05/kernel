/*
 * Performance events core code:
 *
 *  Copyright (C) 2008 Thomas Gleixner <tglx@linutronix.de>
 *  Copyright (C) 2008-2011 Red Hat, Inc., Ingo Molnar
 *  Copyright (C) 2008-2011 Red Hat, Inc., Peter Zijlstra <pzijlstr@redhat.com>
 *  Copyright  ©  2009 Paul Mackerras, IBM Corp. <paulus@au1.ibm.com>
 *
 * For licensing details see kernel-base/COPYING
 */

#include <linux/fs.h>
#include <linux/mm.h>
#include <linux/cpu.h>
#include <linux/smp.h>
#include <linux/idr.h>
#include <linux/file.h>
#include <linux/poll.h>
#include <linux/slab.h>
#include <linux/hash.h>
#include <linux/tick.h>
#include <linux/sysfs.h>
#include <linux/dcache.h>
#include <linux/percpu.h>
#include <linux/ptrace.h>
#include <linux/reboot.h>
#include <linux/vmstat.h>
#include <linux/device.h>
#include <linux/export.h>
#include <linux/vmalloc.h>
#include <linux/hardirq.h>
#include <linux/rculist.h>
#include <linux/uaccess.h>
#include <linux/syscalls.h>
#include <linux/anon_inodes.h>
#include <linux/kernel_stat.h>
#include <linux/cgroup.h>
#include <linux/perf_event.h>
#include <linux/ftrace_event.h>
#include <linux/hw_breakpoint.h>
#include <linux/mm_types.h>
#include <linux/module.h>
#include <linux/mman.h>
#include <linux/compat.h>
#include <linux/bpf.h>
#include <linux/filter.h>

#include "internal.h"

#include <asm/irq_regs.h>

static struct workqueue_struct *perf_wq;

typedef int (*remote_function_f)(void *);

struct remote_function_call {
	struct task_struct	*p;
	remote_function_f	func;
	void			*info;
	int			ret;
};

static void remote_function(void *data)
{
	struct remote_function_call *tfc = data;
	struct task_struct *p = tfc->p;

	if (p) {
		tfc->ret = -EAGAIN;
		if (task_cpu(p) != smp_processor_id() || !task_curr(p))
			return;
	}

	tfc->ret = tfc->func(tfc->info);
}

/**
 * task_function_call - call a function on the cpu on which a task runs
 * @p:		the task to evaluate
 * @func:	the function to be called
 * @info:	the function call argument
 *
 * Calls the function @func when the task is currently running. This might
 * be on the current CPU, which just calls the function directly
 *
 * returns: @func return value, or
 *	    -ESRCH  - when the process isn't running
 *	    -EAGAIN - when the process moved away
 */
static int
task_function_call(struct task_struct *p, remote_function_f func, void *info)
{
	struct remote_function_call data = {
		.p	= p,
		.func	= func,
		.info	= info,
		.ret	= -ESRCH, /* No such (running) process */
	};

	if (task_curr(p))
		smp_call_function_single(task_cpu(p), remote_function, &data, 1);

	return data.ret;
}

/**
 * cpu_function_call - call a function on the cpu
 * @func:	the function to be called
 * @info:	the function call argument
 *
 * Calls the function @func on the remote cpu.
 *
 * returns: @func return value or -ENXIO when the cpu is offline
 */
static int cpu_function_call(int cpu, remote_function_f func, void *info)
{
	struct remote_function_call data = {
		.p	= NULL,
		.func	= func,
		.info	= info,
		.ret	= -ENXIO, /* No such CPU */
	};

	smp_call_function_single(cpu, remote_function, &data, 1);

	return data.ret;
}

#define EVENT_OWNER_KERNEL ((void *) -1)

static bool is_kernel_event(struct perf_event *event)
{
	return event->owner == EVENT_OWNER_KERNEL;
}

#define PERF_FLAG_ALL (PERF_FLAG_FD_NO_GROUP |\
		       PERF_FLAG_FD_OUTPUT  |\
		       PERF_FLAG_PID_CGROUP |\
		       PERF_FLAG_FD_CLOEXEC)

/*
 * branch priv levels that need permission checks
 */
#define PERF_SAMPLE_BRANCH_PERM_PLM \
	(PERF_SAMPLE_BRANCH_KERNEL |\
	 PERF_SAMPLE_BRANCH_HV)

enum event_type_t {
	EVENT_FLEXIBLE = 0x1,
	EVENT_PINNED = 0x2,
	EVENT_ALL = EVENT_FLEXIBLE | EVENT_PINNED,
};

/*
 * perf_sched_events : >0 events exist
 * perf_cgroup_events: >0 per-cpu cgroup events exist on this cpu
 */
struct static_key_deferred perf_sched_events __read_mostly;
static DEFINE_PER_CPU(atomic_t, perf_cgroup_events);
static DEFINE_PER_CPU(int, perf_sched_cb_usages);

static atomic_t nr_mmap_events __read_mostly;
static atomic_t nr_comm_events __read_mostly;
static atomic_t nr_task_events __read_mostly;
static atomic_t nr_freq_events __read_mostly;

static LIST_HEAD(pmus);
static DEFINE_MUTEX(pmus_lock);
static struct srcu_struct pmus_srcu;

/*
 * perf event paranoia level:
 *  -1 - not paranoid at all
 *   0 - disallow raw tracepoint access for unpriv
 *   1 - disallow cpu events for unpriv
 *   2 - disallow kernel profiling for unpriv
 */
int sysctl_perf_event_paranoid __read_mostly = 1;

/* Minimum for 512 kiB + 1 user control page */
int sysctl_perf_event_mlock __read_mostly = 512 + (PAGE_SIZE / 1024); /* 'free' kiB per user */

/*
 * max perf event sample rate
 */
#define DEFAULT_MAX_SAMPLE_RATE		100000
#define DEFAULT_SAMPLE_PERIOD_NS	(NSEC_PER_SEC / DEFAULT_MAX_SAMPLE_RATE)
#define DEFAULT_CPU_TIME_MAX_PERCENT	25

int sysctl_perf_event_sample_rate __read_mostly	= DEFAULT_MAX_SAMPLE_RATE;

static int max_samples_per_tick __read_mostly	= DIV_ROUND_UP(DEFAULT_MAX_SAMPLE_RATE, HZ);
static int perf_sample_period_ns __read_mostly	= DEFAULT_SAMPLE_PERIOD_NS;

static int perf_sample_allowed_ns __read_mostly =
	DEFAULT_SAMPLE_PERIOD_NS * DEFAULT_CPU_TIME_MAX_PERCENT / 100;

void update_perf_cpu_limits(void)
{
	u64 tmp = perf_sample_period_ns;

	tmp *= sysctl_perf_cpu_time_max_percent;
	do_div(tmp, 100);
	ACCESS_ONCE(perf_sample_allowed_ns) = tmp;
}

static int perf_rotate_context(struct perf_cpu_context *cpuctx);

int perf_proc_update_handler(struct ctl_table *table, int write,
		void __user *buffer, size_t *lenp,
		loff_t *ppos)
{
	int ret = proc_dointvec_minmax(table, write, buffer, lenp, ppos);

	if (ret || !write)
		return ret;

	max_samples_per_tick = DIV_ROUND_UP(sysctl_perf_event_sample_rate, HZ);
	perf_sample_period_ns = NSEC_PER_SEC / sysctl_perf_event_sample_rate;
	update_perf_cpu_limits();

	return 0;
}

int sysctl_perf_cpu_time_max_percent __read_mostly = DEFAULT_CPU_TIME_MAX_PERCENT;

int perf_cpu_time_max_percent_handler(struct ctl_table *table, int write,
				void __user *buffer, size_t *lenp,
				loff_t *ppos)
{
	int ret = proc_dointvec(table, write, buffer, lenp, ppos);

	if (ret || !write)
		return ret;

	update_perf_cpu_limits();

	return 0;
}

/*
 * perf samples are done in some very critical code paths (NMIs).
 * If they take too much CPU time, the system can lock up and not
 * get any real work done.  This will drop the sample rate when
 * we detect that events are taking too long.
 */
#define NR_ACCUMULATED_SAMPLES 128
static DEFINE_PER_CPU(u64, running_sample_length);

static void perf_duration_warn(struct irq_work *w)
{
	u64 allowed_ns = ACCESS_ONCE(perf_sample_allowed_ns);
	u64 avg_local_sample_len;
	u64 local_samples_len;

	local_samples_len = __this_cpu_read(running_sample_length);
	avg_local_sample_len = local_samples_len/NR_ACCUMULATED_SAMPLES;

	printk_ratelimited(KERN_WARNING
			"perf interrupt took too long (%lld > %lld), lowering "
			"kernel.perf_event_max_sample_rate to %d\n",
			avg_local_sample_len, allowed_ns >> 1,
			sysctl_perf_event_sample_rate);
}

static DEFINE_IRQ_WORK(perf_duration_work, perf_duration_warn);

void perf_sample_event_took(u64 sample_len_ns)
{
	u64 allowed_ns = ACCESS_ONCE(perf_sample_allowed_ns);
	u64 avg_local_sample_len;
	u64 local_samples_len;

	if (allowed_ns == 0)
		return;

	/* decay the counter by 1 average sample */
	local_samples_len = __this_cpu_read(running_sample_length);
	local_samples_len -= local_samples_len/NR_ACCUMULATED_SAMPLES;
	local_samples_len += sample_len_ns;
	__this_cpu_write(running_sample_length, local_samples_len);

	/*
	 * note: this will be biased artifically low until we have
	 * seen NR_ACCUMULATED_SAMPLES.  Doing it this way keeps us
	 * from having to maintain a count.
	 */
	avg_local_sample_len = local_samples_len/NR_ACCUMULATED_SAMPLES;

	if (avg_local_sample_len <= allowed_ns)
		return;

	if (max_samples_per_tick <= 1)
		return;

	max_samples_per_tick = DIV_ROUND_UP(max_samples_per_tick, 2);
	sysctl_perf_event_sample_rate = max_samples_per_tick * HZ;
	perf_sample_period_ns = NSEC_PER_SEC / sysctl_perf_event_sample_rate;

	update_perf_cpu_limits();

	if (!irq_work_queue(&perf_duration_work)) {
		early_printk("perf interrupt took too long (%lld > %lld), lowering "
			     "kernel.perf_event_max_sample_rate to %d\n",
			     avg_local_sample_len, allowed_ns >> 1,
			     sysctl_perf_event_sample_rate);
	}
}

static atomic64_t perf_event_id;

static void cpu_ctx_sched_out(struct perf_cpu_context *cpuctx,
			      enum event_type_t event_type);

static void cpu_ctx_sched_in(struct perf_cpu_context *cpuctx,
			     enum event_type_t event_type,
			     struct task_struct *task);

static void update_context_time(struct perf_event_context *ctx);
static u64 perf_event_time(struct perf_event *event);

void __weak perf_event_print_debug(void)	{ }

extern __weak const char *perf_pmu_name(void)
{
	return "pmu";
}

static inline u64 perf_clock(void)
{
	return local_clock();
}

static inline u64 perf_event_clock(struct perf_event *event)
{
	return event->clock();
}

static inline struct perf_cpu_context *
__get_cpu_context(struct perf_event_context *ctx)
{
	return this_cpu_ptr(ctx->pmu->pmu_cpu_context);
}

static void perf_ctx_lock(struct perf_cpu_context *cpuctx,
			  struct perf_event_context *ctx)
{
	raw_spin_lock(&cpuctx->ctx.lock);
	if (ctx)
		raw_spin_lock(&ctx->lock);
}

static void perf_ctx_unlock(struct perf_cpu_context *cpuctx,
			    struct perf_event_context *ctx)
{
	if (ctx)
		raw_spin_unlock(&ctx->lock);
	raw_spin_unlock(&cpuctx->ctx.lock);
}

#ifdef CONFIG_CGROUP_PERF

static inline bool
perf_cgroup_match(struct perf_event *event)
{
	struct perf_event_context *ctx = event->ctx;
	struct perf_cpu_context *cpuctx = __get_cpu_context(ctx);

	/* @event doesn't care about cgroup */
	if (!event->cgrp)
		return true;

	/* wants specific cgroup scope but @cpuctx isn't associated with any */
	if (!cpuctx->cgrp)
		return false;

	/*
	 * Cgroup scoping is recursive.  An event enabled for a cgroup is
	 * also enabled for all its descendant cgroups.  If @cpuctx's
	 * cgroup is a descendant of @event's (the test covers identity
	 * case), it's a match.
	 */
	return cgroup_is_descendant(cpuctx->cgrp->css.cgroup,
				    event->cgrp->css.cgroup);
}

static inline void perf_detach_cgroup(struct perf_event *event)
{
	css_put(&event->cgrp->css);
	event->cgrp = NULL;
}

static inline int is_cgroup_event(struct perf_event *event)
{
	return event->cgrp != NULL;
}

static inline u64 perf_cgroup_event_time(struct perf_event *event)
{
	struct perf_cgroup_info *t;

	t = per_cpu_ptr(event->cgrp->info, event->cpu);
	return t->time;
}

static inline void __update_cgrp_time(struct perf_cgroup *cgrp)
{
	struct perf_cgroup_info *info;
	u64 now;

	now = perf_clock();

	info = this_cpu_ptr(cgrp->info);

	info->time += now - info->timestamp;
	info->timestamp = now;
}

static inline void update_cgrp_time_from_cpuctx(struct perf_cpu_context *cpuctx)
{
	struct perf_cgroup *cgrp_out = cpuctx->cgrp;
	if (cgrp_out)
		__update_cgrp_time(cgrp_out);
}

static inline void update_cgrp_time_from_event(struct perf_event *event)
{
	struct perf_cgroup *cgrp;

	/*
	 * ensure we access cgroup data only when needed and
	 * when we know the cgroup is pinned (css_get)
	 */
	if (!is_cgroup_event(event))
		return;

	cgrp = perf_cgroup_from_task(current);
	/*
	 * Do not update time when cgroup is not active
	 */
	if (cgrp == event->cgrp)
		__update_cgrp_time(event->cgrp);
}

static inline void
perf_cgroup_set_timestamp(struct task_struct *task,
			  struct perf_event_context *ctx)
{
	struct perf_cgroup *cgrp;
	struct perf_cgroup_info *info;

	/*
	 * ctx->lock held by caller
	 * ensure we do not access cgroup data
	 * unless we have the cgroup pinned (css_get)
	 */
	if (!task || !ctx->nr_cgroups)
		return;

	cgrp = perf_cgroup_from_task(task);
	info = this_cpu_ptr(cgrp->info);
	info->timestamp = ctx->timestamp;
}

#define PERF_CGROUP_SWOUT	0x1 /* cgroup switch out every event */
#define PERF_CGROUP_SWIN	0x2 /* cgroup switch in events based on task */

/*
 * reschedule events based on the cgroup constraint of task.
 *
 * mode SWOUT : schedule out everything
 * mode SWIN : schedule in based on cgroup for next
 */
void perf_cgroup_switch(struct task_struct *task, int mode)
{
	struct perf_cpu_context *cpuctx;
	struct pmu *pmu;
	unsigned long flags;

	/*
	 * disable interrupts to avoid geting nr_cgroup
	 * changes via __perf_event_disable(). Also
	 * avoids preemption.
	 */
	local_irq_save(flags);

	/*
	 * we reschedule only in the presence of cgroup
	 * constrained events.
	 */
	rcu_read_lock();

	list_for_each_entry_rcu(pmu, &pmus, entry) {
		cpuctx = this_cpu_ptr(pmu->pmu_cpu_context);
		if (cpuctx->unique_pmu != pmu)
			continue; /* ensure we process each cpuctx once */

		/*
		 * perf_cgroup_events says at least one
		 * context on this CPU has cgroup events.
		 *
		 * ctx->nr_cgroups reports the number of cgroup
		 * events for a context.
		 */
		if (cpuctx->ctx.nr_cgroups > 0) {
			perf_ctx_lock(cpuctx, cpuctx->task_ctx);
			perf_pmu_disable(cpuctx->ctx.pmu);

			if (mode & PERF_CGROUP_SWOUT) {
				cpu_ctx_sched_out(cpuctx, EVENT_ALL);
				/*
				 * must not be done before ctxswout due
				 * to event_filter_match() in event_sched_out()
				 */
				cpuctx->cgrp = NULL;
			}

			if (mode & PERF_CGROUP_SWIN) {
				WARN_ON_ONCE(cpuctx->cgrp);
				/*
				 * set cgrp before ctxsw in to allow
				 * event_filter_match() to not have to pass
				 * task around
				 */
				cpuctx->cgrp = perf_cgroup_from_task(task);
				cpu_ctx_sched_in(cpuctx, EVENT_ALL, task);
			}
			perf_pmu_enable(cpuctx->ctx.pmu);
			perf_ctx_unlock(cpuctx, cpuctx->task_ctx);
		}
	}

	rcu_read_unlock();

	local_irq_restore(flags);
}

static inline void perf_cgroup_sched_out(struct task_struct *task,
					 struct task_struct *next)
{
	struct perf_cgroup *cgrp1;
	struct perf_cgroup *cgrp2 = NULL;

	/*
	 * we come here when we know perf_cgroup_events > 0
	 */
	cgrp1 = perf_cgroup_from_task(task);

	/*
	 * next is NULL when called from perf_event_enable_on_exec()
	 * that will systematically cause a cgroup_switch()
	 */
	if (next)
		cgrp2 = perf_cgroup_from_task(next);

	/*
	 * only schedule out current cgroup events if we know
	 * that we are switching to a different cgroup. Otherwise,
	 * do no touch the cgroup events.
	 */
	if (cgrp1 != cgrp2)
		perf_cgroup_switch(task, PERF_CGROUP_SWOUT);
}

static inline void perf_cgroup_sched_in(struct task_struct *prev,
					struct task_struct *task)
{
	struct perf_cgroup *cgrp1;
	struct perf_cgroup *cgrp2 = NULL;

	/*
	 * we come here when we know perf_cgroup_events > 0
	 */
	cgrp1 = perf_cgroup_from_task(task);

	/* prev can never be NULL */
	cgrp2 = perf_cgroup_from_task(prev);

	/*
	 * only need to schedule in cgroup events if we are changing
	 * cgroup during ctxsw. Cgroup events were not scheduled
	 * out of ctxsw out if that was not the case.
	 */
	if (cgrp1 != cgrp2)
		perf_cgroup_switch(task, PERF_CGROUP_SWIN);
}

static inline int perf_cgroup_connect(int fd, struct perf_event *event,
				      struct perf_event_attr *attr,
				      struct perf_event *group_leader)
{
	struct perf_cgroup *cgrp;
	struct cgroup_subsys_state *css;
	struct fd f = fdget(fd);
	int ret = 0;

	if (!f.file)
		return -EBADF;

	css = css_tryget_online_from_dir(f.file->f_path.dentry,
					 &perf_event_cgrp_subsys);
	if (IS_ERR(css)) {
		ret = PTR_ERR(css);
		goto out;
	}

	cgrp = container_of(css, struct perf_cgroup, css);
	event->cgrp = cgrp;

	/*
	 * all events in a group must monitor
	 * the same cgroup because a task belongs
	 * to only one perf cgroup at a time
	 */
	if (group_leader && group_leader->cgrp != cgrp) {
		perf_detach_cgroup(event);
		ret = -EINVAL;
	}
out:
	fdput(f);
	return ret;
}

static inline void
perf_cgroup_set_shadow_time(struct perf_event *event, u64 now)
{
	struct perf_cgroup_info *t;
	t = per_cpu_ptr(event->cgrp->info, event->cpu);
	event->shadow_ctx_time = now - t->timestamp;
}

static inline void
perf_cgroup_defer_enabled(struct perf_event *event)
{
	/*
	 * when the current task's perf cgroup does not match
	 * the event's, we need to remember to call the
	 * perf_mark_enable() function the first time a task with
	 * a matching perf cgroup is scheduled in.
	 */
	if (is_cgroup_event(event) && !perf_cgroup_match(event))
		event->cgrp_defer_enabled = 1;
}

static inline void
perf_cgroup_mark_enabled(struct perf_event *event,
			 struct perf_event_context *ctx)
{
	struct perf_event *sub;
	u64 tstamp = perf_event_time(event);

	if (!event->cgrp_defer_enabled)
		return;

	event->cgrp_defer_enabled = 0;

	event->tstamp_enabled = tstamp - event->total_time_enabled;
	list_for_each_entry(sub, &event->sibling_list, group_entry) {
		if (sub->state >= PERF_EVENT_STATE_INACTIVE) {
			sub->tstamp_enabled = tstamp - sub->total_time_enabled;
			sub->cgrp_defer_enabled = 0;
		}
	}
}
#else /* !CONFIG_CGROUP_PERF */

static inline bool
perf_cgroup_match(struct perf_event *event)
{
	return true;
}

static inline void perf_detach_cgroup(struct perf_event *event)
{}

static inline int is_cgroup_event(struct perf_event *event)
{
	return 0;
}

static inline u64 perf_cgroup_event_cgrp_time(struct perf_event *event)
{
	return 0;
}

static inline void update_cgrp_time_from_event(struct perf_event *event)
{
}

static inline void update_cgrp_time_from_cpuctx(struct perf_cpu_context *cpuctx)
{
}

static inline void perf_cgroup_sched_out(struct task_struct *task,
					 struct task_struct *next)
{
}

static inline void perf_cgroup_sched_in(struct task_struct *prev,
					struct task_struct *task)
{
}

static inline int perf_cgroup_connect(pid_t pid, struct perf_event *event,
				      struct perf_event_attr *attr,
				      struct perf_event *group_leader)
{
	return -EINVAL;
}

static inline void
perf_cgroup_set_timestamp(struct task_struct *task,
			  struct perf_event_context *ctx)
{
}

void
perf_cgroup_switch(struct task_struct *task, struct task_struct *next)
{
}

static inline void
perf_cgroup_set_shadow_time(struct perf_event *event, u64 now)
{
}

static inline u64 perf_cgroup_event_time(struct perf_event *event)
{
	return 0;
}

static inline void
perf_cgroup_defer_enabled(struct perf_event *event)
{
}

static inline void
perf_cgroup_mark_enabled(struct perf_event *event,
			 struct perf_event_context *ctx)
{
}
#endif

/*
 * set default to be dependent on timer tick just
 * like original code
 */
#define PERF_CPU_HRTIMER (1000 / HZ)
/*
 * function must be called with interrupts disbled
 */
static enum hrtimer_restart perf_mux_hrtimer_handler(struct hrtimer *hr)
{
	struct perf_cpu_context *cpuctx;
	int rotations = 0;

	WARN_ON(!irqs_disabled());

	cpuctx = container_of(hr, struct perf_cpu_context, hrtimer);
	rotations = perf_rotate_context(cpuctx);

	raw_spin_lock(&cpuctx->hrtimer_lock);
	if (rotations)
		hrtimer_forward_now(hr, cpuctx->hrtimer_interval);
	else
		cpuctx->hrtimer_active = 0;
	raw_spin_unlock(&cpuctx->hrtimer_lock);

	return rotations ? HRTIMER_RESTART : HRTIMER_NORESTART;
}

static void __perf_mux_hrtimer_init(struct perf_cpu_context *cpuctx, int cpu)
{
	struct hrtimer *timer = &cpuctx->hrtimer;
	struct pmu *pmu = cpuctx->ctx.pmu;
	u64 interval;

	/* no multiplexing needed for SW PMU */
	if (pmu->task_ctx_nr == perf_sw_context)
		return;

	/*
	 * check default is sane, if not set then force to
	 * default interval (1/tick)
	 */
	interval = pmu->hrtimer_interval_ms;
	if (interval < 1)
		interval = pmu->hrtimer_interval_ms = PERF_CPU_HRTIMER;

	cpuctx->hrtimer_interval = ns_to_ktime(NSEC_PER_MSEC * interval);

	raw_spin_lock_init(&cpuctx->hrtimer_lock);
	hrtimer_init(timer, CLOCK_MONOTONIC, HRTIMER_MODE_ABS_PINNED);
	timer->function = perf_mux_hrtimer_handler;
}

static int perf_mux_hrtimer_restart(struct perf_cpu_context *cpuctx)
{
	struct hrtimer *timer = &cpuctx->hrtimer;
	struct pmu *pmu = cpuctx->ctx.pmu;
	unsigned long flags;

	/* not for SW PMU */
	if (pmu->task_ctx_nr == perf_sw_context)
		return 0;

	raw_spin_lock_irqsave(&cpuctx->hrtimer_lock, flags);
	if (!cpuctx->hrtimer_active) {
		cpuctx->hrtimer_active = 1;
		hrtimer_forward_now(timer, cpuctx->hrtimer_interval);
		hrtimer_start_expires(timer, HRTIMER_MODE_ABS_PINNED);
	}
	raw_spin_unlock_irqrestore(&cpuctx->hrtimer_lock, flags);

	return 0;
}

void perf_pmu_disable(struct pmu *pmu)
{
	int *count = this_cpu_ptr(pmu->pmu_disable_count);
	if (!(*count)++)
		pmu->pmu_disable(pmu);
}

void perf_pmu_enable(struct pmu *pmu)
{
	int *count = this_cpu_ptr(pmu->pmu_disable_count);
	if (!--(*count))
		pmu->pmu_enable(pmu);
}

static DEFINE_PER_CPU(struct list_head, active_ctx_list);

/*
 * perf_event_ctx_activate(), perf_event_ctx_deactivate(), and
 * perf_event_task_tick() are fully serialized because they're strictly cpu
 * affine and perf_event_ctx{activate,deactivate} are called with IRQs
 * disabled, while perf_event_task_tick is called from IRQ context.
 */
static void perf_event_ctx_activate(struct perf_event_context *ctx)
{
	struct list_head *head = this_cpu_ptr(&active_ctx_list);

	WARN_ON(!irqs_disabled());

	WARN_ON(!list_empty(&ctx->active_ctx_list));

	list_add(&ctx->active_ctx_list, head);
}

static void perf_event_ctx_deactivate(struct perf_event_context *ctx)
{
	WARN_ON(!irqs_disabled());

	WARN_ON(list_empty(&ctx->active_ctx_list));

	list_del_init(&ctx->active_ctx_list);
}

static void get_ctx(struct perf_event_context *ctx)
{
	WARN_ON(!atomic_inc_not_zero(&ctx->refcount));
}

static void free_ctx(struct rcu_head *head)
{
	struct perf_event_context *ctx;

	ctx = container_of(head, struct perf_event_context, rcu_head);
	kfree(ctx->task_ctx_data);
	kfree(ctx);
}

static void put_ctx(struct perf_event_context *ctx)
{
	if (atomic_dec_and_test(&ctx->refcount)) {
		if (ctx->parent_ctx)
			put_ctx(ctx->parent_ctx);
		if (ctx->task)
			put_task_struct(ctx->task);
		call_rcu(&ctx->rcu_head, free_ctx);
	}
}

/*
 * Because of perf_event::ctx migration in sys_perf_event_open::move_group and
 * perf_pmu_migrate_context() we need some magic.
 *
 * Those places that change perf_event::ctx will hold both
 * perf_event_ctx::mutex of the 'old' and 'new' ctx value.
 *
 * Lock ordering is by mutex address. There are two other sites where
 * perf_event_context::mutex nests and those are:
 *
 *  - perf_event_exit_task_context()	[ child , 0 ]
 *      __perf_event_exit_task()
 *        sync_child_event()
 *          put_event()			[ parent, 1 ]
 *
 *  - perf_event_init_context()		[ parent, 0 ]
 *      inherit_task_group()
 *        inherit_group()
 *          inherit_event()
 *            perf_event_alloc()
 *              perf_init_event()
 *                perf_try_init_event()	[ child , 1 ]
 *
 * While it appears there is an obvious deadlock here -- the parent and child
 * nesting levels are inverted between the two. This is in fact safe because
 * life-time rules separate them. That is an exiting task cannot fork, and a
 * spawning task cannot (yet) exit.
 *
 * But remember that that these are parent<->child context relations, and
 * migration does not affect children, therefore these two orderings should not
 * interact.
 *
 * The change in perf_event::ctx does not affect children (as claimed above)
 * because the sys_perf_event_open() case will install a new event and break
 * the ctx parent<->child relation, and perf_pmu_migrate_context() is only
 * concerned with cpuctx and that doesn't have children.
 *
 * The places that change perf_event::ctx will issue:
 *
 *   perf_remove_from_context();
 *   synchronize_rcu();
 *   perf_install_in_context();
 *
 * to affect the change. The remove_from_context() + synchronize_rcu() should
 * quiesce the event, after which we can install it in the new location. This
 * means that only external vectors (perf_fops, prctl) can perturb the event
 * while in transit. Therefore all such accessors should also acquire
 * perf_event_context::mutex to serialize against this.
 *
 * However; because event->ctx can change while we're waiting to acquire
 * ctx->mutex we must be careful and use the below perf_event_ctx_lock()
 * function.
 *
 * Lock order:
 *	task_struct::perf_event_mutex
 *	  perf_event_context::mutex
 *	    perf_event_context::lock
 *	    perf_event::child_mutex;
 *	    perf_event::mmap_mutex
 *	    mmap_sem
 */
static struct perf_event_context *
perf_event_ctx_lock_nested(struct perf_event *event, int nesting)
{
	struct perf_event_context *ctx;

again:
	rcu_read_lock();
	ctx = ACCESS_ONCE(event->ctx);
	if (!atomic_inc_not_zero(&ctx->refcount)) {
		rcu_read_unlock();
		goto again;
	}
	rcu_read_unlock();

	mutex_lock_nested(&ctx->mutex, nesting);
	if (event->ctx != ctx) {
		mutex_unlock(&ctx->mutex);
		put_ctx(ctx);
		goto again;
	}

	return ctx;
}

static inline struct perf_event_context *
perf_event_ctx_lock(struct perf_event *event)
{
	return perf_event_ctx_lock_nested(event, 0);
}

static void perf_event_ctx_unlock(struct perf_event *event,
				  struct perf_event_context *ctx)
{
	mutex_unlock(&ctx->mutex);
	put_ctx(ctx);
}

/*
 * This must be done under the ctx->lock, such as to serialize against
 * context_equiv(), therefore we cannot call put_ctx() since that might end up
 * calling scheduler related locks and ctx->lock nests inside those.
 */
static __must_check struct perf_event_context *
unclone_ctx(struct perf_event_context *ctx)
{
	struct perf_event_context *parent_ctx = ctx->parent_ctx;

	lockdep_assert_held(&ctx->lock);

	if (parent_ctx)
		ctx->parent_ctx = NULL;
	ctx->generation++;

	return parent_ctx;
}

static u32 perf_event_pid(struct perf_event *event, struct task_struct *p)
{
	/*
	 * only top level events have the pid namespace they were created in
	 */
	if (event->parent)
		event = event->parent;

	return task_tgid_nr_ns(p, event->ns);
}

static u32 perf_event_tid(struct perf_event *event, struct task_struct *p)
{
	/*
	 * only top level events have the pid namespace they were created in
	 */
	if (event->parent)
		event = event->parent;

	return task_pid_nr_ns(p, event->ns);
}

/*
 * If we inherit events we want to return the parent event id
 * to userspace.
 */
static u64 primary_event_id(struct perf_event *event)
{
	u64 id = event->id;

	if (event->parent)
		id = event->parent->id;

	return id;
}

/*
 * Get the perf_event_context for a task and lock it.
 * This has to cope with with the fact that until it is locked,
 * the context could get moved to another task.
 */
static struct perf_event_context *
perf_lock_task_context(struct task_struct *task, int ctxn, unsigned long *flags)
{
	struct perf_event_context *ctx;

retry:
	/*
	 * One of the few rules of preemptible RCU is that one cannot do
	 * rcu_read_unlock() while holding a scheduler (or nested) lock when
	 * part of the read side critical section was preemptible -- see
	 * rcu_read_unlock_special().
	 *
	 * Since ctx->lock nests under rq->lock we must ensure the entire read
	 * side critical section is non-preemptible.
	 */
	preempt_disable();
	rcu_read_lock();
	ctx = rcu_dereference(task->perf_event_ctxp[ctxn]);
	if (ctx) {
		/*
		 * If this context is a clone of another, it might
		 * get swapped for another underneath us by
		 * perf_event_task_sched_out, though the
		 * rcu_read_lock() protects us from any context
		 * getting freed.  Lock the context and check if it
		 * got swapped before we could get the lock, and retry
		 * if so.  If we locked the right context, then it
		 * can't get swapped on us any more.
		 */
		raw_spin_lock_irqsave(&ctx->lock, *flags);
		if (ctx != rcu_dereference(task->perf_event_ctxp[ctxn])) {
			raw_spin_unlock_irqrestore(&ctx->lock, *flags);
			rcu_read_unlock();
			preempt_enable();
			goto retry;
		}

		if (!atomic_inc_not_zero(&ctx->refcount)) {
			raw_spin_unlock_irqrestore(&ctx->lock, *flags);
			ctx = NULL;
		}
	}
	rcu_read_unlock();
	preempt_enable();
	return ctx;
}

/*
 * Get the context for a task and increment its pin_count so it
 * can't get swapped to another task.  This also increments its
 * reference count so that the context can't get freed.
 */
static struct perf_event_context *
perf_pin_task_context(struct task_struct *task, int ctxn)
{
	struct perf_event_context *ctx;
	unsigned long flags;

	ctx = perf_lock_task_context(task, ctxn, &flags);
	if (ctx) {
		++ctx->pin_count;
		raw_spin_unlock_irqrestore(&ctx->lock, flags);
	}
	return ctx;
}

static void perf_unpin_context(struct perf_event_context *ctx)
{
	unsigned long flags;

	raw_spin_lock_irqsave(&ctx->lock, flags);
	--ctx->pin_count;
	raw_spin_unlock_irqrestore(&ctx->lock, flags);
}

/*
 * Update the record of the current time in a context.
 */
static void update_context_time(struct perf_event_context *ctx)
{
	u64 now = perf_clock();

	ctx->time += now - ctx->timestamp;
	ctx->timestamp = now;
}

static u64 perf_event_time(struct perf_event *event)
{
	struct perf_event_context *ctx = event->ctx;

	if (is_cgroup_event(event))
		return perf_cgroup_event_time(event);

	return ctx ? ctx->time : 0;
}

/*
 * Update the total_time_enabled and total_time_running fields for a event.
 * The caller of this function needs to hold the ctx->lock.
 */
static void update_event_times(struct perf_event *event)
{
	struct perf_event_context *ctx = event->ctx;
	u64 run_end;

	if (event->state < PERF_EVENT_STATE_INACTIVE ||
	    event->group_leader->state < PERF_EVENT_STATE_INACTIVE)
		return;
	/*
	 * in cgroup mode, time_enabled represents
	 * the time the event was enabled AND active
	 * tasks were in the monitored cgroup. This is
	 * independent of the activity of the context as
	 * there may be a mix of cgroup and non-cgroup events.
	 *
	 * That is why we treat cgroup events differently
	 * here.
	 */
	if (is_cgroup_event(event))
		run_end = perf_cgroup_event_time(event);
	else if (ctx->is_active)
		run_end = ctx->time;
	else
		run_end = event->tstamp_stopped;

	event->total_time_enabled = run_end - event->tstamp_enabled;

	if (event->state == PERF_EVENT_STATE_INACTIVE)
		run_end = event->tstamp_stopped;
	else
		run_end = perf_event_time(event);

	event->total_time_running = run_end - event->tstamp_running;

}

/*
 * Update total_time_enabled and total_time_running for all events in a group.
 */
static void update_group_times(struct perf_event *leader)
{
	struct perf_event *event;

	update_event_times(leader);
	list_for_each_entry(event, &leader->sibling_list, group_entry)
		update_event_times(event);
}

static struct list_head *
ctx_group_list(struct perf_event *event, struct perf_event_context *ctx)
{
	if (event->attr.pinned)
		return &ctx->pinned_groups;
	else
		return &ctx->flexible_groups;
}

/*
 * Add a event from the lists for its context.
 * Must be called with ctx->mutex and ctx->lock held.
 */
static void
list_add_event(struct perf_event *event, struct perf_event_context *ctx)
{
	WARN_ON_ONCE(event->attach_state & PERF_ATTACH_CONTEXT);
	event->attach_state |= PERF_ATTACH_CONTEXT;

	/*
	 * If we're a stand alone event or group leader, we go to the context
	 * list, group events are kept attached to the group so that
	 * perf_group_detach can, at all times, locate all siblings.
	 */
	if (event->group_leader == event) {
		struct list_head *list;

		if (is_software_event(event))
			event->group_flags |= PERF_GROUP_SOFTWARE;

		list = ctx_group_list(event, ctx);
		list_add_tail(&event->group_entry, list);
	}

	if (is_cgroup_event(event))
		ctx->nr_cgroups++;

	list_add_rcu(&event->event_entry, &ctx->event_list);
	ctx->nr_events++;
	if (event->attr.inherit_stat)
		ctx->nr_stat++;

	ctx->generation++;
}

/*
 * Initialize event state based on the perf_event_attr::disabled.
 */
static inline void perf_event__state_init(struct perf_event *event)
{
	event->state = event->attr.disabled ? PERF_EVENT_STATE_OFF :
					      PERF_EVENT_STATE_INACTIVE;
}

/*
 * Called at perf_event creation and when events are attached/detached from a
 * group.
 */
static void perf_event__read_size(struct perf_event *event)
{
	int entry = sizeof(u64); /* value */
	int size = 0;
	int nr = 1;

	if (event->attr.read_format & PERF_FORMAT_TOTAL_TIME_ENABLED)
		size += sizeof(u64);

	if (event->attr.read_format & PERF_FORMAT_TOTAL_TIME_RUNNING)
		size += sizeof(u64);

	if (event->attr.read_format & PERF_FORMAT_ID)
		entry += sizeof(u64);

	if (event->attr.read_format & PERF_FORMAT_GROUP) {
		nr += event->group_leader->nr_siblings;
		size += sizeof(u64);
	}

	size += entry * nr;
	event->read_size = size;
}

static void perf_event__header_size(struct perf_event *event)
{
	struct perf_sample_data *data;
	u64 sample_type = event->attr.sample_type;
	u16 size = 0;

	perf_event__read_size(event);

	if (sample_type & PERF_SAMPLE_IP)
		size += sizeof(data->ip);

	if (sample_type & PERF_SAMPLE_ADDR)
		size += sizeof(data->addr);

	if (sample_type & PERF_SAMPLE_PERIOD)
		size += sizeof(data->period);

	if (sample_type & PERF_SAMPLE_WEIGHT)
		size += sizeof(data->weight);

	if (sample_type & PERF_SAMPLE_READ)
		size += event->read_size;

	if (sample_type & PERF_SAMPLE_DATA_SRC)
		size += sizeof(data->data_src.val);

	if (sample_type & PERF_SAMPLE_TRANSACTION)
		size += sizeof(data->txn);

	event->header_size = size;
}

static void perf_event__id_header_size(struct perf_event *event)
{
	struct perf_sample_data *data;
	u64 sample_type = event->attr.sample_type;
	u16 size = 0;

	if (sample_type & PERF_SAMPLE_TID)
		size += sizeof(data->tid_entry);

	if (sample_type & PERF_SAMPLE_TIME)
		size += sizeof(data->time);

	if (sample_type & PERF_SAMPLE_IDENTIFIER)
		size += sizeof(data->id);

	if (sample_type & PERF_SAMPLE_ID)
		size += sizeof(data->id);

	if (sample_type & PERF_SAMPLE_STREAM_ID)
		size += sizeof(data->stream_id);

	if (sample_type & PERF_SAMPLE_CPU)
		size += sizeof(data->cpu_entry);

	event->id_header_size = size;
}

static void perf_group_attach(struct perf_event *event)
{
	struct perf_event *group_leader = event->group_leader, *pos;

	/*
	 * We can have double attach due to group movement in perf_event_open.
	 */
	if (event->attach_state & PERF_ATTACH_GROUP)
		return;

	event->attach_state |= PERF_ATTACH_GROUP;

	if (group_leader == event)
		return;

	WARN_ON_ONCE(group_leader->ctx != event->ctx);

	if (group_leader->group_flags & PERF_GROUP_SOFTWARE &&
			!is_software_event(event))
		group_leader->group_flags &= ~PERF_GROUP_SOFTWARE;

	list_add_tail(&event->group_entry, &group_leader->sibling_list);
	group_leader->nr_siblings++;

	perf_event__header_size(group_leader);

	list_for_each_entry(pos, &group_leader->sibling_list, group_entry)
		perf_event__header_size(pos);
}

/*
 * Remove a event from the lists for its context.
 * Must be called with ctx->mutex and ctx->lock held.
 */
static void
list_del_event(struct perf_event *event, struct perf_event_context *ctx)
{
	struct perf_cpu_context *cpuctx;

	WARN_ON_ONCE(event->ctx != ctx);
	lockdep_assert_held(&ctx->lock);

	/*
	 * We can have double detach due to exit/hot-unplug + close.
	 */
	if (!(event->attach_state & PERF_ATTACH_CONTEXT))
		return;

	event->attach_state &= ~PERF_ATTACH_CONTEXT;

	if (is_cgroup_event(event)) {
		ctx->nr_cgroups--;
		cpuctx = __get_cpu_context(ctx);
		/*
		 * if there are no more cgroup events
		 * then cler cgrp to avoid stale pointer
		 * in update_cgrp_time_from_cpuctx()
		 */
		if (!ctx->nr_cgroups)
			cpuctx->cgrp = NULL;
	}

	ctx->nr_events--;
	if (event->attr.inherit_stat)
		ctx->nr_stat--;

	list_del_rcu(&event->event_entry);

	if (event->group_leader == event)
		list_del_init(&event->group_entry);

	update_group_times(event);

	/*
	 * If event was in error state, then keep it
	 * that way, otherwise bogus counts will be
	 * returned on read(). The only way to get out
	 * of error state is by explicit re-enabling
	 * of the event
	 */
	if (event->state > PERF_EVENT_STATE_OFF)
		event->state = PERF_EVENT_STATE_OFF;

	ctx->generation++;
}

static void perf_group_detach(struct perf_event *event)
{
	struct perf_event *sibling, *tmp;
	struct list_head *list = NULL;

	/*
	 * We can have double detach due to exit/hot-unplug + close.
	 */
	if (!(event->attach_state & PERF_ATTACH_GROUP))
		return;

	event->attach_state &= ~PERF_ATTACH_GROUP;

	/*
	 * If this is a sibling, remove it from its group.
	 */
	if (event->group_leader != event) {
		list_del_init(&event->group_entry);
		event->group_leader->nr_siblings--;
		goto out;
	}

	if (!list_empty(&event->group_entry))
		list = &event->group_entry;

	/*
	 * If this was a group event with sibling events then
	 * upgrade the siblings to singleton events by adding them
	 * to whatever list we are on.
	 */
	list_for_each_entry_safe(sibling, tmp, &event->sibling_list, group_entry) {
		if (list)
			list_move_tail(&sibling->group_entry, list);
		sibling->group_leader = sibling;

		/* Inherit group flags from the previous leader */
		sibling->group_flags = event->group_flags;

		WARN_ON_ONCE(sibling->ctx != event->ctx);
	}

out:
	perf_event__header_size(event->group_leader);

	list_for_each_entry(tmp, &event->group_leader->sibling_list, group_entry)
		perf_event__header_size(tmp);
}

/*
 * User event without the task.
 */
static bool is_orphaned_event(struct perf_event *event)
{
	return event && !is_kernel_event(event) && !event->owner;
}

/*
 * Event has a parent but parent's task finished and it's
 * alive only because of children holding refference.
 */
static bool is_orphaned_child(struct perf_event *event)
{
	return is_orphaned_event(event->parent);
}

static void orphans_remove_work(struct work_struct *work);

static void schedule_orphans_remove(struct perf_event_context *ctx)
{
	if (!ctx->task || ctx->orphans_remove_sched || !perf_wq)
		return;

	if (queue_delayed_work(perf_wq, &ctx->orphans_remove, 1)) {
		get_ctx(ctx);
		ctx->orphans_remove_sched = true;
	}
}

static int __init perf_workqueue_init(void)
{
	perf_wq = create_singlethread_workqueue("perf");
	WARN(!perf_wq, "failed to create perf workqueue\n");
	return perf_wq ? 0 : -1;
}

core_initcall(perf_workqueue_init);

static inline int
event_filter_match(struct perf_event *event)
{
	return (event->cpu == -1 || event->cpu == smp_processor_id())
	    && perf_cgroup_match(event);
}

static void
event_sched_out(struct perf_event *event,
		  struct perf_cpu_context *cpuctx,
		  struct perf_event_context *ctx)
{
	u64 tstamp = perf_event_time(event);
	u64 delta;

	WARN_ON_ONCE(event->ctx != ctx);
	lockdep_assert_held(&ctx->lock);

	/*
	 * An event which could not be activated because of
	 * filter mismatch still needs to have its timings
	 * maintained, otherwise bogus information is return
	 * via read() for time_enabled, time_running:
	 */
	if (event->state == PERF_EVENT_STATE_INACTIVE
	    && !event_filter_match(event)) {
		delta = tstamp - event->tstamp_stopped;
		event->tstamp_running += delta;
		event->tstamp_stopped = tstamp;
	}

	if (event->state != PERF_EVENT_STATE_ACTIVE)
		return;

	perf_pmu_disable(event->pmu);

	event->state = PERF_EVENT_STATE_INACTIVE;
	if (event->pending_disable) {
		event->pending_disable = 0;
		event->state = PERF_EVENT_STATE_OFF;
	}
	event->tstamp_stopped = tstamp;
	event->pmu->del(event, 0);
	event->oncpu = -1;

	if (!is_software_event(event))
		cpuctx->active_oncpu--;
	if (!--ctx->nr_active)
		perf_event_ctx_deactivate(ctx);
	if (event->attr.freq && event->attr.sample_freq)
		ctx->nr_freq--;
	if (event->attr.exclusive || !cpuctx->active_oncpu)
		cpuctx->exclusive = 0;

	if (is_orphaned_child(event))
		schedule_orphans_remove(ctx);

	perf_pmu_enable(event->pmu);
}

static void
group_sched_out(struct perf_event *group_event,
		struct perf_cpu_context *cpuctx,
		struct perf_event_context *ctx)
{
	struct perf_event *event;
	int state = group_event->state;

	event_sched_out(group_event, cpuctx, ctx);

	/*
	 * Schedule out siblings (if any):
	 */
	list_for_each_entry(event, &group_event->sibling_list, group_entry)
		event_sched_out(event, cpuctx, ctx);

	if (state == PERF_EVENT_STATE_ACTIVE && group_event->attr.exclusive)
		cpuctx->exclusive = 0;
}

struct remove_event {
	struct perf_event *event;
	bool detach_group;
};

/*
 * Cross CPU call to remove a performance event
 *
 * We disable the event on the hardware level first. After that we
 * remove it from the context list.
 */
static int __perf_remove_from_context(void *info)
{
	struct remove_event *re = info;
	struct perf_event *event = re->event;
	struct perf_event_context *ctx = event->ctx;
	struct perf_cpu_context *cpuctx = __get_cpu_context(ctx);

	raw_spin_lock(&ctx->lock);
	event_sched_out(event, cpuctx, ctx);
	if (re->detach_group)
		perf_group_detach(event);
	list_del_event(event, ctx);
	if (!ctx->nr_events && cpuctx->task_ctx == ctx) {
		ctx->is_active = 0;
		cpuctx->task_ctx = NULL;
	}
	raw_spin_unlock(&ctx->lock);

	return 0;
}


/*
 * Remove the event from a task's (or a CPU's) list of events.
 *
 * CPU events are removed with a smp call. For task events we only
 * call when the task is on a CPU.
 *
 * If event->ctx is a cloned context, callers must make sure that
 * every task struct that event->ctx->task could possibly point to
 * remains valid.  This is OK when called from perf_release since
 * that only calls us on the top-level context, which can't be a clone.
 * When called from perf_event_exit_task, it's OK because the
 * context has been detached from its task.
 */
static void perf_remove_from_context(struct perf_event *event, bool detach_group)
{
	struct perf_event_context *ctx = event->ctx;
	struct task_struct *task = ctx->task;
	struct remove_event re = {
		.event = event,
		.detach_group = detach_group,
	};

	lockdep_assert_held(&ctx->mutex);

	if (!task) {
		/*
		 * Per cpu events are removed via an smp call. The removal can
		 * fail if the CPU is currently offline, but in that case we
		 * already called __perf_remove_from_context from
		 * perf_event_exit_cpu.
		 */
		cpu_function_call(event->cpu, __perf_remove_from_context, &re);
		return;
	}

retry:
	if (!task_function_call(task, __perf_remove_from_context, &re))
		return;

	raw_spin_lock_irq(&ctx->lock);
	/*
	 * If we failed to find a running task, but find the context active now
	 * that we've acquired the ctx->lock, retry.
	 */
	if (ctx->is_active) {
		raw_spin_unlock_irq(&ctx->lock);
		/*
		 * Reload the task pointer, it might have been changed by
		 * a concurrent perf_event_context_sched_out().
		 */
		task = ctx->task;
		goto retry;
	}

	/*
	 * Since the task isn't running, its safe to remove the event, us
	 * holding the ctx->lock ensures the task won't get scheduled in.
	 */
	if (detach_group)
		perf_group_detach(event);
	list_del_event(event, ctx);
	raw_spin_unlock_irq(&ctx->lock);
}

/*
 * Cross CPU call to disable a performance event
 */
int __perf_event_disable(void *info)
{
	struct perf_event *event = info;
	struct perf_event_context *ctx = event->ctx;
	struct perf_cpu_context *cpuctx = __get_cpu_context(ctx);

	/*
	 * If this is a per-task event, need to check whether this
	 * event's task is the current task on this cpu.
	 *
	 * Can trigger due to concurrent perf_event_context_sched_out()
	 * flipping contexts around.
	 */
	if (ctx->task && cpuctx->task_ctx != ctx)
		return -EINVAL;

	raw_spin_lock(&ctx->lock);

	/*
	 * If the event is on, turn it off.
	 * If it is in error state, leave it in error state.
	 */
	if (event->state >= PERF_EVENT_STATE_INACTIVE) {
		update_context_time(ctx);
		update_cgrp_time_from_event(event);
		update_group_times(event);
		if (event == event->group_leader)
			group_sched_out(event, cpuctx, ctx);
		else
			event_sched_out(event, cpuctx, ctx);
		event->state = PERF_EVENT_STATE_OFF;
	}

	raw_spin_unlock(&ctx->lock);

	return 0;
}

/*
 * Disable a event.
 *
 * If event->ctx is a cloned context, callers must make sure that
 * every task struct that event->ctx->task could possibly point to
 * remains valid.  This condition is satisifed when called through
 * perf_event_for_each_child or perf_event_for_each because they
 * hold the top-level event's child_mutex, so any descendant that
 * goes to exit will block in sync_child_event.
 * When called from perf_pending_event it's OK because event->ctx
 * is the current context on this CPU and preemption is disabled,
 * hence we can't get into perf_event_task_sched_out for this context.
 */
static void _perf_event_disable(struct perf_event *event)
{
	struct perf_event_context *ctx = event->ctx;
	struct task_struct *task = ctx->task;

	if (!task) {
		/*
		 * Disable the event on the cpu that it's on
		 */
		cpu_function_call(event->cpu, __perf_event_disable, event);
		return;
	}

retry:
	if (!task_function_call(task, __perf_event_disable, event))
		return;

	raw_spin_lock_irq(&ctx->lock);
	/*
	 * If the event is still active, we need to retry the cross-call.
	 */
	if (event->state == PERF_EVENT_STATE_ACTIVE) {
		raw_spin_unlock_irq(&ctx->lock);
		/*
		 * Reload the task pointer, it might have been changed by
		 * a concurrent perf_event_context_sched_out().
		 */
		task = ctx->task;
		goto retry;
	}

	/*
	 * Since we have the lock this context can't be scheduled
	 * in, so we can change the state safely.
	 */
	if (event->state == PERF_EVENT_STATE_INACTIVE) {
		update_group_times(event);
		event->state = PERF_EVENT_STATE_OFF;
	}
	raw_spin_unlock_irq(&ctx->lock);
}

/*
 * Strictly speaking kernel users cannot create groups and therefore this
 * interface does not need the perf_event_ctx_lock() magic.
 */
void perf_event_disable(struct perf_event *event)
{
	struct perf_event_context *ctx;

	ctx = perf_event_ctx_lock(event);
	_perf_event_disable(event);
	perf_event_ctx_unlock(event, ctx);
}
EXPORT_SYMBOL_GPL(perf_event_disable);

static void perf_set_shadow_time(struct perf_event *event,
				 struct perf_event_context *ctx,
				 u64 tstamp)
{
	/*
	 * use the correct time source for the time snapshot
	 *
	 * We could get by without this by leveraging the
	 * fact that to get to this function, the caller
	 * has most likely already called update_context_time()
	 * and update_cgrp_time_xx() and thus both timestamp
	 * are identical (or very close). Given that tstamp is,
	 * already adjusted for cgroup, we could say that:
	 *    tstamp - ctx->timestamp
	 * is equivalent to
	 *    tstamp - cgrp->timestamp.
	 *
	 * Then, in perf_output_read(), the calculation would
	 * work with no changes because:
	 * - event is guaranteed scheduled in
	 * - no scheduled out in between
	 * - thus the timestamp would be the same
	 *
	 * But this is a bit hairy.
	 *
	 * So instead, we have an explicit cgroup call to remain
	 * within the time time source all along. We believe it
	 * is cleaner and simpler to understand.
	 */
	if (is_cgroup_event(event))
		perf_cgroup_set_shadow_time(event, tstamp);
	else
		event->shadow_ctx_time = tstamp - ctx->timestamp;
}

#define MAX_INTERRUPTS (~0ULL)

static void perf_log_throttle(struct perf_event *event, int enable);
static void perf_log_itrace_start(struct perf_event *event);

static int
event_sched_in(struct perf_event *event,
		 struct perf_cpu_context *cpuctx,
		 struct perf_event_context *ctx)
{
	u64 tstamp = perf_event_time(event);
	int ret = 0;

	lockdep_assert_held(&ctx->lock);

	if (event->state <= PERF_EVENT_STATE_OFF)
		return 0;

	event->state = PERF_EVENT_STATE_ACTIVE;
	event->oncpu = smp_processor_id();

	/*
	 * Unthrottle events, since we scheduled we might have missed several
	 * ticks already, also for a heavily scheduling task there is little
	 * guarantee it'll get a tick in a timely manner.
	 */
	if (unlikely(event->hw.interrupts == MAX_INTERRUPTS)) {
		perf_log_throttle(event, 1);
		event->hw.interrupts = 0;
	}

	/*
	 * The new state must be visible before we turn it on in the hardware:
	 */
	smp_wmb();

	perf_pmu_disable(event->pmu);

	event->tstamp_running += tstamp - event->tstamp_stopped;

	perf_set_shadow_time(event, ctx, tstamp);

	perf_log_itrace_start(event);

	if (event->pmu->add(event, PERF_EF_START)) {
		event->state = PERF_EVENT_STATE_INACTIVE;
		event->oncpu = -1;
		ret = -EAGAIN;
		goto out;
	}

	if (!is_software_event(event))
		cpuctx->active_oncpu++;
	if (!ctx->nr_active++)
		perf_event_ctx_activate(ctx);
	if (event->attr.freq && event->attr.sample_freq)
		ctx->nr_freq++;

	if (event->attr.exclusive)
		cpuctx->exclusive = 1;

	if (is_orphaned_child(event))
		schedule_orphans_remove(ctx);

out:
	perf_pmu_enable(event->pmu);

	return ret;
}

static int
group_sched_in(struct perf_event *group_event,
	       struct perf_cpu_context *cpuctx,
	       struct perf_event_context *ctx)
{
	struct perf_event *event, *partial_group = NULL;
	struct pmu *pmu = ctx->pmu;
	u64 now = ctx->time;
	bool simulate = false;

	if (group_event->state == PERF_EVENT_STATE_OFF)
		return 0;

	pmu->start_txn(pmu);

	if (event_sched_in(group_event, cpuctx, ctx)) {
		pmu->cancel_txn(pmu);
		perf_mux_hrtimer_restart(cpuctx);
		return -EAGAIN;
	}

	/*
	 * Schedule in siblings as one group (if any):
	 */
	list_for_each_entry(event, &group_event->sibling_list, group_entry) {
		if (event_sched_in(event, cpuctx, ctx)) {
			partial_group = event;
			goto group_error;
		}
	}

	if (!pmu->commit_txn(pmu))
		return 0;

group_error:
	/*
	 * Groups can be scheduled in as one unit only, so undo any
	 * partial group before returning:
	 * The events up to the failed event are scheduled out normally,
	 * tstamp_stopped will be updated.
	 *
	 * The failed events and the remaining siblings need to have
	 * their timings updated as if they had gone thru event_sched_in()
	 * and event_sched_out(). This is required to get consistent timings
	 * across the group. This also takes care of the case where the group
	 * could never be scheduled by ensuring tstamp_stopped is set to mark
	 * the time the event was actually stopped, such that time delta
	 * calculation in update_event_times() is correct.
	 */
	list_for_each_entry(event, &group_event->sibling_list, group_entry) {
		if (event == partial_group)
			simulate = true;

		if (simulate) {
			event->tstamp_running += now - event->tstamp_stopped;
			event->tstamp_stopped = now;
		} else {
			event_sched_out(event, cpuctx, ctx);
		}
	}
	event_sched_out(group_event, cpuctx, ctx);

	pmu->cancel_txn(pmu);

	perf_mux_hrtimer_restart(cpuctx);

	return -EAGAIN;
}

/*
 * Work out whether we can put this event group on the CPU now.
 */
static int group_can_go_on(struct perf_event *event,
			   struct perf_cpu_context *cpuctx,
			   int can_add_hw)
{
	/*
	 * Groups consisting entirely of software events can always go on.
	 */
	if (event->group_flags & PERF_GROUP_SOFTWARE)
		return 1;
	/*
	 * If an exclusive group is already on, no other hardware
	 * events can go on.
	 */
	if (cpuctx->exclusive)
		return 0;
	/*
	 * If this group is exclusive and there are already
	 * events on the CPU, it can't go on.
	 */
	if (event->attr.exclusive && cpuctx->active_oncpu)
		return 0;
	/*
	 * Otherwise, try to add it if all previous groups were able
	 * to go on.
	 */
	return can_add_hw;
}

static void add_event_to_ctx(struct perf_event *event,
			       struct perf_event_context *ctx)
{
	u64 tstamp = perf_event_time(event);

	list_add_event(event, ctx);
	perf_group_attach(event);
	event->tstamp_enabled = tstamp;
	event->tstamp_running = tstamp;
	event->tstamp_stopped = tstamp;
}

static void task_ctx_sched_out(struct perf_event_context *ctx);
static void
ctx_sched_in(struct perf_event_context *ctx,
	     struct perf_cpu_context *cpuctx,
	     enum event_type_t event_type,
	     struct task_struct *task);

static void perf_event_sched_in(struct perf_cpu_context *cpuctx,
				struct perf_event_context *ctx,
				struct task_struct *task)
{
	cpu_ctx_sched_in(cpuctx, EVENT_PINNED, task);
	if (ctx)
		ctx_sched_in(ctx, cpuctx, EVENT_PINNED, task);
	cpu_ctx_sched_in(cpuctx, EVENT_FLEXIBLE, task);
	if (ctx)
		ctx_sched_in(ctx, cpuctx, EVENT_FLEXIBLE, task);
}

/*
 * Cross CPU call to install and enable a performance event
 *
 * Must be called with ctx->mutex held
 */
static int  __perf_install_in_context(void *info)
{
	struct perf_event *event = info;
	struct perf_event_context *ctx = event->ctx;
	struct perf_cpu_context *cpuctx = __get_cpu_context(ctx);
	struct perf_event_context *task_ctx = cpuctx->task_ctx;
	struct task_struct *task = current;

	perf_ctx_lock(cpuctx, task_ctx);
	perf_pmu_disable(cpuctx->ctx.pmu);

	/*
	 * If there was an active task_ctx schedule it out.
	 */
	if (task_ctx)
		task_ctx_sched_out(task_ctx);

	/*
	 * If the context we're installing events in is not the
	 * active task_ctx, flip them.
	 */
	if (ctx->task && task_ctx != ctx) {
		if (task_ctx)
			raw_spin_unlock(&task_ctx->lock);
		raw_spin_lock(&ctx->lock);
		task_ctx = ctx;
	}

	if (task_ctx) {
		cpuctx->task_ctx = task_ctx;
		task = task_ctx->task;
	}

	cpu_ctx_sched_out(cpuctx, EVENT_ALL);

	update_context_time(ctx);
	/*
	 * update cgrp time only if current cgrp
	 * matches event->cgrp. Must be done before
	 * calling add_event_to_ctx()
	 */
	update_cgrp_time_from_event(event);

	add_event_to_ctx(event, ctx);

	/*
	 * Schedule everything back in
	 */
	perf_event_sched_in(cpuctx, task_ctx, task);

	perf_pmu_enable(cpuctx->ctx.pmu);
	perf_ctx_unlock(cpuctx, task_ctx);

	return 0;
}

/*
 * Attach a performance event to a context
 *
 * First we add the event to the list with the hardware enable bit
 * in event->hw_config cleared.
 *
 * If the event is attached to a task which is on a CPU we use a smp
 * call to enable it in the task context. The task might have been
 * scheduled away, but we check this in the smp call again.
 */
static void
perf_install_in_context(struct perf_event_context *ctx,
			struct perf_event *event,
			int cpu)
{
	struct task_struct *task = ctx->task;

	lockdep_assert_held(&ctx->mutex);

	event->ctx = ctx;
	if (event->cpu != -1)
		event->cpu = cpu;

	if (!task) {
		/*
		 * Per cpu events are installed via an smp call and
		 * the install is always successful.
		 */
		cpu_function_call(cpu, __perf_install_in_context, event);
		return;
	}

retry:
	if (!task_function_call(task, __perf_install_in_context, event))
		return;

	raw_spin_lock_irq(&ctx->lock);
	/*
	 * If we failed to find a running task, but find the context active now
	 * that we've acquired the ctx->lock, retry.
	 */
	if (ctx->is_active) {
		raw_spin_unlock_irq(&ctx->lock);
		/*
		 * Reload the task pointer, it might have been changed by
		 * a concurrent perf_event_context_sched_out().
		 */
		task = ctx->task;
		goto retry;
	}

	/*
	 * Since the task isn't running, its safe to add the event, us holding
	 * the ctx->lock ensures the task won't get scheduled in.
	 */
	add_event_to_ctx(event, ctx);
	raw_spin_unlock_irq(&ctx->lock);
}

/*
 * Put a event into inactive state and update time fields.
 * Enabling the leader of a group effectively enables all
 * the group members that aren't explicitly disabled, so we
 * have to update their ->tstamp_enabled also.
 * Note: this works for group members as well as group leaders
 * since the non-leader members' sibling_lists will be empty.
 */
static void __perf_event_mark_enabled(struct perf_event *event)
{
	struct perf_event *sub;
	u64 tstamp = perf_event_time(event);

	event->state = PERF_EVENT_STATE_INACTIVE;
	event->tstamp_enabled = tstamp - event->total_time_enabled;
	list_for_each_entry(sub, &event->sibling_list, group_entry) {
		if (sub->state >= PERF_EVENT_STATE_INACTIVE)
			sub->tstamp_enabled = tstamp - sub->total_time_enabled;
	}
}

/*
 * Cross CPU call to enable a performance event
 */
static int __perf_event_enable(void *info)
{
	struct perf_event *event = info;
	struct perf_event_context *ctx = event->ctx;
	struct perf_event *leader = event->group_leader;
	struct perf_cpu_context *cpuctx = __get_cpu_context(ctx);
	int err;

	/*
	 * There's a time window between 'ctx->is_active' check
	 * in perf_event_enable function and this place having:
	 *   - IRQs on
	 *   - ctx->lock unlocked
	 *
	 * where the task could be killed and 'ctx' deactivated
	 * by perf_event_exit_task.
	 */
	if (!ctx->is_active)
		return -EINVAL;

	raw_spin_lock(&ctx->lock);
	update_context_time(ctx);

	if (event->state >= PERF_EVENT_STATE_INACTIVE)
		goto unlock;

	/*
	 * set current task's cgroup time reference point
	 */
	perf_cgroup_set_timestamp(current, ctx);

	__perf_event_mark_enabled(event);

	if (!event_filter_match(event)) {
		if (is_cgroup_event(event))
			perf_cgroup_defer_enabled(event);
		goto unlock;
	}

	/*
	 * If the event is in a group and isn't the group leader,
	 * then don't put it on unless the group is on.
	 */
	if (leader != event && leader->state != PERF_EVENT_STATE_ACTIVE)
		goto unlock;

	if (!group_can_go_on(event, cpuctx, 1)) {
		err = -EEXIST;
	} else {
		if (event == leader)
			err = group_sched_in(event, cpuctx, ctx);
		else
			err = event_sched_in(event, cpuctx, ctx);
	}

	if (err) {
		/*
		 * If this event can't go on and it's part of a
		 * group, then the whole group has to come off.
		 */
		if (leader != event) {
			group_sched_out(leader, cpuctx, ctx);
			perf_mux_hrtimer_restart(cpuctx);
		}
		if (leader->attr.pinned) {
			update_group_times(leader);
			leader->state = PERF_EVENT_STATE_ERROR;
		}
	}

unlock:
	raw_spin_unlock(&ctx->lock);

	return 0;
}

/*
 * Enable a event.
 *
 * If event->ctx is a cloned context, callers must make sure that
 * every task struct that event->ctx->task could possibly point to
 * remains valid.  This condition is satisfied when called through
 * perf_event_for_each_child or perf_event_for_each as described
 * for perf_event_disable.
 */
static void _perf_event_enable(struct perf_event *event)
{
	struct perf_event_context *ctx = event->ctx;
	struct task_struct *task = ctx->task;

	if (!task) {
		/*
		 * Enable the event on the cpu that it's on
		 */
		cpu_function_call(event->cpu, __perf_event_enable, event);
		return;
	}

	raw_spin_lock_irq(&ctx->lock);
	if (event->state >= PERF_EVENT_STATE_INACTIVE)
		goto out;

	/*
	 * If the event is in error state, clear that first.
	 * That way, if we see the event in error state below, we
	 * know that it has gone back into error state, as distinct
	 * from the task having been scheduled away before the
	 * cross-call arrived.
	 */
	if (event->state == PERF_EVENT_STATE_ERROR)
		event->state = PERF_EVENT_STATE_OFF;

retry:
	if (!ctx->is_active) {
		__perf_event_mark_enabled(event);
		goto out;
	}

	raw_spin_unlock_irq(&ctx->lock);

	if (!task_function_call(task, __perf_event_enable, event))
		return;

	raw_spin_lock_irq(&ctx->lock);

	/*
	 * If the context is active and the event is still off,
	 * we need to retry the cross-call.
	 */
	if (ctx->is_active && event->state == PERF_EVENT_STATE_OFF) {
		/*
		 * task could have been flipped by a concurrent
		 * perf_event_context_sched_out()
		 */
		task = ctx->task;
		goto retry;
	}

out:
	raw_spin_unlock_irq(&ctx->lock);
}

/*
 * See perf_event_disable();
 */
void perf_event_enable(struct perf_event *event)
{
	struct perf_event_context *ctx;

	ctx = perf_event_ctx_lock(event);
	_perf_event_enable(event);
	perf_event_ctx_unlock(event, ctx);
}
EXPORT_SYMBOL_GPL(perf_event_enable);

static int _perf_event_refresh(struct perf_event *event, int refresh)
{
	/*
	 * not supported on inherited events
	 */
	if (event->attr.inherit || !is_sampling_event(event))
		return -EINVAL;

	atomic_add(refresh, &event->event_limit);
	_perf_event_enable(event);

	return 0;
}

/*
 * See perf_event_disable()
 */
int perf_event_refresh(struct perf_event *event, int refresh)
{
	struct perf_event_context *ctx;
	int ret;

	ctx = perf_event_ctx_lock(event);
	ret = _perf_event_refresh(event, refresh);
	perf_event_ctx_unlock(event, ctx);

	return ret;
}
EXPORT_SYMBOL_GPL(perf_event_refresh);

static void ctx_sched_out(struct perf_event_context *ctx,
			  struct perf_cpu_context *cpuctx,
			  enum event_type_t event_type)
{
	struct perf_event *event;
	int is_active = ctx->is_active;

	ctx->is_active &= ~event_type;
	if (likely(!ctx->nr_events))
		return;

	update_context_time(ctx);
	update_cgrp_time_from_cpuctx(cpuctx);
	if (!ctx->nr_active)
		return;

	perf_pmu_disable(ctx->pmu);
	if ((is_active & EVENT_PINNED) && (event_type & EVENT_PINNED)) {
		list_for_each_entry(event, &ctx->pinned_groups, group_entry)
			group_sched_out(event, cpuctx, ctx);
	}

	if ((is_active & EVENT_FLEXIBLE) && (event_type & EVENT_FLEXIBLE)) {
		list_for_each_entry(event, &ctx->flexible_groups, group_entry)
			group_sched_out(event, cpuctx, ctx);
	}
	perf_pmu_enable(ctx->pmu);
}

/*
 * Test whether two contexts are equivalent, i.e. whether they have both been
 * cloned from the same version of the same context.
 *
 * Equivalence is measured using a generation number in the context that is
 * incremented on each modification to it; see unclone_ctx(), list_add_event()
 * and list_del_event().
 */
static int context_equiv(struct perf_event_context *ctx1,
			 struct perf_event_context *ctx2)
{
	lockdep_assert_held(&ctx1->lock);
	lockdep_assert_held(&ctx2->lock);

	/* Pinning disables the swap optimization */
	if (ctx1->pin_count || ctx2->pin_count)
		return 0;

	/* If ctx1 is the parent of ctx2 */
	if (ctx1 == ctx2->parent_ctx && ctx1->generation == ctx2->parent_gen)
		return 1;

	/* If ctx2 is the parent of ctx1 */
	if (ctx1->parent_ctx == ctx2 && ctx1->parent_gen == ctx2->generation)
		return 1;

	/*
	 * If ctx1 and ctx2 have the same parent; we flatten the parent
	 * hierarchy, see perf_event_init_context().
	 */
	if (ctx1->parent_ctx && ctx1->parent_ctx == ctx2->parent_ctx &&
			ctx1->parent_gen == ctx2->parent_gen)
		return 1;

	/* Unmatched */
	return 0;
}

static void __perf_event_sync_stat(struct perf_event *event,
				     struct perf_event *next_event)
{
	u64 value;

	if (!event->attr.inherit_stat)
		return;

	/*
	 * Update the event value, we cannot use perf_event_read()
	 * because we're in the middle of a context switch and have IRQs
	 * disabled, which upsets smp_call_function_single(), however
	 * we know the event must be on the current CPU, therefore we
	 * don't need to use it.
	 */
	switch (event->state) {
	case PERF_EVENT_STATE_ACTIVE:
		event->pmu->read(event);
		/* fall-through */

	case PERF_EVENT_STATE_INACTIVE:
		update_event_times(event);
		break;

	default:
		break;
	}

	/*
	 * In order to keep per-task stats reliable we need to flip the event
	 * values when we flip the contexts.
	 */
	value = local64_read(&next_event->count);
	value = local64_xchg(&event->count, value);
	local64_set(&next_event->count, value);

	swap(event->total_time_enabled, next_event->total_time_enabled);
	swap(event->total_time_running, next_event->total_time_running);

	/*
	 * Since we swizzled the values, update the user visible data too.
	 */
	perf_event_update_userpage(event);
	perf_event_update_userpage(next_event);
}

static void perf_event_sync_stat(struct perf_event_context *ctx,
				   struct perf_event_context *next_ctx)
{
	struct perf_event *event, *next_event;

	if (!ctx->nr_stat)
		return;

	update_context_time(ctx);

	event = list_first_entry(&ctx->event_list,
				   struct perf_event, event_entry);

	next_event = list_first_entry(&next_ctx->event_list,
					struct perf_event, event_entry);

	while (&event->event_entry != &ctx->event_list &&
	       &next_event->event_entry != &next_ctx->event_list) {

		__perf_event_sync_stat(event, next_event);

		event = list_next_entry(event, event_entry);
		next_event = list_next_entry(next_event, event_entry);
	}
}

static void perf_event_context_sched_out(struct task_struct *task, int ctxn,
					 struct task_struct *next)
{
	struct perf_event_context *ctx = task->perf_event_ctxp[ctxn];
	struct perf_event_context *next_ctx;
	struct perf_event_context *parent, *next_parent;
	struct perf_cpu_context *cpuctx;
	int do_switch = 1;

	if (likely(!ctx))
		return;

	cpuctx = __get_cpu_context(ctx);
	if (!cpuctx->task_ctx)
		return;

	rcu_read_lock();
	next_ctx = next->perf_event_ctxp[ctxn];
	if (!next_ctx)
		goto unlock;

	parent = rcu_dereference(ctx->parent_ctx);
	next_parent = rcu_dereference(next_ctx->parent_ctx);

	/* If neither context have a parent context; they cannot be clones. */
	if (!parent && !next_parent)
		goto unlock;

	if (next_parent == ctx || next_ctx == parent || next_parent == parent) {
		/*
		 * Looks like the two contexts are clones, so we might be
		 * able to optimize the context switch.  We lock both
		 * contexts and check that they are clones under the
		 * lock (including re-checking that neither has been
		 * uncloned in the meantime).  It doesn't matter which
		 * order we take the locks because no other cpu could
		 * be trying to lock both of these tasks.
		 */
		raw_spin_lock(&ctx->lock);
		raw_spin_lock_nested(&next_ctx->lock, SINGLE_DEPTH_NESTING);
		if (context_equiv(ctx, next_ctx)) {
			/*
			 * XXX do we need a memory barrier of sorts
			 * wrt to rcu_dereference() of perf_event_ctxp
			 */
			task->perf_event_ctxp[ctxn] = next_ctx;
			next->perf_event_ctxp[ctxn] = ctx;
			ctx->task = next;
			next_ctx->task = task;

			swap(ctx->task_ctx_data, next_ctx->task_ctx_data);

			do_switch = 0;

			perf_event_sync_stat(ctx, next_ctx);
		}
		raw_spin_unlock(&next_ctx->lock);
		raw_spin_unlock(&ctx->lock);
	}
unlock:
	rcu_read_unlock();

	if (do_switch) {
		raw_spin_lock(&ctx->lock);
		ctx_sched_out(ctx, cpuctx, EVENT_ALL);
		cpuctx->task_ctx = NULL;
		raw_spin_unlock(&ctx->lock);
	}
}

void perf_sched_cb_dec(struct pmu *pmu)
{
	this_cpu_dec(perf_sched_cb_usages);
}

void perf_sched_cb_inc(struct pmu *pmu)
{
	this_cpu_inc(perf_sched_cb_usages);
}

/*
 * This function provides the context switch callback to the lower code
 * layer. It is invoked ONLY when the context switch callback is enabled.
 */
static void perf_pmu_sched_task(struct task_struct *prev,
				struct task_struct *next,
				bool sched_in)
{
	struct perf_cpu_context *cpuctx;
	struct pmu *pmu;
	unsigned long flags;

	if (prev == next)
		return;

	local_irq_save(flags);

	rcu_read_lock();

	list_for_each_entry_rcu(pmu, &pmus, entry) {
		if (pmu->sched_task) {
			cpuctx = this_cpu_ptr(pmu->pmu_cpu_context);

			perf_ctx_lock(cpuctx, cpuctx->task_ctx);

			perf_pmu_disable(pmu);

			pmu->sched_task(cpuctx->task_ctx, sched_in);

			perf_pmu_enable(pmu);

			perf_ctx_unlock(cpuctx, cpuctx->task_ctx);
		}
	}

	rcu_read_unlock();

	local_irq_restore(flags);
}

#define for_each_task_context_nr(ctxn)					\
	for ((ctxn) = 0; (ctxn) < perf_nr_task_contexts; (ctxn)++)

/*
 * Called from scheduler to remove the events of the current task,
 * with interrupts disabled.
 *
 * We stop each event and update the event value in event->count.
 *
 * This does not protect us against NMI, but disable()
 * sets the disabled bit in the control field of event _before_
 * accessing the event control register. If a NMI hits, then it will
 * not restart the event.
 */
void __perf_event_task_sched_out(struct task_struct *task,
				 struct task_struct *next)
{
	int ctxn;

	if (__this_cpu_read(perf_sched_cb_usages))
		perf_pmu_sched_task(task, next, false);

	for_each_task_context_nr(ctxn)
		perf_event_context_sched_out(task, ctxn, next);

	/*
	 * if cgroup events exist on this CPU, then we need
	 * to check if we have to switch out PMU state.
	 * cgroup event are system-wide mode only
	 */
	if (atomic_read(this_cpu_ptr(&perf_cgroup_events)))
		perf_cgroup_sched_out(task, next);
}

static void task_ctx_sched_out(struct perf_event_context *ctx)
{
	struct perf_cpu_context *cpuctx = __get_cpu_context(ctx);

	if (!cpuctx->task_ctx)
		return;

	if (WARN_ON_ONCE(ctx != cpuctx->task_ctx))
		return;

	ctx_sched_out(ctx, cpuctx, EVENT_ALL);
	cpuctx->task_ctx = NULL;
}

/*
 * Called with IRQs disabled
 */
static void cpu_ctx_sched_out(struct perf_cpu_context *cpuctx,
			      enum event_type_t event_type)
{
	ctx_sched_out(&cpuctx->ctx, cpuctx, event_type);
}

static void
ctx_pinned_sched_in(struct perf_event_context *ctx,
		    struct perf_cpu_context *cpuctx)
{
	struct perf_event *event;

	list_for_each_entry(event, &ctx->pinned_groups, group_entry) {
		if (event->state <= PERF_EVENT_STATE_OFF)
			continue;
		if (!event_filter_match(event))
			continue;

		/* may need to reset tstamp_enabled */
		if (is_cgroup_event(event))
			perf_cgroup_mark_enabled(event, ctx);

		if (group_can_go_on(event, cpuctx, 1))
			group_sched_in(event, cpuctx, ctx);

		/*
		 * If this pinned group hasn't been scheduled,
		 * put it in error state.
		 */
		if (event->state == PERF_EVENT_STATE_INACTIVE) {
			update_group_times(event);
			event->state = PERF_EVENT_STATE_ERROR;
		}
	}
}

static void
ctx_flexible_sched_in(struct perf_event_context *ctx,
		      struct perf_cpu_context *cpuctx)
{
	struct perf_event *event;
	int can_add_hw = 1;

	list_for_each_entry(event, &ctx->flexible_groups, group_entry) {
		/* Ignore events in OFF or ERROR state */
		if (event->state <= PERF_EVENT_STATE_OFF)
			continue;
		/*
		 * Listen to the 'cpu' scheduling filter constraint
		 * of events:
		 */
		if (!event_filter_match(event))
			continue;

		/* may need to reset tstamp_enabled */
		if (is_cgroup_event(event))
			perf_cgroup_mark_enabled(event, ctx);

		if (group_can_go_on(event, cpuctx, can_add_hw)) {
			if (group_sched_in(event, cpuctx, ctx))
				can_add_hw = 0;
		}
	}
}

static void
ctx_sched_in(struct perf_event_context *ctx,
	     struct perf_cpu_context *cpuctx,
	     enum event_type_t event_type,
	     struct task_struct *task)
{
	u64 now;
	int is_active = ctx->is_active;

	ctx->is_active |= event_type;
	if (likely(!ctx->nr_events))
		return;

	now = perf_clock();
	ctx->timestamp = now;
	perf_cgroup_set_timestamp(task, ctx);
	/*
	 * First go through the list and put on any pinned groups
	 * in order to give them the best chance of going on.
	 */
	if (!(is_active & EVENT_PINNED) && (event_type & EVENT_PINNED))
		ctx_pinned_sched_in(ctx, cpuctx);

	/* Then walk through the lower prio flexible groups */
	if (!(is_active & EVENT_FLEXIBLE) && (event_type & EVENT_FLEXIBLE))
		ctx_flexible_sched_in(ctx, cpuctx);
}

static void cpu_ctx_sched_in(struct perf_cpu_context *cpuctx,
			     enum event_type_t event_type,
			     struct task_struct *task)
{
	struct perf_event_context *ctx = &cpuctx->ctx;

	ctx_sched_in(ctx, cpuctx, event_type, task);
}

static void perf_event_context_sched_in(struct perf_event_context *ctx,
					struct task_struct *task)
{
	struct perf_cpu_context *cpuctx;

	cpuctx = __get_cpu_context(ctx);
	if (cpuctx->task_ctx == ctx)
		return;

	perf_ctx_lock(cpuctx, ctx);
	perf_pmu_disable(ctx->pmu);
	/*
	 * We want to keep the following priority order:
	 * cpu pinned (that don't need to move), task pinned,
	 * cpu flexible, task flexible.
	 */
	cpu_ctx_sched_out(cpuctx, EVENT_FLEXIBLE);

	if (ctx->nr_events)
		cpuctx->task_ctx = ctx;

	perf_event_sched_in(cpuctx, cpuctx->task_ctx, task);

	perf_pmu_enable(ctx->pmu);
	perf_ctx_unlock(cpuctx, ctx);
}

/*
 * Called from scheduler to add the events of the current task
 * with interrupts disabled.
 *
 * We restore the event value and then enable it.
 *
 * This does not protect us against NMI, but enable()
 * sets the enabled bit in the control field of event _before_
 * accessing the event control register. If a NMI hits, then it will
 * keep the event running.
 */
void __perf_event_task_sched_in(struct task_struct *prev,
				struct task_struct *task)
{
	struct perf_event_context *ctx;
	int ctxn;

	for_each_task_context_nr(ctxn) {
		ctx = task->perf_event_ctxp[ctxn];
		if (likely(!ctx))
			continue;

		perf_event_context_sched_in(ctx, task);
	}
	/*
	 * if cgroup events exist on this CPU, then we need
	 * to check if we have to switch in PMU state.
	 * cgroup event are system-wide mode only
	 */
	if (atomic_read(this_cpu_ptr(&perf_cgroup_events)))
		perf_cgroup_sched_in(prev, task);

	if (__this_cpu_read(perf_sched_cb_usages))
		perf_pmu_sched_task(prev, task, true);
}

static u64 perf_calculate_period(struct perf_event *event, u64 nsec, u64 count)
{
	u64 frequency = event->attr.sample_freq;
	u64 sec = NSEC_PER_SEC;
	u64 divisor, dividend;

	int count_fls, nsec_fls, frequency_fls, sec_fls;

	count_fls = fls64(count);
	nsec_fls = fls64(nsec);
	frequency_fls = fls64(frequency);
	sec_fls = 30;

	/*
	 * We got @count in @nsec, with a target of sample_freq HZ
	 * the target period becomes:
	 *
	 *             @count * 10^9
	 * period = -------------------
	 *          @nsec * sample_freq
	 *
	 */

	/*
	 * Reduce accuracy by one bit such that @a and @b converge
	 * to a similar magnitude.
	 */
#define REDUCE_FLS(a, b)		\
do {					\
	if (a##_fls > b##_fls) {	\
		a >>= 1;		\
		a##_fls--;		\
	} else {			\
		b >>= 1;		\
		b##_fls--;		\
	}				\
} while (0)

	/*
	 * Reduce accuracy until either term fits in a u64, then proceed with
	 * the other, so that finally we can do a u64/u64 division.
	 */
	while (count_fls + sec_fls > 64 && nsec_fls + frequency_fls > 64) {
		REDUCE_FLS(nsec, frequency);
		REDUCE_FLS(sec, count);
	}

	if (count_fls + sec_fls > 64) {
		divisor = nsec * frequency;

		while (count_fls + sec_fls > 64) {
			REDUCE_FLS(count, sec);
			divisor >>= 1;
		}

		dividend = count * sec;
	} else {
		dividend = count * sec;

		while (nsec_fls + frequency_fls > 64) {
			REDUCE_FLS(nsec, frequency);
			dividend >>= 1;
		}

		divisor = nsec * frequency;
	}

	if (!divisor)
		return dividend;

	return div64_u64(dividend, divisor);
}

static DEFINE_PER_CPU(int, perf_throttled_count);
static DEFINE_PER_CPU(u64, perf_throttled_seq);

static void perf_adjust_period(struct perf_event *event, u64 nsec, u64 count, bool disable)
{
	struct hw_perf_event *hwc = &event->hw;
	s64 period, sample_period;
	s64 delta;

	period = perf_calculate_period(event, nsec, count);

	delta = (s64)(period - hwc->sample_period);
	delta = (delta + 7) / 8; /* low pass filter */

	sample_period = hwc->sample_period + delta;

	if (!sample_period)
		sample_period = 1;

	hwc->sample_period = sample_period;

	if (local64_read(&hwc->period_left) > 8*sample_period) {
		if (disable)
			event->pmu->stop(event, PERF_EF_UPDATE);

		local64_set(&hwc->period_left, 0);

		if (disable)
			event->pmu->start(event, PERF_EF_RELOAD);
	}
}

/*
 * combine freq adjustment with unthrottling to avoid two passes over the
 * events. At the same time, make sure, having freq events does not change
 * the rate of unthrottling as that would introduce bias.
 */
static void perf_adjust_freq_unthr_context(struct perf_event_context *ctx,
					   int needs_unthr)
{
	struct perf_event *event;
	struct hw_perf_event *hwc;
	u64 now, period = TICK_NSEC;
	s64 delta;

	/*
	 * only need to iterate over all events iff:
	 * - context have events in frequency mode (needs freq adjust)
	 * - there are events to unthrottle on this cpu
	 */
	if (!(ctx->nr_freq || needs_unthr))
		return;

	raw_spin_lock(&ctx->lock);
	perf_pmu_disable(ctx->pmu);

	list_for_each_entry_rcu(event, &ctx->event_list, event_entry) {
		if (event->state != PERF_EVENT_STATE_ACTIVE)
			continue;

		if (!event_filter_match(event))
			continue;

		perf_pmu_disable(event->pmu);

		hwc = &event->hw;

		if (hwc->interrupts == MAX_INTERRUPTS) {
			hwc->interrupts = 0;
			perf_log_throttle(event, 1);
			event->pmu->start(event, 0);
		}

		if (!event->attr.freq || !event->attr.sample_freq)
			goto next;

		/*
		 * stop the event and update event->count
		 */
		event->pmu->stop(event, PERF_EF_UPDATE);

		now = local64_read(&event->count);
		delta = now - hwc->freq_count_stamp;
		hwc->freq_count_stamp = now;

		/*
		 * restart the event
		 * reload only if value has changed
		 * we have stopped the event so tell that
		 * to perf_adjust_period() to avoid stopping it
		 * twice.
		 */
		if (delta > 0)
			perf_adjust_period(event, period, delta, false);

		event->pmu->start(event, delta > 0 ? PERF_EF_RELOAD : 0);
	next:
		perf_pmu_enable(event->pmu);
	}

	perf_pmu_enable(ctx->pmu);
	raw_spin_unlock(&ctx->lock);
}

/*
 * Round-robin a context's events:
 */
static void rotate_ctx(struct perf_event_context *ctx)
{
	/*
	 * Rotate the first entry last of non-pinned groups. Rotation might be
	 * disabled by the inheritance code.
	 */
	if (!ctx->rotate_disable)
		list_rotate_left(&ctx->flexible_groups);
}

static int perf_rotate_context(struct perf_cpu_context *cpuctx)
{
	struct perf_event_context *ctx = NULL;
	int rotate = 0;

	if (cpuctx->ctx.nr_events) {
		if (cpuctx->ctx.nr_events != cpuctx->ctx.nr_active)
			rotate = 1;
	}

	ctx = cpuctx->task_ctx;
	if (ctx && ctx->nr_events) {
		if (ctx->nr_events != ctx->nr_active)
			rotate = 1;
	}

	if (!rotate)
		goto done;

	perf_ctx_lock(cpuctx, cpuctx->task_ctx);
	perf_pmu_disable(cpuctx->ctx.pmu);

	cpu_ctx_sched_out(cpuctx, EVENT_FLEXIBLE);
	if (ctx)
		ctx_sched_out(ctx, cpuctx, EVENT_FLEXIBLE);

	rotate_ctx(&cpuctx->ctx);
	if (ctx)
		rotate_ctx(ctx);

	perf_event_sched_in(cpuctx, ctx, current);

	perf_pmu_enable(cpuctx->ctx.pmu);
	perf_ctx_unlock(cpuctx, cpuctx->task_ctx);
done:

	return rotate;
}

#ifdef CONFIG_NO_HZ_FULL
bool perf_event_can_stop_tick(void)
{
	if (atomic_read(&nr_freq_events) ||
	    __this_cpu_read(perf_throttled_count))
		return false;
	else
		return true;
}
#endif

void perf_event_task_tick(void)
{
	struct list_head *head = this_cpu_ptr(&active_ctx_list);
	struct perf_event_context *ctx, *tmp;
	int throttled;

	WARN_ON(!irqs_disabled());

	__this_cpu_inc(perf_throttled_seq);
	throttled = __this_cpu_xchg(perf_throttled_count, 0);

	list_for_each_entry_safe(ctx, tmp, head, active_ctx_list)
		perf_adjust_freq_unthr_context(ctx, throttled);
}

static int event_enable_on_exec(struct perf_event *event,
				struct perf_event_context *ctx)
{
	if (!event->attr.enable_on_exec)
		return 0;

	event->attr.enable_on_exec = 0;
	if (event->state >= PERF_EVENT_STATE_INACTIVE)
		return 0;

	__perf_event_mark_enabled(event);

	return 1;
}

/*
 * Enable all of a task's events that have been marked enable-on-exec.
 * This expects task == current.
 */
static void perf_event_enable_on_exec(struct perf_event_context *ctx)
{
	struct perf_event_context *clone_ctx = NULL;
	struct perf_event *event;
	unsigned long flags;
	int enabled = 0;
	int ret;

	local_irq_save(flags);
	if (!ctx || !ctx->nr_events)
		goto out;

	/*
	 * We must ctxsw out cgroup events to avoid conflict
	 * when invoking perf_task_event_sched_in() later on
	 * in this function. Otherwise we end up trying to
	 * ctxswin cgroup events which are already scheduled
	 * in.
	 */
	perf_cgroup_sched_out(current, NULL);

	raw_spin_lock(&ctx->lock);
	task_ctx_sched_out(ctx);

	list_for_each_entry(event, &ctx->event_list, event_entry) {
		ret = event_enable_on_exec(event, ctx);
		if (ret)
			enabled = 1;
	}

	/*
	 * Unclone this context if we enabled any event.
	 */
	if (enabled)
		clone_ctx = unclone_ctx(ctx);

	raw_spin_unlock(&ctx->lock);

	/*
	 * Also calls ctxswin for cgroup events, if any:
	 */
	perf_event_context_sched_in(ctx, ctx->task);
out:
	local_irq_restore(flags);

	if (clone_ctx)
		put_ctx(clone_ctx);
}

void perf_event_exec(void)
{
	struct perf_event_context *ctx;
	int ctxn;

	rcu_read_lock();
	for_each_task_context_nr(ctxn) {
		ctx = current->perf_event_ctxp[ctxn];
		if (!ctx)
			continue;

		perf_event_enable_on_exec(ctx);
	}
	rcu_read_unlock();
}

/*
 * Cross CPU call to read the hardware event
 */
static void __perf_event_read(void *info)
{
	struct perf_event *event = info;
	struct perf_event_context *ctx = event->ctx;
	struct perf_cpu_context *cpuctx = __get_cpu_context(ctx);

	/*
	 * If this is a task context, we need to check whether it is
	 * the current task context of this cpu.  If not it has been
	 * scheduled out before the smp call arrived.  In that case
	 * event->count would have been updated to a recent sample
	 * when the event was scheduled out.
	 */
	if (ctx->task && cpuctx->task_ctx != ctx)
		return;

	raw_spin_lock(&ctx->lock);
	if (ctx->is_active) {
		update_context_time(ctx);
		update_cgrp_time_from_event(event);
	}
	update_event_times(event);
	if (event->state == PERF_EVENT_STATE_ACTIVE)
		event->pmu->read(event);
	raw_spin_unlock(&ctx->lock);
}

static inline u64 perf_event_count(struct perf_event *event)
{
	if (event->pmu->count)
		return event->pmu->count(event);

	return __perf_event_count(event);
}

static u64 perf_event_read(struct perf_event *event)
{
	/*
	 * If event is enabled and currently active on a CPU, update the
	 * value in the event structure:
	 */
	if (event->state == PERF_EVENT_STATE_ACTIVE) {
		smp_call_function_single(event->oncpu,
					 __perf_event_read, event, 1);
	} else if (event->state == PERF_EVENT_STATE_INACTIVE) {
		struct perf_event_context *ctx = event->ctx;
		unsigned long flags;

		raw_spin_lock_irqsave(&ctx->lock, flags);
		/*
		 * may read while context is not active
		 * (e.g., thread is blocked), in that case
		 * we cannot update context time
		 */
		if (ctx->is_active) {
			update_context_time(ctx);
			update_cgrp_time_from_event(event);
		}
		update_event_times(event);
		raw_spin_unlock_irqrestore(&ctx->lock, flags);
	}

	return perf_event_count(event);
}

/*
 * Initialize the perf_event context in a task_struct:
 */
static void __perf_event_init_context(struct perf_event_context *ctx)
{
	raw_spin_lock_init(&ctx->lock);
	mutex_init(&ctx->mutex);
	INIT_LIST_HEAD(&ctx->active_ctx_list);
	INIT_LIST_HEAD(&ctx->pinned_groups);
	INIT_LIST_HEAD(&ctx->flexible_groups);
	INIT_LIST_HEAD(&ctx->event_list);
	atomic_set(&ctx->refcount, 1);
	INIT_DELAYED_WORK(&ctx->orphans_remove, orphans_remove_work);
}

static struct perf_event_context *
alloc_perf_context(struct pmu *pmu, struct task_struct *task)
{
	struct perf_event_context *ctx;

	ctx = kzalloc(sizeof(struct perf_event_context), GFP_KERNEL);
	if (!ctx)
		return NULL;

	__perf_event_init_context(ctx);
	if (task) {
		ctx->task = task;
		get_task_struct(task);
	}
	ctx->pmu = pmu;

	return ctx;
}

static struct task_struct *
find_lively_task_by_vpid(pid_t vpid)
{
	struct task_struct *task;
	int err;

	rcu_read_lock();
	if (!vpid)
		task = current;
	else
		task = find_task_by_vpid(vpid);
	if (task)
		get_task_struct(task);
	rcu_read_unlock();

	if (!task)
		return ERR_PTR(-ESRCH);

	/* Reuse ptrace permission checks for now. */
	err = -EACCES;
	if (!ptrace_may_access(task, PTRACE_MODE_READ))
		goto errout;

	return task;
errout:
	put_task_struct(task);
	return ERR_PTR(err);

}

/*
 * Returns a matching context with refcount and pincount.
 */
static struct perf_event_context *
find_get_context(struct pmu *pmu, struct task_struct *task,
		struct perf_event *event)
{
	struct perf_event_context *ctx, *clone_ctx = NULL;
	struct perf_cpu_context *cpuctx;
	void *task_ctx_data = NULL;
	unsigned long flags;
	int ctxn, err;
	int cpu = event->cpu;

	if (!task) {
		/* Must be root to operate on a CPU event: */
		if (perf_paranoid_cpu() && !capable(CAP_SYS_ADMIN))
			return ERR_PTR(-EACCES);

		/*
		 * We could be clever and allow to attach a event to an
		 * offline CPU and activate it when the CPU comes up, but
		 * that's for later.
		 */
		if (!cpu_online(cpu))
			return ERR_PTR(-ENODEV);

		cpuctx = per_cpu_ptr(pmu->pmu_cpu_context, cpu);
		ctx = &cpuctx->ctx;
		get_ctx(ctx);
		++ctx->pin_count;

		return ctx;
	}

	err = -EINVAL;
	ctxn = pmu->task_ctx_nr;
	if (ctxn < 0)
		goto errout;

	if (event->attach_state & PERF_ATTACH_TASK_DATA) {
		task_ctx_data = kzalloc(pmu->task_ctx_size, GFP_KERNEL);
		if (!task_ctx_data) {
			err = -ENOMEM;
			goto errout;
		}
	}

retry:
	ctx = perf_lock_task_context(task, ctxn, &flags);
	if (ctx) {
		clone_ctx = unclone_ctx(ctx);
		++ctx->pin_count;

		if (task_ctx_data && !ctx->task_ctx_data) {
			ctx->task_ctx_data = task_ctx_data;
			task_ctx_data = NULL;
		}
		raw_spin_unlock_irqrestore(&ctx->lock, flags);

		if (clone_ctx)
			put_ctx(clone_ctx);
	} else {
		ctx = alloc_perf_context(pmu, task);
		err = -ENOMEM;
		if (!ctx)
			goto errout;

		if (task_ctx_data) {
			ctx->task_ctx_data = task_ctx_data;
			task_ctx_data = NULL;
		}

		err = 0;
		mutex_lock(&task->perf_event_mutex);
		/*
		 * If it has already passed perf_event_exit_task().
		 * we must see PF_EXITING, it takes this mutex too.
		 */
		if (task->flags & PF_EXITING)
			err = -ESRCH;
		else if (task->perf_event_ctxp[ctxn])
			err = -EAGAIN;
		else {
			get_ctx(ctx);
			++ctx->pin_count;
			rcu_assign_pointer(task->perf_event_ctxp[ctxn], ctx);
		}
		mutex_unlock(&task->perf_event_mutex);

		if (unlikely(err)) {
			put_ctx(ctx);

			if (err == -EAGAIN)
				goto retry;
			goto errout;
		}
	}

	kfree(task_ctx_data);
	return ctx;

errout:
	kfree(task_ctx_data);
	return ERR_PTR(err);
}

static void perf_event_free_filter(struct perf_event *event);
static void perf_event_free_bpf_prog(struct perf_event *event);

static void free_event_rcu(struct rcu_head *head)
{
	struct perf_event *event;

	event = container_of(head, struct perf_event, rcu_head);
	if (event->ns)
		put_pid_ns(event->ns);
	perf_event_free_filter(event);
	perf_event_free_bpf_prog(event);
	kfree(event);
}

static void ring_buffer_attach(struct perf_event *event,
			       struct ring_buffer *rb);

static void unaccount_event_cpu(struct perf_event *event, int cpu)
{
	if (event->parent)
		return;

	if (is_cgroup_event(event))
		atomic_dec(&per_cpu(perf_cgroup_events, cpu));
}

static void unaccount_event(struct perf_event *event)
{
	if (event->parent)
		return;

	if (event->attach_state & PERF_ATTACH_TASK)
		static_key_slow_dec_deferred(&perf_sched_events);
	if (event->attr.mmap || event->attr.mmap_data)
		atomic_dec(&nr_mmap_events);
	if (event->attr.comm)
		atomic_dec(&nr_comm_events);
	if (event->attr.task)
		atomic_dec(&nr_task_events);
	if (event->attr.freq)
		atomic_dec(&nr_freq_events);
	if (is_cgroup_event(event))
		static_key_slow_dec_deferred(&perf_sched_events);
	if (has_branch_stack(event))
		static_key_slow_dec_deferred(&perf_sched_events);

	unaccount_event_cpu(event, event->cpu);
}

/*
 * The following implement mutual exclusion of events on "exclusive" pmus
 * (PERF_PMU_CAP_EXCLUSIVE). Such pmus can only have one event scheduled
 * at a time, so we disallow creating events that might conflict, namely:
 *
 *  1) cpu-wide events in the presence of per-task events,
 *  2) per-task events in the presence of cpu-wide events,
 *  3) two matching events on the same context.
 *
 * The former two cases are handled in the allocation path (perf_event_alloc(),
 * __free_event()), the latter -- before the first perf_install_in_context().
 */
static int exclusive_event_init(struct perf_event *event)
{
	struct pmu *pmu = event->pmu;

	if (!(pmu->capabilities & PERF_PMU_CAP_EXCLUSIVE))
		return 0;

	/*
	 * Prevent co-existence of per-task and cpu-wide events on the
	 * same exclusive pmu.
	 *
	 * Negative pmu::exclusive_cnt means there are cpu-wide
	 * events on this "exclusive" pmu, positive means there are
	 * per-task events.
	 *
	 * Since this is called in perf_event_alloc() path, event::ctx
	 * doesn't exist yet; it is, however, safe to use PERF_ATTACH_TASK
	 * to mean "per-task event", because unlike other attach states it
	 * never gets cleared.
	 */
	if (event->attach_state & PERF_ATTACH_TASK) {
		if (!atomic_inc_unless_negative(&pmu->exclusive_cnt))
			return -EBUSY;
	} else {
		if (!atomic_dec_unless_positive(&pmu->exclusive_cnt))
			return -EBUSY;
	}

	return 0;
}

static void exclusive_event_destroy(struct perf_event *event)
{
	struct pmu *pmu = event->pmu;

	if (!(pmu->capabilities & PERF_PMU_CAP_EXCLUSIVE))
		return;

	/* see comment in exclusive_event_init() */
	if (event->attach_state & PERF_ATTACH_TASK)
		atomic_dec(&pmu->exclusive_cnt);
	else
		atomic_inc(&pmu->exclusive_cnt);
}

static bool exclusive_event_match(struct perf_event *e1, struct perf_event *e2)
{
	if ((e1->pmu->capabilities & PERF_PMU_CAP_EXCLUSIVE) &&
	    (e1->cpu == e2->cpu ||
	     e1->cpu == -1 ||
	     e2->cpu == -1))
		return true;
	return false;
}

/* Called under the same ctx::mutex as perf_install_in_context() */
static bool exclusive_event_installable(struct perf_event *event,
					struct perf_event_context *ctx)
{
	struct perf_event *iter_event;
	struct pmu *pmu = event->pmu;

	if (!(pmu->capabilities & PERF_PMU_CAP_EXCLUSIVE))
		return true;

	list_for_each_entry(iter_event, &ctx->event_list, event_entry) {
		if (exclusive_event_match(iter_event, event))
			return false;
	}

	return true;
}

static void __free_event(struct perf_event *event)
{
	if (!event->parent) {
		if (event->attr.sample_type & PERF_SAMPLE_CALLCHAIN)
			put_callchain_buffers();
	}

	perf_event_free_bpf_prog(event);

	if (event->destroy)
		event->destroy(event);

	if (event->ctx)
		put_ctx(event->ctx);

	if (event->pmu) {
		exclusive_event_destroy(event);
		module_put(event->pmu->module);
	}

	call_rcu(&event->rcu_head, free_event_rcu);
}

static void _free_event(struct perf_event *event)
{
	irq_work_sync(&event->pending);

	unaccount_event(event);

	if (event->rb) {
		/*
		 * Can happen when we close an event with re-directed output.
		 *
		 * Since we have a 0 refcount, perf_mmap_close() will skip
		 * over us; possibly making our ring_buffer_put() the last.
		 */
		mutex_lock(&event->mmap_mutex);
		ring_buffer_attach(event, NULL);
		mutex_unlock(&event->mmap_mutex);
	}

	if (is_cgroup_event(event))
		perf_detach_cgroup(event);

	__free_event(event);
}

/*
 * Used to free events which have a known refcount of 1, such as in error paths
 * where the event isn't exposed yet and inherited events.
 */
static void free_event(struct perf_event *event)
{
	if (WARN(atomic_long_cmpxchg(&event->refcount, 1, 0) != 1,
				"unexpected event refcount: %ld; ptr=%p\n",
				atomic_long_read(&event->refcount), event)) {
		/* leak to avoid use-after-free */
		return;
	}

	_free_event(event);
}

/*
 * Remove user event from the owner task.
 */
static void perf_remove_from_owner(struct perf_event *event)
{
	struct task_struct *owner;

	rcu_read_lock();
	owner = ACCESS_ONCE(event->owner);
	/*
	 * Matches the smp_wmb() in perf_event_exit_task(). If we observe
	 * !owner it means the list deletion is complete and we can indeed
	 * free this event, otherwise we need to serialize on
	 * owner->perf_event_mutex.
	 */
	smp_read_barrier_depends();
	if (owner) {
		/*
		 * Since delayed_put_task_struct() also drops the last
		 * task reference we can safely take a new reference
		 * while holding the rcu_read_lock().
		 */
		get_task_struct(owner);
	}
	rcu_read_unlock();

	if (owner) {
		/*
		 * If we're here through perf_event_exit_task() we're already
		 * holding ctx->mutex which would be an inversion wrt. the
		 * normal lock order.
		 *
		 * However we can safely take this lock because its the child
		 * ctx->mutex.
		 */
		mutex_lock_nested(&owner->perf_event_mutex, SINGLE_DEPTH_NESTING);

		/*
		 * We have to re-check the event->owner field, if it is cleared
		 * we raced with perf_event_exit_task(), acquiring the mutex
		 * ensured they're done, and we can proceed with freeing the
		 * event.
		 */
		if (event->owner)
			list_del_init(&event->owner_entry);
		mutex_unlock(&owner->perf_event_mutex);
		put_task_struct(owner);
	}
}

static void put_event(struct perf_event *event)
{
	struct perf_event_context *ctx;

	if (!atomic_long_dec_and_test(&event->refcount))
		return;

	if (!is_kernel_event(event))
		perf_remove_from_owner(event);

	/*
	 * There are two ways this annotation is useful:
	 *
	 *  1) there is a lock recursion from perf_event_exit_task
	 *     see the comment there.
	 *
	 *  2) there is a lock-inversion with mmap_sem through
	 *     perf_event_read_group(), which takes faults while
	 *     holding ctx->mutex, however this is called after
	 *     the last filedesc died, so there is no possibility
	 *     to trigger the AB-BA case.
	 */
	ctx = perf_event_ctx_lock_nested(event, SINGLE_DEPTH_NESTING);
	WARN_ON_ONCE(ctx->parent_ctx);
	perf_remove_from_context(event, true);
	perf_event_ctx_unlock(event, ctx);

	_free_event(event);
}

int perf_event_release_kernel(struct perf_event *event)
{
	put_event(event);
	return 0;
}
EXPORT_SYMBOL_GPL(perf_event_release_kernel);

/*
 * Called when the last reference to the file is gone.
 */
static int perf_release(struct inode *inode, struct file *file)
{
	put_event(file->private_data);
	return 0;
}

/*
 * Remove all orphanes events from the context.
 */
static void orphans_remove_work(struct work_struct *work)
{
	struct perf_event_context *ctx;
	struct perf_event *event, *tmp;

	ctx = container_of(work, struct perf_event_context,
			   orphans_remove.work);

	mutex_lock(&ctx->mutex);
	list_for_each_entry_safe(event, tmp, &ctx->event_list, event_entry) {
		struct perf_event *parent_event = event->parent;

		if (!is_orphaned_child(event))
			continue;

		perf_remove_from_context(event, true);

		mutex_lock(&parent_event->child_mutex);
		list_del_init(&event->child_list);
		mutex_unlock(&parent_event->child_mutex);

		free_event(event);
		put_event(parent_event);
	}

	raw_spin_lock_irq(&ctx->lock);
	ctx->orphans_remove_sched = false;
	raw_spin_unlock_irq(&ctx->lock);
	mutex_unlock(&ctx->mutex);

	put_ctx(ctx);
}

u64 perf_event_read_value(struct perf_event *event, u64 *enabled, u64 *running)
{
	struct perf_event *child;
	u64 total = 0;

	*enabled = 0;
	*running = 0;

	mutex_lock(&event->child_mutex);
	total += perf_event_read(event);
	*enabled += event->total_time_enabled +
			atomic64_read(&event->child_total_time_enabled);
	*running += event->total_time_running +
			atomic64_read(&event->child_total_time_running);

	list_for_each_entry(child, &event->child_list, child_list) {
		total += perf_event_read(child);
		*enabled += child->total_time_enabled;
		*running += child->total_time_running;
	}
	mutex_unlock(&event->child_mutex);

	return total;
}
EXPORT_SYMBOL_GPL(perf_event_read_value);

static int perf_event_read_group(struct perf_event *event,
				   u64 read_format, char __user *buf)
{
	struct perf_event *leader = event->group_leader, *sub;
	struct perf_event_context *ctx = leader->ctx;
	int n = 0, size = 0, ret;
	u64 count, enabled, running;
	u64 values[5];

	lockdep_assert_held(&ctx->mutex);

	count = perf_event_read_value(leader, &enabled, &running);

	values[n++] = 1 + leader->nr_siblings;
	if (read_format & PERF_FORMAT_TOTAL_TIME_ENABLED)
		values[n++] = enabled;
	if (read_format & PERF_FORMAT_TOTAL_TIME_RUNNING)
		values[n++] = running;
	values[n++] = count;
	if (read_format & PERF_FORMAT_ID)
		values[n++] = primary_event_id(leader);

	size = n * sizeof(u64);

	if (copy_to_user(buf, values, size))
		return -EFAULT;

	ret = size;

	list_for_each_entry(sub, &leader->sibling_list, group_entry) {
		n = 0;

		values[n++] = perf_event_read_value(sub, &enabled, &running);
		if (read_format & PERF_FORMAT_ID)
			values[n++] = primary_event_id(sub);

		size = n * sizeof(u64);

		if (copy_to_user(buf + ret, values, size)) {
			return -EFAULT;
		}

		ret += size;
	}

	return ret;
}

static int perf_event_read_one(struct perf_event *event,
				 u64 read_format, char __user *buf)
{
	u64 enabled, running;
	u64 values[4];
	int n = 0;

	values[n++] = perf_event_read_value(event, &enabled, &running);
	if (read_format & PERF_FORMAT_TOTAL_TIME_ENABLED)
		values[n++] = enabled;
	if (read_format & PERF_FORMAT_TOTAL_TIME_RUNNING)
		values[n++] = running;
	if (read_format & PERF_FORMAT_ID)
		values[n++] = primary_event_id(event);

	if (copy_to_user(buf, values, n * sizeof(u64)))
		return -EFAULT;

	return n * sizeof(u64);
}

static bool is_event_hup(struct perf_event *event)
{
	bool no_children;

	if (event->state != PERF_EVENT_STATE_EXIT)
		return false;

	mutex_lock(&event->child_mutex);
	no_children = list_empty(&event->child_list);
	mutex_unlock(&event->child_mutex);
	return no_children;
}

/*
 * Read the performance event - simple non blocking version for now
 */
static ssize_t
perf_read_hw(struct perf_event *event, char __user *buf, size_t count)
{
	u64 read_format = event->attr.read_format;
	int ret;

	/*
	 * Return end-of-file for a read on a event that is in
	 * error state (i.e. because it was pinned but it couldn't be
	 * scheduled on to the CPU at some point).
	 */
	if (event->state == PERF_EVENT_STATE_ERROR)
		return 0;

	if (count < event->read_size)
		return -ENOSPC;

	WARN_ON_ONCE(event->ctx->parent_ctx);
	if (read_format & PERF_FORMAT_GROUP)
		ret = perf_event_read_group(event, read_format, buf);
	else
		ret = perf_event_read_one(event, read_format, buf);

	return ret;
}

static ssize_t
perf_read(struct file *file, char __user *buf, size_t count, loff_t *ppos)
{
	struct perf_event *event = file->private_data;
	struct perf_event_context *ctx;
	int ret;

	ctx = perf_event_ctx_lock(event);
	ret = perf_read_hw(event, buf, count);
	perf_event_ctx_unlock(event, ctx);

	return ret;
}

static unsigned int perf_poll(struct file *file, poll_table *wait)
{
	struct perf_event *event = file->private_data;
	struct ring_buffer *rb;
	unsigned int events = POLLHUP;

	poll_wait(file, &event->waitq, wait);

	if (is_event_hup(event))
		return events;

	/*
	 * Pin the event->rb by taking event->mmap_mutex; otherwise
	 * perf_event_set_output() can swizzle our rb and make us miss wakeups.
	 */
	mutex_lock(&event->mmap_mutex);
	rb = event->rb;
	if (rb)
		events = atomic_xchg(&rb->poll, 0);
	mutex_unlock(&event->mmap_mutex);
	return events;
}

static void _perf_event_reset(struct perf_event *event)
{
	(void)perf_event_read(event);
	local64_set(&event->count, 0);
	perf_event_update_userpage(event);
}

/*
 * Holding the top-level event's child_mutex means that any
 * descendant process that has inherited this event will block
 * in sync_child_event if it goes to exit, thus satisfying the
 * task existence requirements of perf_event_enable/disable.
 */
static void perf_event_for_each_child(struct perf_event *event,
					void (*func)(struct perf_event *))
{
	struct perf_event *child;

	WARN_ON_ONCE(event->ctx->parent_ctx);

	mutex_lock(&event->child_mutex);
	func(event);
	list_for_each_entry(child, &event->child_list, child_list)
		func(child);
	mutex_unlock(&event->child_mutex);
}

static void perf_event_for_each(struct perf_event *event,
				  void (*func)(struct perf_event *))
{
	struct perf_event_context *ctx = event->ctx;
	struct perf_event *sibling;

	lockdep_assert_held(&ctx->mutex);

	event = event->group_leader;

	perf_event_for_each_child(event, func);
	list_for_each_entry(sibling, &event->sibling_list, group_entry)
		perf_event_for_each_child(sibling, func);
}

static int perf_event_period(struct perf_event *event, u64 __user *arg)
{
	struct perf_event_context *ctx = event->ctx;
	int ret = 0, active;
	u64 value;

	if (!is_sampling_event(event))
		return -EINVAL;

	if (copy_from_user(&value, arg, sizeof(value)))
		return -EFAULT;

	if (!value)
		return -EINVAL;

	raw_spin_lock_irq(&ctx->lock);
	if (event->attr.freq) {
		if (value > sysctl_perf_event_sample_rate) {
			ret = -EINVAL;
			goto unlock;
		}

		event->attr.sample_freq = value;
	} else {
		event->attr.sample_period = value;
		event->hw.sample_period = value;
	}

	active = (event->state == PERF_EVENT_STATE_ACTIVE);
	if (active) {
		perf_pmu_disable(ctx->pmu);
		event->pmu->stop(event, PERF_EF_UPDATE);
	}

	local64_set(&event->hw.period_left, 0);

	if (active) {
		event->pmu->start(event, PERF_EF_RELOAD);
		perf_pmu_enable(ctx->pmu);
	}

unlock:
	raw_spin_unlock_irq(&ctx->lock);

	return ret;
}

static const struct file_operations perf_fops;

static inline int perf_fget_light(int fd, struct fd *p)
{
	struct fd f = fdget(fd);
	if (!f.file)
		return -EBADF;

	if (f.file->f_op != &perf_fops) {
		fdput(f);
		return -EBADF;
	}
	*p = f;
	return 0;
}

static int perf_event_set_output(struct perf_event *event,
				 struct perf_event *output_event);
static int perf_event_set_filter(struct perf_event *event, void __user *arg);
static int perf_event_set_bpf_prog(struct perf_event *event, u32 prog_fd);

static long _perf_ioctl(struct perf_event *event, unsigned int cmd, unsigned long arg)
{
	void (*func)(struct perf_event *);
	u32 flags = arg;

	switch (cmd) {
	case PERF_EVENT_IOC_ENABLE:
		func = _perf_event_enable;
		break;
	case PERF_EVENT_IOC_DISABLE:
		func = _perf_event_disable;
		break;
	case PERF_EVENT_IOC_RESET:
		func = _perf_event_reset;
		break;

	case PERF_EVENT_IOC_REFRESH:
		return _perf_event_refresh(event, arg);

	case PERF_EVENT_IOC_PERIOD:
		return perf_event_period(event, (u64 __user *)arg);

	case PERF_EVENT_IOC_ID:
	{
		u64 id = primary_event_id(event);

		if (copy_to_user((void __user *)arg, &id, sizeof(id)))
			return -EFAULT;
		return 0;
	}

	case PERF_EVENT_IOC_SET_OUTPUT:
	{
		int ret;
		if (arg != -1) {
			struct perf_event *output_event;
			struct fd output;
			ret = perf_fget_light(arg, &output);
			if (ret)
				return ret;
			output_event = output.file->private_data;
			ret = perf_event_set_output(event, output_event);
			fdput(output);
		} else {
			ret = perf_event_set_output(event, NULL);
		}
		return ret;
	}

	case PERF_EVENT_IOC_SET_FILTER:
		return perf_event_set_filter(event, (void __user *)arg);

	case PERF_EVENT_IOC_SET_BPF:
		return perf_event_set_bpf_prog(event, arg);

	default:
		return -ENOTTY;
	}

	if (flags & PERF_IOC_FLAG_GROUP)
		perf_event_for_each(event, func);
	else
		perf_event_for_each_child(event, func);

	return 0;
}

static long perf_ioctl(struct file *file, unsigned int cmd, unsigned long arg)
{
	struct perf_event *event = file->private_data;
	struct perf_event_context *ctx;
	long ret;

	ctx = perf_event_ctx_lock(event);
	ret = _perf_ioctl(event, cmd, arg);
	perf_event_ctx_unlock(event, ctx);

	return ret;
}

#ifdef CONFIG_COMPAT
static long perf_compat_ioctl(struct file *file, unsigned int cmd,
				unsigned long arg)
{
	switch (_IOC_NR(cmd)) {
	case _IOC_NR(PERF_EVENT_IOC_SET_FILTER):
	case _IOC_NR(PERF_EVENT_IOC_ID):
		/* Fix up pointer size (usually 4 -> 8 in 32-on-64-bit case */
		if (_IOC_SIZE(cmd) == sizeof(compat_uptr_t)) {
			cmd &= ~IOCSIZE_MASK;
			cmd |= sizeof(void *) << IOCSIZE_SHIFT;
		}
		break;
	}
	return perf_ioctl(file, cmd, arg);
}
#else
# define perf_compat_ioctl NULL
#endif

int perf_event_task_enable(void)
{
	struct perf_event_context *ctx;
	struct perf_event *event;

	mutex_lock(&current->perf_event_mutex);
	list_for_each_entry(event, &current->perf_event_list, owner_entry) {
		ctx = perf_event_ctx_lock(event);
		perf_event_for_each_child(event, _perf_event_enable);
		perf_event_ctx_unlock(event, ctx);
	}
	mutex_unlock(&current->perf_event_mutex);

	return 0;
}

int perf_event_task_disable(void)
{
	struct perf_event_context *ctx;
	struct perf_event *event;

	mutex_lock(&current->perf_event_mutex);
	list_for_each_entry(event, &current->perf_event_list, owner_entry) {
		ctx = perf_event_ctx_lock(event);
		perf_event_for_each_child(event, _perf_event_disable);
		perf_event_ctx_unlock(event, ctx);
	}
	mutex_unlock(&current->perf_event_mutex);

	return 0;
}

static int perf_event_index(struct perf_event *event)
{
	if (event->hw.state & PERF_HES_STOPPED)
		return 0;

	if (event->state != PERF_EVENT_STATE_ACTIVE)
		return 0;

	return event->pmu->event_idx(event);
}

static void calc_timer_values(struct perf_event *event,
				u64 *now,
				u64 *enabled,
				u64 *running)
{
	u64 ctx_time;

	*now = perf_clock();
	ctx_time = event->shadow_ctx_time + *now;
	*enabled = ctx_time - event->tstamp_enabled;
	*running = ctx_time - event->tstamp_running;
}

static void perf_event_init_userpage(struct perf_event *event)
{
	struct perf_event_mmap_page *userpg;
	struct ring_buffer *rb;

	rcu_read_lock();
	rb = rcu_dereference(event->rb);
	if (!rb)
		goto unlock;

	userpg = rb->user_page;

	/* Allow new userspace to detect that bit 0 is deprecated */
	userpg->cap_bit0_is_deprecated = 1;
	userpg->size = offsetof(struct perf_event_mmap_page, __reserved);
	userpg->data_offset = PAGE_SIZE;
	userpg->data_size = perf_data_size(rb);

unlock:
	rcu_read_unlock();
}

void __weak arch_perf_update_userpage(
	struct perf_event *event, struct perf_event_mmap_page *userpg, u64 now)
{
}

/*
 * Callers need to ensure there can be no nesting of this function, otherwise
 * the seqlock logic goes bad. We can not serialize this because the arch
 * code calls this from NMI context.
 */
void perf_event_update_userpage(struct perf_event *event)
{
	struct perf_event_mmap_page *userpg;
	struct ring_buffer *rb;
	u64 enabled, running, now;

	rcu_read_lock();
	rb = rcu_dereference(event->rb);
	if (!rb)
		goto unlock;

	/*
	 * compute total_time_enabled, total_time_running
	 * based on snapshot values taken when the event
	 * was last scheduled in.
	 *
	 * we cannot simply called update_context_time()
	 * because of locking issue as we can be called in
	 * NMI context
	 */
	calc_timer_values(event, &now, &enabled, &running);

	userpg = rb->user_page;
	/*
	 * Disable preemption so as to not let the corresponding user-space
	 * spin too long if we get preempted.
	 */
	preempt_disable();
	++userpg->lock;
	barrier();
	userpg->index = perf_event_index(event);
	userpg->offset = perf_event_count(event);
	if (userpg->index)
		userpg->offset -= local64_read(&event->hw.prev_count);

	userpg->time_enabled = enabled +
			atomic64_read(&event->child_total_time_enabled);

	userpg->time_running = running +
			atomic64_read(&event->child_total_time_running);

	arch_perf_update_userpage(event, userpg, now);

	barrier();
	++userpg->lock;
	preempt_enable();
unlock:
	rcu_read_unlock();
}

static int perf_mmap_fault(struct vm_area_struct *vma, struct vm_fault *vmf)
{
	struct perf_event *event = vma->vm_file->private_data;
	struct ring_buffer *rb;
	int ret = VM_FAULT_SIGBUS;

	if (vmf->flags & FAULT_FLAG_MKWRITE) {
		if (vmf->pgoff == 0)
			ret = 0;
		return ret;
	}

	rcu_read_lock();
	rb = rcu_dereference(event->rb);
	if (!rb)
		goto unlock;

	if (vmf->pgoff && (vmf->flags & FAULT_FLAG_WRITE))
		goto unlock;

	vmf->page = perf_mmap_to_page(rb, vmf->pgoff);
	if (!vmf->page)
		goto unlock;

	get_page(vmf->page);
	vmf->page->mapping = vma->vm_file->f_mapping;
	vmf->page->index   = vmf->pgoff;

	ret = 0;
unlock:
	rcu_read_unlock();

	return ret;
}

static void ring_buffer_attach(struct perf_event *event,
			       struct ring_buffer *rb)
{
	struct ring_buffer *old_rb = NULL;
	unsigned long flags;

	if (event->rb) {
		/*
		 * Should be impossible, we set this when removing
		 * event->rb_entry and wait/clear when adding event->rb_entry.
		 */
		WARN_ON_ONCE(event->rcu_pending);

		old_rb = event->rb;
		spin_lock_irqsave(&old_rb->event_lock, flags);
		list_del_rcu(&event->rb_entry);
		spin_unlock_irqrestore(&old_rb->event_lock, flags);

		event->rcu_batches = get_state_synchronize_rcu();
		event->rcu_pending = 1;
	}

	if (rb) {
		if (event->rcu_pending) {
			cond_synchronize_rcu(event->rcu_batches);
			event->rcu_pending = 0;
		}

		spin_lock_irqsave(&rb->event_lock, flags);
		list_add_rcu(&event->rb_entry, &rb->event_list);
		spin_unlock_irqrestore(&rb->event_lock, flags);
	}

	rcu_assign_pointer(event->rb, rb);

	if (old_rb) {
		ring_buffer_put(old_rb);
		/*
		 * Since we detached before setting the new rb, so that we
		 * could attach the new rb, we could have missed a wakeup.
		 * Provide it now.
		 */
		wake_up_all(&event->waitq);
	}
}

static void ring_buffer_wakeup(struct perf_event *event)
{
	struct ring_buffer *rb;

	rcu_read_lock();
	rb = rcu_dereference(event->rb);
	if (rb) {
		list_for_each_entry_rcu(event, &rb->event_list, rb_entry)
			wake_up_all(&event->waitq);
	}
	rcu_read_unlock();
}

static void rb_free_rcu(struct rcu_head *rcu_head)
{
	struct ring_buffer *rb;

	rb = container_of(rcu_head, struct ring_buffer, rcu_head);
	rb_free(rb);
}

struct ring_buffer *ring_buffer_get(struct perf_event *event)
{
	struct ring_buffer *rb;

	rcu_read_lock();
	rb = rcu_dereference(event->rb);
	if (rb) {
		if (!atomic_inc_not_zero(&rb->refcount))
			rb = NULL;
	}
	rcu_read_unlock();

	return rb;
}

void ring_buffer_put(struct ring_buffer *rb)
{
	if (!atomic_dec_and_test(&rb->refcount))
		return;

	WARN_ON_ONCE(!list_empty(&rb->event_list));

	call_rcu(&rb->rcu_head, rb_free_rcu);
}

static void perf_mmap_open(struct vm_area_struct *vma)
{
	struct perf_event *event = vma->vm_file->private_data;

	atomic_inc(&event->mmap_count);
	atomic_inc(&event->rb->mmap_count);

	if (vma->vm_pgoff)
		atomic_inc(&event->rb->aux_mmap_count);

	if (event->pmu->event_mapped)
		event->pmu->event_mapped(event);
}

/*
 * A buffer can be mmap()ed multiple times; either directly through the same
 * event, or through other events by use of perf_event_set_output().
 *
 * In order to undo the VM accounting done by perf_mmap() we need to destroy
 * the buffer here, where we still have a VM context. This means we need
 * to detach all events redirecting to us.
 */
static void perf_mmap_close(struct vm_area_struct *vma)
{
	struct perf_event *event = vma->vm_file->private_data;

	struct ring_buffer *rb = ring_buffer_get(event);
	struct user_struct *mmap_user = rb->mmap_user;
	int mmap_locked = rb->mmap_locked;
	unsigned long size = perf_data_size(rb);

	if (event->pmu->event_unmapped)
		event->pmu->event_unmapped(event);

	/*
	 * rb->aux_mmap_count will always drop before rb->mmap_count and
	 * event->mmap_count, so it is ok to use event->mmap_mutex to
	 * serialize with perf_mmap here.
	 */
	if (rb_has_aux(rb) && vma->vm_pgoff == rb->aux_pgoff &&
	    atomic_dec_and_mutex_lock(&rb->aux_mmap_count, &event->mmap_mutex)) {
		atomic_long_sub(rb->aux_nr_pages, &mmap_user->locked_vm);
		vma->vm_mm->pinned_vm -= rb->aux_mmap_locked;

		rb_free_aux(rb);
		mutex_unlock(&event->mmap_mutex);
	}

	atomic_dec(&rb->mmap_count);

	if (!atomic_dec_and_mutex_lock(&event->mmap_count, &event->mmap_mutex))
		goto out_put;

	ring_buffer_attach(event, NULL);
	mutex_unlock(&event->mmap_mutex);

	/* If there's still other mmap()s of this buffer, we're done. */
	if (atomic_read(&rb->mmap_count))
		goto out_put;

	/*
	 * No other mmap()s, detach from all other events that might redirect
	 * into the now unreachable buffer. Somewhat complicated by the
	 * fact that rb::event_lock otherwise nests inside mmap_mutex.
	 */
again:
	rcu_read_lock();
	list_for_each_entry_rcu(event, &rb->event_list, rb_entry) {
		if (!atomic_long_inc_not_zero(&event->refcount)) {
			/*
			 * This event is en-route to free_event() which will
			 * detach it and remove it from the list.
			 */
			continue;
		}
		rcu_read_unlock();

		mutex_lock(&event->mmap_mutex);
		/*
		 * Check we didn't race with perf_event_set_output() which can
		 * swizzle the rb from under us while we were waiting to
		 * acquire mmap_mutex.
		 *
		 * If we find a different rb; ignore this event, a next
		 * iteration will no longer find it on the list. We have to
		 * still restart the iteration to make sure we're not now
		 * iterating the wrong list.
		 */
		if (event->rb == rb)
			ring_buffer_attach(event, NULL);

		mutex_unlock(&event->mmap_mutex);
		put_event(event);

		/*
		 * Restart the iteration; either we're on the wrong list or
		 * destroyed its integrity by doing a deletion.
		 */
		goto again;
	}
	rcu_read_unlock();

	/*
	 * It could be there's still a few 0-ref events on the list; they'll
	 * get cleaned up by free_event() -- they'll also still have their
	 * ref on the rb and will free it whenever they are done with it.
	 *
	 * Aside from that, this buffer is 'fully' detached and unmapped,
	 * undo the VM accounting.
	 */

	atomic_long_sub((size >> PAGE_SHIFT) + 1, &mmap_user->locked_vm);
	vma->vm_mm->pinned_vm -= mmap_locked;
	free_uid(mmap_user);

out_put:
	ring_buffer_put(rb); /* could be last */
}

static const struct vm_operations_struct perf_mmap_vmops = {
	.open		= perf_mmap_open,
	.close		= perf_mmap_close, /* non mergable */
	.fault		= perf_mmap_fault,
	.page_mkwrite	= perf_mmap_fault,
};

static int perf_mmap(struct file *file, struct vm_area_struct *vma)
{
	struct perf_event *event = file->private_data;
	unsigned long user_locked, user_lock_limit;
	struct user_struct *user = current_user();
	unsigned long locked, lock_limit;
	struct ring_buffer *rb = NULL;
	unsigned long vma_size;
	unsigned long nr_pages;
	long user_extra = 0, extra = 0;
	int ret = 0, flags = 0;

	/*
	 * Don't allow mmap() of inherited per-task counters. This would
	 * create a performance issue due to all children writing to the
	 * same rb.
	 */
	if (event->cpu == -1 && event->attr.inherit)
		return -EINVAL;

	if (!(vma->vm_flags & VM_SHARED))
		return -EINVAL;

	vma_size = vma->vm_end - vma->vm_start;

	if (vma->vm_pgoff == 0) {
		nr_pages = (vma_size / PAGE_SIZE) - 1;
	} else {
		/*
		 * AUX area mapping: if rb->aux_nr_pages != 0, it's already
		 * mapped, all subsequent mappings should have the same size
		 * and offset. Must be above the normal perf buffer.
		 */
		u64 aux_offset, aux_size;

		if (!event->rb)
			return -EINVAL;

		nr_pages = vma_size / PAGE_SIZE;

		mutex_lock(&event->mmap_mutex);
		ret = -EINVAL;

		rb = event->rb;
		if (!rb)
			goto aux_unlock;

		aux_offset = ACCESS_ONCE(rb->user_page->aux_offset);
		aux_size = ACCESS_ONCE(rb->user_page->aux_size);

		if (aux_offset < perf_data_size(rb) + PAGE_SIZE)
			goto aux_unlock;

		if (aux_offset != vma->vm_pgoff << PAGE_SHIFT)
			goto aux_unlock;

		/* already mapped with a different offset */
		if (rb_has_aux(rb) && rb->aux_pgoff != vma->vm_pgoff)
			goto aux_unlock;

		if (aux_size != vma_size || aux_size != nr_pages * PAGE_SIZE)
			goto aux_unlock;

		/* already mapped with a different size */
		if (rb_has_aux(rb) && rb->aux_nr_pages != nr_pages)
			goto aux_unlock;

		if (!is_power_of_2(nr_pages))
			goto aux_unlock;

		if (!atomic_inc_not_zero(&rb->mmap_count))
			goto aux_unlock;

		if (rb_has_aux(rb)) {
			atomic_inc(&rb->aux_mmap_count);
			ret = 0;
			goto unlock;
		}

		atomic_set(&rb->aux_mmap_count, 1);
		user_extra = nr_pages;

		goto accounting;
	}

	/*
	 * If we have rb pages ensure they're a power-of-two number, so we
	 * can do bitmasks instead of modulo.
	 */
	if (nr_pages != 0 && !is_power_of_2(nr_pages))
		return -EINVAL;

	if (vma_size != PAGE_SIZE * (1 + nr_pages))
		return -EINVAL;

	WARN_ON_ONCE(event->ctx->parent_ctx);
again:
	mutex_lock(&event->mmap_mutex);
	if (event->rb) {
		if (event->rb->nr_pages != nr_pages) {
			ret = -EINVAL;
			goto unlock;
		}

		if (!atomic_inc_not_zero(&event->rb->mmap_count)) {
			/*
			 * Raced against perf_mmap_close() through
			 * perf_event_set_output(). Try again, hope for better
			 * luck.
			 */
			mutex_unlock(&event->mmap_mutex);
			goto again;
		}

		goto unlock;
	}

	user_extra = nr_pages + 1;

accounting:
	user_lock_limit = sysctl_perf_event_mlock >> (PAGE_SHIFT - 10);

	/*
	 * Increase the limit linearly with more CPUs:
	 */
	user_lock_limit *= num_online_cpus();

	user_locked = atomic_long_read(&user->locked_vm) + user_extra;

	if (user_locked > user_lock_limit)
		extra = user_locked - user_lock_limit;

	lock_limit = rlimit(RLIMIT_MEMLOCK);
	lock_limit >>= PAGE_SHIFT;
	locked = vma->vm_mm->pinned_vm + extra;

	if ((locked > lock_limit) && perf_paranoid_tracepoint_raw() &&
		!capable(CAP_IPC_LOCK)) {
		ret = -EPERM;
		goto unlock;
	}

	WARN_ON(!rb && event->rb);

	if (vma->vm_flags & VM_WRITE)
		flags |= RING_BUFFER_WRITABLE;

	if (!rb) {
		rb = rb_alloc(nr_pages,
			      event->attr.watermark ? event->attr.wakeup_watermark : 0,
			      event->cpu, flags);

		if (!rb) {
			ret = -ENOMEM;
			goto unlock;
		}

		atomic_set(&rb->mmap_count, 1);
		rb->mmap_user = get_current_user();
		rb->mmap_locked = extra;

		ring_buffer_attach(event, rb);

		perf_event_init_userpage(event);
		perf_event_update_userpage(event);
	} else {
		ret = rb_alloc_aux(rb, event, vma->vm_pgoff, nr_pages,
				   event->attr.aux_watermark, flags);
		if (!ret)
			rb->aux_mmap_locked = extra;
	}

unlock:
	if (!ret) {
		atomic_long_add(user_extra, &user->locked_vm);
		vma->vm_mm->pinned_vm += extra;

		atomic_inc(&event->mmap_count);
	} else if (rb) {
		atomic_dec(&rb->mmap_count);
	}
aux_unlock:
	mutex_unlock(&event->mmap_mutex);

	/*
	 * Since pinned accounting is per vm we cannot allow fork() to copy our
	 * vma.
	 */
	vma->vm_flags |= VM_DONTCOPY | VM_DONTEXPAND | VM_DONTDUMP;
	vma->vm_ops = &perf_mmap_vmops;

	if (event->pmu->event_mapped)
		event->pmu->event_mapped(event);

	return ret;
}

static int perf_fasync(int fd, struct file *filp, int on)
{
	struct inode *inode = file_inode(filp);
	struct perf_event *event = filp->private_data;
	int retval;

	mutex_lock(&inode->i_mutex);
	retval = fasync_helper(fd, filp, on, &event->fasync);
	mutex_unlock(&inode->i_mutex);

	if (retval < 0)
		return retval;

	return 0;
}

static const struct file_operations perf_fops = {
	.llseek			= no_llseek,
	.release		= perf_release,
	.read			= perf_read,
	.poll			= perf_poll,
	.unlocked_ioctl		= perf_ioctl,
	.compat_ioctl		= perf_compat_ioctl,
	.mmap			= perf_mmap,
	.fasync			= perf_fasync,
};

/*
 * Perf event wakeup
 *
 * If there's data, ensure we set the poll() state and publish everything
 * to user-space before waking everybody up.
 */

void perf_event_wakeup(struct perf_event *event)
{
	ring_buffer_wakeup(event);

	if (event->pending_kill) {
		kill_fasync(&event->fasync, SIGIO, event->pending_kill);
		event->pending_kill = 0;
	}
}

static void perf_pending_event(struct irq_work *entry)
{
	struct perf_event *event = container_of(entry,
			struct perf_event, pending);
	int rctx;

	rctx = perf_swevent_get_recursion_context();
	/*
	 * If we 'fail' here, that's OK, it means recursion is already disabled
	 * and we won't recurse 'further'.
	 */

	if (event->pending_disable) {
		event->pending_disable = 0;
		__perf_event_disable(event);
	}

	if (event->pending_wakeup) {
		event->pending_wakeup = 0;
		perf_event_wakeup(event);
	}

	if (rctx >= 0)
		perf_swevent_put_recursion_context(rctx);
}

/*
 * We assume there is only KVM supporting the callbacks.
 * Later on, we might change it to a list if there is
 * another virtualization implementation supporting the callbacks.
 */
struct perf_guest_info_callbacks *perf_guest_cbs;

int perf_register_guest_info_callbacks(struct perf_guest_info_callbacks *cbs)
{
	perf_guest_cbs = cbs;
	return 0;
}
EXPORT_SYMBOL_GPL(perf_register_guest_info_callbacks);

int perf_unregister_guest_info_callbacks(struct perf_guest_info_callbacks *cbs)
{
	perf_guest_cbs = NULL;
	return 0;
}
EXPORT_SYMBOL_GPL(perf_unregister_guest_info_callbacks);

static void
perf_output_sample_regs(struct perf_output_handle *handle,
			struct pt_regs *regs, u64 mask)
{
	int bit;

	for_each_set_bit(bit, (const unsigned long *) &mask,
			 sizeof(mask) * BITS_PER_BYTE) {
		u64 val;

		val = perf_reg_value(regs, bit);
		perf_output_put(handle, val);
	}
}

static void perf_sample_regs_user(struct perf_regs *regs_user,
				  struct pt_regs *regs,
				  struct pt_regs *regs_user_copy)
{
	if (user_mode(regs)) {
		regs_user->abi = perf_reg_abi(current);
		regs_user->regs = regs;
	} else if (current->mm) {
		perf_get_regs_user(regs_user, regs, regs_user_copy);
	} else {
		regs_user->abi = PERF_SAMPLE_REGS_ABI_NONE;
		regs_user->regs = NULL;
	}
}

static void perf_sample_regs_intr(struct perf_regs *regs_intr,
				  struct pt_regs *regs)
{
	regs_intr->regs = regs;
	regs_intr->abi  = perf_reg_abi(current);
}


/*
 * Get remaining task size from user stack pointer.
 *
 * It'd be better to take stack vma map and limit this more
 * precisly, but there's no way to get it safely under interrupt,
 * so using TASK_SIZE as limit.
 */
static u64 perf_ustack_task_size(struct pt_regs *regs)
{
	unsigned long addr = perf_user_stack_pointer(regs);

	if (!addr || addr >= TASK_SIZE)
		return 0;

	return TASK_SIZE - addr;
}

static u16
perf_sample_ustack_size(u16 stack_size, u16 header_size,
			struct pt_regs *regs)
{
	u64 task_size;

	/* No regs, no stack pointer, no dump. */
	if (!regs)
		return 0;

	/*
	 * Check if we fit in with the requested stack size into the:
	 * - TASK_SIZE
	 *   If we don't, we limit the size to the TASK_SIZE.
	 *
	 * - remaining sample size
	 *   If we don't, we customize the stack size to
	 *   fit in to the remaining sample size.
	 */

	task_size  = min((u64) USHRT_MAX, perf_ustack_task_size(regs));
	stack_size = min(stack_size, (u16) task_size);

	/* Current header size plus static size and dynamic size. */
	header_size += 2 * sizeof(u64);

	/* Do we fit in with the current stack dump size? */
	if ((u16) (header_size + stack_size) < header_size) {
		/*
		 * If we overflow the maximum size for the sample,
		 * we customize the stack dump size to fit in.
		 */
		stack_size = USHRT_MAX - header_size - sizeof(u64);
		stack_size = round_up(stack_size, sizeof(u64));
	}

	return stack_size;
}

static void
perf_output_sample_ustack(struct perf_output_handle *handle, u64 dump_size,
			  struct pt_regs *regs)
{
	/* Case of a kernel thread, nothing to dump */
	if (!regs) {
		u64 size = 0;
		perf_output_put(handle, size);
	} else {
		unsigned long sp;
		unsigned int rem;
		u64 dyn_size;

		/*
		 * We dump:
		 * static size
		 *   - the size requested by user or the best one we can fit
		 *     in to the sample max size
		 * data
		 *   - user stack dump data
		 * dynamic size
		 *   - the actual dumped size
		 */

		/* Static size. */
		perf_output_put(handle, dump_size);

		/* Data. */
		sp = perf_user_stack_pointer(regs);
		rem = __output_copy_user(handle, (void *) sp, dump_size);
		dyn_size = dump_size - rem;

		perf_output_skip(handle, rem);

		/* Dynamic size. */
		perf_output_put(handle, dyn_size);
	}
}

static void __perf_event_header__init_id(struct perf_event_header *header,
					 struct perf_sample_data *data,
					 struct perf_event *event)
{
	u64 sample_type = event->attr.sample_type;

	data->type = sample_type;
	header->size += event->id_header_size;

	if (sample_type & PERF_SAMPLE_TID) {
		/* namespace issues */
		data->tid_entry.pid = perf_event_pid(event, current);
		data->tid_entry.tid = perf_event_tid(event, current);
	}

	if (sample_type & PERF_SAMPLE_TIME)
		data->time = perf_event_clock(event);

	if (sample_type & (PERF_SAMPLE_ID | PERF_SAMPLE_IDENTIFIER))
		data->id = primary_event_id(event);

	if (sample_type & PERF_SAMPLE_STREAM_ID)
		data->stream_id = event->id;

	if (sample_type & PERF_SAMPLE_CPU) {
		data->cpu_entry.cpu	 = raw_smp_processor_id();
		data->cpu_entry.reserved = 0;
	}
}

void perf_event_header__init_id(struct perf_event_header *header,
				struct perf_sample_data *data,
				struct perf_event *event)
{
	if (event->attr.sample_id_all)
		__perf_event_header__init_id(header, data, event);
}

static void __perf_event__output_id_sample(struct perf_output_handle *handle,
					   struct perf_sample_data *data)
{
	u64 sample_type = data->type;

	if (sample_type & PERF_SAMPLE_TID)
		perf_output_put(handle, data->tid_entry);

	if (sample_type & PERF_SAMPLE_TIME)
		perf_output_put(handle, data->time);

	if (sample_type & PERF_SAMPLE_ID)
		perf_output_put(handle, data->id);

	if (sample_type & PERF_SAMPLE_STREAM_ID)
		perf_output_put(handle, data->stream_id);

	if (sample_type & PERF_SAMPLE_CPU)
		perf_output_put(handle, data->cpu_entry);

	if (sample_type & PERF_SAMPLE_IDENTIFIER)
		perf_output_put(handle, data->id);
}

void perf_event__output_id_sample(struct perf_event *event,
				  struct perf_output_handle *handle,
				  struct perf_sample_data *sample)
{
	if (event->attr.sample_id_all)
		__perf_event__output_id_sample(handle, sample);
}

static void perf_output_read_one(struct perf_output_handle *handle,
				 struct perf_event *event,
				 u64 enabled, u64 running)
{
	u64 read_format = event->attr.read_format;
	u64 values[4];
	int n = 0;

	values[n++] = perf_event_count(event);
	if (read_format & PERF_FORMAT_TOTAL_TIME_ENABLED) {
		values[n++] = enabled +
			atomic64_read(&event->child_total_time_enabled);
	}
	if (read_format & PERF_FORMAT_TOTAL_TIME_RUNNING) {
		values[n++] = running +
			atomic64_read(&event->child_total_time_running);
	}
	if (read_format & PERF_FORMAT_ID)
		values[n++] = primary_event_id(event);

	__output_copy(handle, values, n * sizeof(u64));
}

/*
 * XXX PERF_FORMAT_GROUP vs inherited events seems difficult.
 */
static void perf_output_read_group(struct perf_output_handle *handle,
			    struct perf_event *event,
			    u64 enabled, u64 running)
{
	struct perf_event *leader = event->group_leader, *sub;
	u64 read_format = event->attr.read_format;
	u64 values[5];
	int n = 0;

	values[n++] = 1 + leader->nr_siblings;

	if (read_format & PERF_FORMAT_TOTAL_TIME_ENABLED)
		values[n++] = enabled;

	if (read_format & PERF_FORMAT_TOTAL_TIME_RUNNING)
		values[n++] = running;

	if (leader != event)
		leader->pmu->read(leader);

	values[n++] = perf_event_count(leader);
	if (read_format & PERF_FORMAT_ID)
		values[n++] = primary_event_id(leader);

	__output_copy(handle, values, n * sizeof(u64));

	list_for_each_entry(sub, &leader->sibling_list, group_entry) {
		n = 0;

		if ((sub != event) &&
		    (sub->state == PERF_EVENT_STATE_ACTIVE))
			sub->pmu->read(sub);

		values[n++] = perf_event_count(sub);
		if (read_format & PERF_FORMAT_ID)
			values[n++] = primary_event_id(sub);

		__output_copy(handle, values, n * sizeof(u64));
	}
}

#define PERF_FORMAT_TOTAL_TIMES (PERF_FORMAT_TOTAL_TIME_ENABLED|\
				 PERF_FORMAT_TOTAL_TIME_RUNNING)

static void perf_output_read(struct perf_output_handle *handle,
			     struct perf_event *event)
{
	u64 enabled = 0, running = 0, now;
	u64 read_format = event->attr.read_format;

	/*
	 * compute total_time_enabled, total_time_running
	 * based on snapshot values taken when the event
	 * was last scheduled in.
	 *
	 * we cannot simply called update_context_time()
	 * because of locking issue as we are called in
	 * NMI context
	 */
	if (read_format & PERF_FORMAT_TOTAL_TIMES)
		calc_timer_values(event, &now, &enabled, &running);

	if (event->attr.read_format & PERF_FORMAT_GROUP)
		perf_output_read_group(handle, event, enabled, running);
	else
		perf_output_read_one(handle, event, enabled, running);
}

void perf_output_sample(struct perf_output_handle *handle,
			struct perf_event_header *header,
			struct perf_sample_data *data,
			struct perf_event *event)
{
	u64 sample_type = data->type;

	perf_output_put(handle, *header);

	if (sample_type & PERF_SAMPLE_IDENTIFIER)
		perf_output_put(handle, data->id);

	if (sample_type & PERF_SAMPLE_IP)
		perf_output_put(handle, data->ip);

	if (sample_type & PERF_SAMPLE_TID)
		perf_output_put(handle, data->tid_entry);

	if (sample_type & PERF_SAMPLE_TIME)
		perf_output_put(handle, data->time);

	if (sample_type & PERF_SAMPLE_ADDR)
		perf_output_put(handle, data->addr);

	if (sample_type & PERF_SAMPLE_ID)
		perf_output_put(handle, data->id);

	if (sample_type & PERF_SAMPLE_STREAM_ID)
		perf_output_put(handle, data->stream_id);

	if (sample_type & PERF_SAMPLE_CPU)
		perf_output_put(handle, data->cpu_entry);

	if (sample_type & PERF_SAMPLE_PERIOD)
		perf_output_put(handle, data->period);

	if (sample_type & PERF_SAMPLE_READ)
		perf_output_read(handle, event);

	if (sample_type & PERF_SAMPLE_CALLCHAIN) {
		if (data->callchain) {
			int size = 1;

			if (data->callchain)
				size += data->callchain->nr;

			size *= sizeof(u64);

			__output_copy(handle, data->callchain, size);
		} else {
			u64 nr = 0;
			perf_output_put(handle, nr);
		}
	}

	if (sample_type & PERF_SAMPLE_RAW) {
		if (data->raw) {
			perf_output_put(handle, data->raw->size);
			__output_copy(handle, data->raw->data,
					   data->raw->size);
		} else {
			struct {
				u32	size;
				u32	data;
			} raw = {
				.size = sizeof(u32),
				.data = 0,
			};
			perf_output_put(handle, raw);
		}
	}

	if (sample_type & PERF_SAMPLE_BRANCH_STACK) {
		if (data->br_stack) {
			size_t size;

			size = data->br_stack->nr
			     * sizeof(struct perf_branch_entry);

			perf_output_put(handle, data->br_stack->nr);
			perf_output_copy(handle, data->br_stack->entries, size);
		} else {
			/*
			 * we always store at least the value of nr
			 */
			u64 nr = 0;
			perf_output_put(handle, nr);
		}
	}

	if (sample_type & PERF_SAMPLE_REGS_USER) {
		u64 abi = data->regs_user.abi;

		/*
		 * If there are no regs to dump, notice it through
		 * first u64 being zero (PERF_SAMPLE_REGS_ABI_NONE).
		 */
		perf_output_put(handle, abi);

		if (abi) {
			u64 mask = event->attr.sample_regs_user;
			perf_output_sample_regs(handle,
						data->regs_user.regs,
						mask);
		}
	}

	if (sample_type & PERF_SAMPLE_STACK_USER) {
		perf_output_sample_ustack(handle,
					  data->stack_user_size,
					  data->regs_user.regs);
	}

	if (sample_type & PERF_SAMPLE_WEIGHT)
		perf_output_put(handle, data->weight);

	if (sample_type & PERF_SAMPLE_DATA_SRC)
		perf_output_put(handle, data->data_src.val);

	if (sample_type & PERF_SAMPLE_TRANSACTION)
		perf_output_put(handle, data->txn);

	if (sample_type & PERF_SAMPLE_REGS_INTR) {
		u64 abi = data->regs_intr.abi;
		/*
		 * If there are no regs to dump, notice it through
		 * first u64 being zero (PERF_SAMPLE_REGS_ABI_NONE).
		 */
		perf_output_put(handle, abi);

		if (abi) {
			u64 mask = event->attr.sample_regs_intr;

			perf_output_sample_regs(handle,
						data->regs_intr.regs,
						mask);
		}
	}

	if (!event->attr.watermark) {
		int wakeup_events = event->attr.wakeup_events;

		if (wakeup_events) {
			struct ring_buffer *rb = handle->rb;
			int events = local_inc_return(&rb->events);

			if (events >= wakeup_events) {
				local_sub(wakeup_events, &rb->events);
				local_inc(&rb->wakeup);
			}
		}
	}
}

void perf_prepare_sample(struct perf_event_header *header,
			 struct perf_sample_data *data,
			 struct perf_event *event,
			 struct pt_regs *regs)
{
	u64 sample_type = event->attr.sample_type;

	header->type = PERF_RECORD_SAMPLE;
	header->size = sizeof(*header) + event->header_size;

	header->misc = 0;
	header->misc |= perf_misc_flags(regs);

	__perf_event_header__init_id(header, data, event);

	if (sample_type & PERF_SAMPLE_IP)
		data->ip = perf_instruction_pointer(regs);

	if (sample_type & PERF_SAMPLE_CALLCHAIN) {
		int size = 1;

		data->callchain = perf_callchain(event, regs);

		if (data->callchain)
			size += data->callchain->nr;

		header->size += size * sizeof(u64);
	}

	if (sample_type & PERF_SAMPLE_RAW) {
		int size = sizeof(u32);

		if (data->raw)
			size += data->raw->size;
		else
			size += sizeof(u32);

		WARN_ON_ONCE(size & (sizeof(u64)-1));
		header->size += size;
	}

	if (sample_type & PERF_SAMPLE_BRANCH_STACK) {
		int size = sizeof(u64); /* nr */
		if (data->br_stack) {
			size += data->br_stack->nr
			      * sizeof(struct perf_branch_entry);
		}
		header->size += size;
	}

	if (sample_type & (PERF_SAMPLE_REGS_USER | PERF_SAMPLE_STACK_USER))
		perf_sample_regs_user(&data->regs_user, regs,
				      &data->regs_user_copy);

	if (sample_type & PERF_SAMPLE_REGS_USER) {
		/* regs dump ABI info */
		int size = sizeof(u64);

		if (data->regs_user.regs) {
			u64 mask = event->attr.sample_regs_user;
			size += hweight64(mask) * sizeof(u64);
		}

		header->size += size;
	}

	if (sample_type & PERF_SAMPLE_STACK_USER) {
		/*
		 * Either we need PERF_SAMPLE_STACK_USER bit to be allways
		 * processed as the last one or have additional check added
		 * in case new sample type is added, because we could eat
		 * up the rest of the sample size.
		 */
		u16 stack_size = event->attr.sample_stack_user;
		u16 size = sizeof(u64);

		stack_size = perf_sample_ustack_size(stack_size, header->size,
						     data->regs_user.regs);

		/*
		 * If there is something to dump, add space for the dump
		 * itself and for the field that tells the dynamic size,
		 * which is how many have been actually dumped.
		 */
		if (stack_size)
			size += sizeof(u64) + stack_size;

		data->stack_user_size = stack_size;
		header->size += size;
	}

	if (sample_type & PERF_SAMPLE_REGS_INTR) {
		/* regs dump ABI info */
		int size = sizeof(u64);

		perf_sample_regs_intr(&data->regs_intr, regs);

		if (data->regs_intr.regs) {
			u64 mask = event->attr.sample_regs_intr;

			size += hweight64(mask) * sizeof(u64);
		}

		header->size += size;
	}
}

void perf_event_output(struct perf_event *event,
			struct perf_sample_data *data,
			struct pt_regs *regs)
{
	struct perf_output_handle handle;
	struct perf_event_header header;

	/* protect the callchain buffers */
	rcu_read_lock();

	perf_prepare_sample(&header, data, event, regs);

	if (perf_output_begin(&handle, event, header.size))
		goto exit;

	perf_output_sample(&handle, &header, data, event);

	perf_output_end(&handle);

exit:
	rcu_read_unlock();
}

/*
 * read event_id
 */

struct perf_read_event {
	struct perf_event_header	header;

	u32				pid;
	u32				tid;
};

static void
perf_event_read_event(struct perf_event *event,
			struct task_struct *task)
{
	struct perf_output_handle handle;
	struct perf_sample_data sample;
	struct perf_read_event read_event = {
		.header = {
			.type = PERF_RECORD_READ,
			.misc = 0,
			.size = sizeof(read_event) + event->read_size,
		},
		.pid = perf_event_pid(event, task),
		.tid = perf_event_tid(event, task),
	};
	int ret;

	perf_event_header__init_id(&read_event.header, &sample, event);
	ret = perf_output_begin(&handle, event, read_event.header.size);
	if (ret)
		return;

	perf_output_put(&handle, read_event);
	perf_output_read(&handle, event);
	perf_event__output_id_sample(event, &handle, &sample);

	perf_output_end(&handle);
}

typedef void (perf_event_aux_output_cb)(struct perf_event *event, void *data);

static void
perf_event_aux_ctx(struct perf_event_context *ctx,
		   perf_event_aux_output_cb output,
		   void *data)
{
	struct perf_event *event;

	list_for_each_entry_rcu(event, &ctx->event_list, event_entry) {
		if (event->state < PERF_EVENT_STATE_INACTIVE)
			continue;
		if (!event_filter_match(event))
			continue;
		output(event, data);
	}
}

static void
perf_event_aux(perf_event_aux_output_cb output, void *data,
	       struct perf_event_context *task_ctx)
{
	struct perf_cpu_context *cpuctx;
	struct perf_event_context *ctx;
	struct pmu *pmu;
	int ctxn;

	rcu_read_lock();
	list_for_each_entry_rcu(pmu, &pmus, entry) {
		cpuctx = get_cpu_ptr(pmu->pmu_cpu_context);
		if (cpuctx->unique_pmu != pmu)
			goto next;
		perf_event_aux_ctx(&cpuctx->ctx, output, data);
		if (task_ctx)
			goto next;
		ctxn = pmu->task_ctx_nr;
		if (ctxn < 0)
			goto next;
		ctx = rcu_dereference(current->perf_event_ctxp[ctxn]);
		if (ctx)
			perf_event_aux_ctx(ctx, output, data);
next:
		put_cpu_ptr(pmu->pmu_cpu_context);
	}

	if (task_ctx) {
		preempt_disable();
		perf_event_aux_ctx(task_ctx, output, data);
		preempt_enable();
	}
	rcu_read_unlock();
}

/*
 * task tracking -- fork/exit
 *
 * enabled by: attr.comm | attr.mmap | attr.mmap2 | attr.mmap_data | attr.task
 */

struct perf_task_event {
	struct task_struct		*task;
	struct perf_event_context	*task_ctx;

	struct {
		struct perf_event_header	header;

		u32				pid;
		u32				ppid;
		u32				tid;
		u32				ptid;
		u64				time;
	} event_id;
};

static int perf_event_task_match(struct perf_event *event)
{
	return event->attr.comm  || event->attr.mmap ||
	       event->attr.mmap2 || event->attr.mmap_data ||
	       event->attr.task;
}

static void perf_event_task_output(struct perf_event *event,
				   void *data)
{
	struct perf_task_event *task_event = data;
	struct perf_output_handle handle;
	struct perf_sample_data	sample;
	struct task_struct *task = task_event->task;
	int ret, size = task_event->event_id.header.size;

	if (!perf_event_task_match(event))
		return;

	perf_event_header__init_id(&task_event->event_id.header, &sample, event);

	ret = perf_output_begin(&handle, event,
				task_event->event_id.header.size);
	if (ret)
		goto out;

	task_event->event_id.pid = perf_event_pid(event, task);
	task_event->event_id.ppid = perf_event_pid(event, current);

	task_event->event_id.tid = perf_event_tid(event, task);
	task_event->event_id.ptid = perf_event_tid(event, current);

	task_event->event_id.time = perf_event_clock(event);

	perf_output_put(&handle, task_event->event_id);

	perf_event__output_id_sample(event, &handle, &sample);

	perf_output_end(&handle);
out:
	task_event->event_id.header.size = size;
}

static void perf_event_task(struct task_struct *task,
			      struct perf_event_context *task_ctx,
			      int new)
{
	struct perf_task_event task_event;

	if (!atomic_read(&nr_comm_events) &&
	    !atomic_read(&nr_mmap_events) &&
	    !atomic_read(&nr_task_events))
		return;

	task_event = (struct perf_task_event){
		.task	  = task,
		.task_ctx = task_ctx,
		.event_id    = {
			.header = {
				.type = new ? PERF_RECORD_FORK : PERF_RECORD_EXIT,
				.misc = 0,
				.size = sizeof(task_event.event_id),
			},
			/* .pid  */
			/* .ppid */
			/* .tid  */
			/* .ptid */
			/* .time */
		},
	};

	perf_event_aux(perf_event_task_output,
		       &task_event,
		       task_ctx);
}

void perf_event_fork(struct task_struct *task)
{
	perf_event_task(task, NULL, 1);
}

/*
 * comm tracking
 */

struct perf_comm_event {
	struct task_struct	*task;
	char			*comm;
	int			comm_size;

	struct {
		struct perf_event_header	header;

		u32				pid;
		u32				tid;
	} event_id;
};

static int perf_event_comm_match(struct perf_event *event)
{
	return event->attr.comm;
}

static void perf_event_comm_output(struct perf_event *event,
				   void *data)
{
	struct perf_comm_event *comm_event = data;
	struct perf_output_handle handle;
	struct perf_sample_data sample;
	int size = comm_event->event_id.header.size;
	int ret;

	if (!perf_event_comm_match(event))
		return;

	perf_event_header__init_id(&comm_event->event_id.header, &sample, event);
	ret = perf_output_begin(&handle, event,
				comm_event->event_id.header.size);

	if (ret)
		goto out;

	comm_event->event_id.pid = perf_event_pid(event, comm_event->task);
	comm_event->event_id.tid = perf_event_tid(event, comm_event->task);

	perf_output_put(&handle, comm_event->event_id);
	__output_copy(&handle, comm_event->comm,
				   comm_event->comm_size);

	perf_event__output_id_sample(event, &handle, &sample);

	perf_output_end(&handle);
out:
	comm_event->event_id.header.size = size;
}

static void perf_event_comm_event(struct perf_comm_event *comm_event)
{
	char comm[TASK_COMM_LEN];
	unsigned int size;

	memset(comm, 0, sizeof(comm));
	strlcpy(comm, comm_event->task->comm, sizeof(comm));
	size = ALIGN(strlen(comm)+1, sizeof(u64));

	comm_event->comm = comm;
	comm_event->comm_size = size;

	comm_event->event_id.header.size = sizeof(comm_event->event_id) + size;

	perf_event_aux(perf_event_comm_output,
		       comm_event,
		       NULL);
}

void perf_event_comm(struct task_struct *task, bool exec)
{
	struct perf_comm_event comm_event;

	if (!atomic_read(&nr_comm_events))
		return;

	comm_event = (struct perf_comm_event){
		.task	= task,
		/* .comm      */
		/* .comm_size */
		.event_id  = {
			.header = {
				.type = PERF_RECORD_COMM,
				.misc = exec ? PERF_RECORD_MISC_COMM_EXEC : 0,
				/* .size */
			},
			/* .pid */
			/* .tid */
		},
	};

	perf_event_comm_event(&comm_event);
}

/*
 * mmap tracking
 */

struct perf_mmap_event {
	struct vm_area_struct	*vma;

	const char		*file_name;
	int			file_size;
	int			maj, min;
	u64			ino;
	u64			ino_generation;
	u32			prot, flags;

	struct {
		struct perf_event_header	header;

		u32				pid;
		u32				tid;
		u64				start;
		u64				len;
		u64				pgoff;
	} event_id;
};

static int perf_event_mmap_match(struct perf_event *event,
				 void *data)
{
	struct perf_mmap_event *mmap_event = data;
	struct vm_area_struct *vma = mmap_event->vma;
	int executable = vma->vm_flags & VM_EXEC;

	return (!executable && event->attr.mmap_data) ||
	       (executable && (event->attr.mmap || event->attr.mmap2));
}

static void perf_event_mmap_output(struct perf_event *event,
				   void *data)
{
	struct perf_mmap_event *mmap_event = data;
	struct perf_output_handle handle;
	struct perf_sample_data sample;
	int size = mmap_event->event_id.header.size;
	int ret;

	if (!perf_event_mmap_match(event, data))
		return;

	if (event->attr.mmap2) {
		mmap_event->event_id.header.type = PERF_RECORD_MMAP2;
		mmap_event->event_id.header.size += sizeof(mmap_event->maj);
		mmap_event->event_id.header.size += sizeof(mmap_event->min);
		mmap_event->event_id.header.size += sizeof(mmap_event->ino);
		mmap_event->event_id.header.size += sizeof(mmap_event->ino_generation);
		mmap_event->event_id.header.size += sizeof(mmap_event->prot);
		mmap_event->event_id.header.size += sizeof(mmap_event->flags);
	}

	perf_event_header__init_id(&mmap_event->event_id.header, &sample, event);
	ret = perf_output_begin(&handle, event,
				mmap_event->event_id.header.size);
	if (ret)
		goto out;

	mmap_event->event_id.pid = perf_event_pid(event, current);
	mmap_event->event_id.tid = perf_event_tid(event, current);

	perf_output_put(&handle, mmap_event->event_id);

	if (event->attr.mmap2) {
		perf_output_put(&handle, mmap_event->maj);
		perf_output_put(&handle, mmap_event->min);
		perf_output_put(&handle, mmap_event->ino);
		perf_output_put(&handle, mmap_event->ino_generation);
		perf_output_put(&handle, mmap_event->prot);
		perf_output_put(&handle, mmap_event->flags);
	}

	__output_copy(&handle, mmap_event->file_name,
				   mmap_event->file_size);

	perf_event__output_id_sample(event, &handle, &sample);

	perf_output_end(&handle);
out:
	mmap_event->event_id.header.size = size;
}

static void perf_event_mmap_event(struct perf_mmap_event *mmap_event)
{
	struct vm_area_struct *vma = mmap_event->vma;
	struct file *file = vma->vm_file;
	int maj = 0, min = 0;
	u64 ino = 0, gen = 0;
	u32 prot = 0, flags = 0;
	unsigned int size;
	char tmp[16];
	char *buf = NULL;
	char *name;

	if (file) {
		struct inode *inode;
		dev_t dev;

		buf = kmalloc(PATH_MAX, GFP_KERNEL);
		if (!buf) {
			name = "//enomem";
			goto cpy_name;
		}
		/*
		 * d_path() works from the end of the rb backwards, so we
		 * need to add enough zero bytes after the string to handle
		 * the 64bit alignment we do later.
		 */
		name = d_path(&file->f_path, buf, PATH_MAX - sizeof(u64));
		if (IS_ERR(name)) {
			name = "//toolong";
			goto cpy_name;
		}
		inode = file_inode(vma->vm_file);
		dev = inode->i_sb->s_dev;
		ino = inode->i_ino;
		gen = inode->i_generation;
		maj = MAJOR(dev);
		min = MINOR(dev);

		if (vma->vm_flags & VM_READ)
			prot |= PROT_READ;
		if (vma->vm_flags & VM_WRITE)
			prot |= PROT_WRITE;
		if (vma->vm_flags & VM_EXEC)
			prot |= PROT_EXEC;

		if (vma->vm_flags & VM_MAYSHARE)
			flags = MAP_SHARED;
		else
			flags = MAP_PRIVATE;

		if (vma->vm_flags & VM_DENYWRITE)
			flags |= MAP_DENYWRITE;
		if (vma->vm_flags & VM_MAYEXEC)
			flags |= MAP_EXECUTABLE;
		if (vma->vm_flags & VM_LOCKED)
			flags |= MAP_LOCKED;
		if (vma->vm_flags & VM_HUGETLB)
			flags |= MAP_HUGETLB;

		goto got_name;
	} else {
		if (vma->vm_ops && vma->vm_ops->name) {
			name = (char *) vma->vm_ops->name(vma);
			if (name)
				goto cpy_name;
		}

		name = (char *)arch_vma_name(vma);
		if (name)
			goto cpy_name;

		if (vma->vm_start <= vma->vm_mm->start_brk &&
				vma->vm_end >= vma->vm_mm->brk) {
			name = "[heap]";
			goto cpy_name;
		}
		if (vma->vm_start <= vma->vm_mm->start_stack &&
				vma->vm_end >= vma->vm_mm->start_stack) {
			name = "[stack]";
			goto cpy_name;
		}

		name = "//anon";
		goto cpy_name;
	}

cpy_name:
	strlcpy(tmp, name, sizeof(tmp));
	name = tmp;
got_name:
	/*
	 * Since our buffer works in 8 byte units we need to align our string
	 * size to a multiple of 8. However, we must guarantee the tail end is
	 * zero'd out to avoid leaking random bits to userspace.
	 */
	size = strlen(name)+1;
	while (!IS_ALIGNED(size, sizeof(u64)))
		name[size++] = '\0';

	mmap_event->file_name = name;
	mmap_event->file_size = size;
	mmap_event->maj = maj;
	mmap_event->min = min;
	mmap_event->ino = ino;
	mmap_event->ino_generation = gen;
	mmap_event->prot = prot;
	mmap_event->flags = flags;

	if (!(vma->vm_flags & VM_EXEC))
		mmap_event->event_id.header.misc |= PERF_RECORD_MISC_MMAP_DATA;

	mmap_event->event_id.header.size = sizeof(mmap_event->event_id) + size;

	perf_event_aux(perf_event_mmap_output,
		       mmap_event,
		       NULL);

	kfree(buf);
}

void perf_event_mmap(struct vm_area_struct *vma)
{
	struct perf_mmap_event mmap_event;

	if (!atomic_read(&nr_mmap_events))
		return;

	mmap_event = (struct perf_mmap_event){
		.vma	= vma,
		/* .file_name */
		/* .file_size */
		.event_id  = {
			.header = {
				.type = PERF_RECORD_MMAP,
				.misc = PERF_RECORD_MISC_USER,
				/* .size */
			},
			/* .pid */
			/* .tid */
			.start  = vma->vm_start,
			.len    = vma->vm_end - vma->vm_start,
			.pgoff  = (u64)vma->vm_pgoff << PAGE_SHIFT,
		},
		/* .maj (attr_mmap2 only) */
		/* .min (attr_mmap2 only) */
		/* .ino (attr_mmap2 only) */
		/* .ino_generation (attr_mmap2 only) */
		/* .prot (attr_mmap2 only) */
		/* .flags (attr_mmap2 only) */
	};

	perf_event_mmap_event(&mmap_event);
}

void perf_event_aux_event(struct perf_event *event, unsigned long head,
			  unsigned long size, u64 flags)
{
	struct perf_output_handle handle;
	struct perf_sample_data sample;
	struct perf_aux_event {
		struct perf_event_header	header;
		u64				offset;
		u64				size;
		u64				flags;
	} rec = {
		.header = {
			.type = PERF_RECORD_AUX,
			.misc = 0,
			.size = sizeof(rec),
		},
		.offset		= head,
		.size		= size,
		.flags		= flags,
	};
	int ret;

	perf_event_header__init_id(&rec.header, &sample, event);
	ret = perf_output_begin(&handle, event, rec.header.size);

	if (ret)
		return;

	perf_output_put(&handle, rec);
	perf_event__output_id_sample(event, &handle, &sample);

	perf_output_end(&handle);
}

<<<<<<< HEAD
=======
/*
 * Lost/dropped samples logging
 */
void perf_log_lost_samples(struct perf_event *event, u64 lost)
{
	struct perf_output_handle handle;
	struct perf_sample_data sample;
	int ret;

	struct {
		struct perf_event_header	header;
		u64				lost;
	} lost_samples_event = {
		.header = {
			.type = PERF_RECORD_LOST_SAMPLES,
			.misc = 0,
			.size = sizeof(lost_samples_event),
		},
		.lost		= lost,
	};

	perf_event_header__init_id(&lost_samples_event.header, &sample, event);

	ret = perf_output_begin(&handle, event,
				lost_samples_event.header.size);
	if (ret)
		return;

	perf_output_put(&handle, lost_samples_event);
	perf_event__output_id_sample(event, &handle, &sample);
	perf_output_end(&handle);
}

>>>>>>> 4b8a8262
/*
 * IRQ throttle logging
 */

static void perf_log_throttle(struct perf_event *event, int enable)
{
	struct perf_output_handle handle;
	struct perf_sample_data sample;
	int ret;

	struct {
		struct perf_event_header	header;
		u64				time;
		u64				id;
		u64				stream_id;
	} throttle_event = {
		.header = {
			.type = PERF_RECORD_THROTTLE,
			.misc = 0,
			.size = sizeof(throttle_event),
		},
		.time		= perf_event_clock(event),
		.id		= primary_event_id(event),
		.stream_id	= event->id,
	};

	if (enable)
		throttle_event.header.type = PERF_RECORD_UNTHROTTLE;

	perf_event_header__init_id(&throttle_event.header, &sample, event);

	ret = perf_output_begin(&handle, event,
				throttle_event.header.size);
	if (ret)
		return;

	perf_output_put(&handle, throttle_event);
	perf_event__output_id_sample(event, &handle, &sample);
	perf_output_end(&handle);
}

static void perf_log_itrace_start(struct perf_event *event)
{
	struct perf_output_handle handle;
	struct perf_sample_data sample;
	struct perf_aux_event {
		struct perf_event_header        header;
		u32				pid;
		u32				tid;
	} rec;
	int ret;

	if (event->parent)
		event = event->parent;

	if (!(event->pmu->capabilities & PERF_PMU_CAP_ITRACE) ||
	    event->hw.itrace_started)
		return;

	event->hw.itrace_started = 1;

	rec.header.type	= PERF_RECORD_ITRACE_START;
	rec.header.misc	= 0;
	rec.header.size	= sizeof(rec);
	rec.pid	= perf_event_pid(event, current);
	rec.tid	= perf_event_tid(event, current);

	perf_event_header__init_id(&rec.header, &sample, event);
	ret = perf_output_begin(&handle, event, rec.header.size);

	if (ret)
		return;

	perf_output_put(&handle, rec);
	perf_event__output_id_sample(event, &handle, &sample);

	perf_output_end(&handle);
}

/*
 * Generic event overflow handling, sampling.
 */

static int __perf_event_overflow(struct perf_event *event,
				   int throttle, struct perf_sample_data *data,
				   struct pt_regs *regs)
{
	int events = atomic_read(&event->event_limit);
	struct hw_perf_event *hwc = &event->hw;
	u64 seq;
	int ret = 0;

	/*
	 * Non-sampling counters might still use the PMI to fold short
	 * hardware counters, ignore those.
	 */
	if (unlikely(!is_sampling_event(event)))
		return 0;

	seq = __this_cpu_read(perf_throttled_seq);
	if (seq != hwc->interrupts_seq) {
		hwc->interrupts_seq = seq;
		hwc->interrupts = 1;
	} else {
		hwc->interrupts++;
		if (unlikely(throttle
			     && hwc->interrupts >= max_samples_per_tick)) {
			__this_cpu_inc(perf_throttled_count);
			hwc->interrupts = MAX_INTERRUPTS;
			perf_log_throttle(event, 0);
			tick_nohz_full_kick();
			ret = 1;
		}
	}

	if (event->attr.freq) {
		u64 now = perf_clock();
		s64 delta = now - hwc->freq_time_stamp;

		hwc->freq_time_stamp = now;

		if (delta > 0 && delta < 2*TICK_NSEC)
			perf_adjust_period(event, delta, hwc->last_period, true);
	}

	/*
	 * XXX event_limit might not quite work as expected on inherited
	 * events
	 */

	event->pending_kill = POLL_IN;
	if (events && atomic_dec_and_test(&event->event_limit)) {
		ret = 1;
		event->pending_kill = POLL_HUP;
		event->pending_disable = 1;
		irq_work_queue(&event->pending);
	}

	if (event->overflow_handler)
		event->overflow_handler(event, data, regs);
	else
		perf_event_output(event, data, regs);

	if (event->fasync && event->pending_kill) {
		event->pending_wakeup = 1;
		irq_work_queue(&event->pending);
	}

	return ret;
}

int perf_event_overflow(struct perf_event *event,
			  struct perf_sample_data *data,
			  struct pt_regs *regs)
{
	return __perf_event_overflow(event, 1, data, regs);
}

/*
 * Generic software event infrastructure
 */

struct swevent_htable {
	struct swevent_hlist		*swevent_hlist;
	struct mutex			hlist_mutex;
	int				hlist_refcount;

	/* Recursion avoidance in each contexts */
	int				recursion[PERF_NR_CONTEXTS];

	/* Keeps track of cpu being initialized/exited */
	bool				online;
};

static DEFINE_PER_CPU(struct swevent_htable, swevent_htable);

/*
 * We directly increment event->count and keep a second value in
 * event->hw.period_left to count intervals. This period event
 * is kept in the range [-sample_period, 0] so that we can use the
 * sign as trigger.
 */

u64 perf_swevent_set_period(struct perf_event *event)
{
	struct hw_perf_event *hwc = &event->hw;
	u64 period = hwc->last_period;
	u64 nr, offset;
	s64 old, val;

	hwc->last_period = hwc->sample_period;

again:
	old = val = local64_read(&hwc->period_left);
	if (val < 0)
		return 0;

	nr = div64_u64(period + val, period);
	offset = nr * period;
	val -= offset;
	if (local64_cmpxchg(&hwc->period_left, old, val) != old)
		goto again;

	return nr;
}

static void perf_swevent_overflow(struct perf_event *event, u64 overflow,
				    struct perf_sample_data *data,
				    struct pt_regs *regs)
{
	struct hw_perf_event *hwc = &event->hw;
	int throttle = 0;

	if (!overflow)
		overflow = perf_swevent_set_period(event);

	if (hwc->interrupts == MAX_INTERRUPTS)
		return;

	for (; overflow; overflow--) {
		if (__perf_event_overflow(event, throttle,
					    data, regs)) {
			/*
			 * We inhibit the overflow from happening when
			 * hwc->interrupts == MAX_INTERRUPTS.
			 */
			break;
		}
		throttle = 1;
	}
}

static void perf_swevent_event(struct perf_event *event, u64 nr,
			       struct perf_sample_data *data,
			       struct pt_regs *regs)
{
	struct hw_perf_event *hwc = &event->hw;

	local64_add(nr, &event->count);

	if (!regs)
		return;

	if (!is_sampling_event(event))
		return;

	if ((event->attr.sample_type & PERF_SAMPLE_PERIOD) && !event->attr.freq) {
		data->period = nr;
		return perf_swevent_overflow(event, 1, data, regs);
	} else
		data->period = event->hw.last_period;

	if (nr == 1 && hwc->sample_period == 1 && !event->attr.freq)
		return perf_swevent_overflow(event, 1, data, regs);

	if (local64_add_negative(nr, &hwc->period_left))
		return;

	perf_swevent_overflow(event, 0, data, regs);
}

static int perf_exclude_event(struct perf_event *event,
			      struct pt_regs *regs)
{
	if (event->hw.state & PERF_HES_STOPPED)
		return 1;

	if (regs) {
		if (event->attr.exclude_user && user_mode(regs))
			return 1;

		if (event->attr.exclude_kernel && !user_mode(regs))
			return 1;
	}

	return 0;
}

static int perf_swevent_match(struct perf_event *event,
				enum perf_type_id type,
				u32 event_id,
				struct perf_sample_data *data,
				struct pt_regs *regs)
{
	if (event->attr.type != type)
		return 0;

	if (event->attr.config != event_id)
		return 0;

	if (perf_exclude_event(event, regs))
		return 0;

	return 1;
}

static inline u64 swevent_hash(u64 type, u32 event_id)
{
	u64 val = event_id | (type << 32);

	return hash_64(val, SWEVENT_HLIST_BITS);
}

static inline struct hlist_head *
__find_swevent_head(struct swevent_hlist *hlist, u64 type, u32 event_id)
{
	u64 hash = swevent_hash(type, event_id);

	return &hlist->heads[hash];
}

/* For the read side: events when they trigger */
static inline struct hlist_head *
find_swevent_head_rcu(struct swevent_htable *swhash, u64 type, u32 event_id)
{
	struct swevent_hlist *hlist;

	hlist = rcu_dereference(swhash->swevent_hlist);
	if (!hlist)
		return NULL;

	return __find_swevent_head(hlist, type, event_id);
}

/* For the event head insertion and removal in the hlist */
static inline struct hlist_head *
find_swevent_head(struct swevent_htable *swhash, struct perf_event *event)
{
	struct swevent_hlist *hlist;
	u32 event_id = event->attr.config;
	u64 type = event->attr.type;

	/*
	 * Event scheduling is always serialized against hlist allocation
	 * and release. Which makes the protected version suitable here.
	 * The context lock guarantees that.
	 */
	hlist = rcu_dereference_protected(swhash->swevent_hlist,
					  lockdep_is_held(&event->ctx->lock));
	if (!hlist)
		return NULL;

	return __find_swevent_head(hlist, type, event_id);
}

static void do_perf_sw_event(enum perf_type_id type, u32 event_id,
				    u64 nr,
				    struct perf_sample_data *data,
				    struct pt_regs *regs)
{
	struct swevent_htable *swhash = this_cpu_ptr(&swevent_htable);
	struct perf_event *event;
	struct hlist_head *head;

	rcu_read_lock();
	head = find_swevent_head_rcu(swhash, type, event_id);
	if (!head)
		goto end;

	hlist_for_each_entry_rcu(event, head, hlist_entry) {
		if (perf_swevent_match(event, type, event_id, data, regs))
			perf_swevent_event(event, nr, data, regs);
	}
end:
	rcu_read_unlock();
}

DEFINE_PER_CPU(struct pt_regs, __perf_regs[4]);

int perf_swevent_get_recursion_context(void)
{
	struct swevent_htable *swhash = this_cpu_ptr(&swevent_htable);

	return get_recursion_context(swhash->recursion);
}
EXPORT_SYMBOL_GPL(perf_swevent_get_recursion_context);

inline void perf_swevent_put_recursion_context(int rctx)
{
	struct swevent_htable *swhash = this_cpu_ptr(&swevent_htable);

	put_recursion_context(swhash->recursion, rctx);
}

void ___perf_sw_event(u32 event_id, u64 nr, struct pt_regs *regs, u64 addr)
{
	struct perf_sample_data data;

	if (WARN_ON_ONCE(!regs))
		return;

	perf_sample_data_init(&data, addr, 0);
	do_perf_sw_event(PERF_TYPE_SOFTWARE, event_id, nr, &data, regs);
}

void __perf_sw_event(u32 event_id, u64 nr, struct pt_regs *regs, u64 addr)
{
	int rctx;

	preempt_disable_notrace();
	rctx = perf_swevent_get_recursion_context();
	if (unlikely(rctx < 0))
		goto fail;

	___perf_sw_event(event_id, nr, regs, addr);

	perf_swevent_put_recursion_context(rctx);
fail:
	preempt_enable_notrace();
}

static void perf_swevent_read(struct perf_event *event)
{
}

static int perf_swevent_add(struct perf_event *event, int flags)
{
	struct swevent_htable *swhash = this_cpu_ptr(&swevent_htable);
	struct hw_perf_event *hwc = &event->hw;
	struct hlist_head *head;

	if (is_sampling_event(event)) {
		hwc->last_period = hwc->sample_period;
		perf_swevent_set_period(event);
	}

	hwc->state = !(flags & PERF_EF_START);

	head = find_swevent_head(swhash, event);
	if (!head) {
		/*
		 * We can race with cpu hotplug code. Do not
		 * WARN if the cpu just got unplugged.
		 */
		WARN_ON_ONCE(swhash->online);
		return -EINVAL;
	}

	hlist_add_head_rcu(&event->hlist_entry, head);
	perf_event_update_userpage(event);

	return 0;
}

static void perf_swevent_del(struct perf_event *event, int flags)
{
	hlist_del_rcu(&event->hlist_entry);
}

static void perf_swevent_start(struct perf_event *event, int flags)
{
	event->hw.state = 0;
}

static void perf_swevent_stop(struct perf_event *event, int flags)
{
	event->hw.state = PERF_HES_STOPPED;
}

/* Deref the hlist from the update side */
static inline struct swevent_hlist *
swevent_hlist_deref(struct swevent_htable *swhash)
{
	return rcu_dereference_protected(swhash->swevent_hlist,
					 lockdep_is_held(&swhash->hlist_mutex));
}

static void swevent_hlist_release(struct swevent_htable *swhash)
{
	struct swevent_hlist *hlist = swevent_hlist_deref(swhash);

	if (!hlist)
		return;

	RCU_INIT_POINTER(swhash->swevent_hlist, NULL);
	kfree_rcu(hlist, rcu_head);
}

static void swevent_hlist_put_cpu(struct perf_event *event, int cpu)
{
	struct swevent_htable *swhash = &per_cpu(swevent_htable, cpu);

	mutex_lock(&swhash->hlist_mutex);

	if (!--swhash->hlist_refcount)
		swevent_hlist_release(swhash);

	mutex_unlock(&swhash->hlist_mutex);
}

static void swevent_hlist_put(struct perf_event *event)
{
	int cpu;

	for_each_possible_cpu(cpu)
		swevent_hlist_put_cpu(event, cpu);
}

static int swevent_hlist_get_cpu(struct perf_event *event, int cpu)
{
	struct swevent_htable *swhash = &per_cpu(swevent_htable, cpu);
	int err = 0;

	mutex_lock(&swhash->hlist_mutex);

	if (!swevent_hlist_deref(swhash) && cpu_online(cpu)) {
		struct swevent_hlist *hlist;

		hlist = kzalloc(sizeof(*hlist), GFP_KERNEL);
		if (!hlist) {
			err = -ENOMEM;
			goto exit;
		}
		rcu_assign_pointer(swhash->swevent_hlist, hlist);
	}
	swhash->hlist_refcount++;
exit:
	mutex_unlock(&swhash->hlist_mutex);

	return err;
}

static int swevent_hlist_get(struct perf_event *event)
{
	int err;
	int cpu, failed_cpu;

	get_online_cpus();
	for_each_possible_cpu(cpu) {
		err = swevent_hlist_get_cpu(event, cpu);
		if (err) {
			failed_cpu = cpu;
			goto fail;
		}
	}
	put_online_cpus();

	return 0;
fail:
	for_each_possible_cpu(cpu) {
		if (cpu == failed_cpu)
			break;
		swevent_hlist_put_cpu(event, cpu);
	}

	put_online_cpus();
	return err;
}

struct static_key perf_swevent_enabled[PERF_COUNT_SW_MAX];

static void sw_perf_event_destroy(struct perf_event *event)
{
	u64 event_id = event->attr.config;

	WARN_ON(event->parent);

	static_key_slow_dec(&perf_swevent_enabled[event_id]);
	swevent_hlist_put(event);
}

static int perf_swevent_init(struct perf_event *event)
{
	u64 event_id = event->attr.config;

	if (event->attr.type != PERF_TYPE_SOFTWARE)
		return -ENOENT;

	/*
	 * no branch sampling for software events
	 */
	if (has_branch_stack(event))
		return -EOPNOTSUPP;

	switch (event_id) {
	case PERF_COUNT_SW_CPU_CLOCK:
	case PERF_COUNT_SW_TASK_CLOCK:
		return -ENOENT;

	default:
		break;
	}

	if (event_id >= PERF_COUNT_SW_MAX)
		return -ENOENT;

	if (!event->parent) {
		int err;

		err = swevent_hlist_get(event);
		if (err)
			return err;

		static_key_slow_inc(&perf_swevent_enabled[event_id]);
		event->destroy = sw_perf_event_destroy;
	}

	return 0;
}

static struct pmu perf_swevent = {
	.task_ctx_nr	= perf_sw_context,

	.capabilities	= PERF_PMU_CAP_NO_NMI,

	.event_init	= perf_swevent_init,
	.add		= perf_swevent_add,
	.del		= perf_swevent_del,
	.start		= perf_swevent_start,
	.stop		= perf_swevent_stop,
	.read		= perf_swevent_read,
};

#ifdef CONFIG_EVENT_TRACING

static int perf_tp_filter_match(struct perf_event *event,
				struct perf_sample_data *data)
{
	void *record = data->raw->data;

	if (likely(!event->filter) || filter_match_preds(event->filter, record))
		return 1;
	return 0;
}

static int perf_tp_event_match(struct perf_event *event,
				struct perf_sample_data *data,
				struct pt_regs *regs)
{
	if (event->hw.state & PERF_HES_STOPPED)
		return 0;
	/*
	 * All tracepoints are from kernel-space.
	 */
	if (event->attr.exclude_kernel)
		return 0;

	if (!perf_tp_filter_match(event, data))
		return 0;

	return 1;
}

void perf_tp_event(u64 addr, u64 count, void *record, int entry_size,
		   struct pt_regs *regs, struct hlist_head *head, int rctx,
		   struct task_struct *task)
{
	struct perf_sample_data data;
	struct perf_event *event;

	struct perf_raw_record raw = {
		.size = entry_size,
		.data = record,
	};

	perf_sample_data_init(&data, addr, 0);
	data.raw = &raw;

	hlist_for_each_entry_rcu(event, head, hlist_entry) {
		if (perf_tp_event_match(event, &data, regs))
			perf_swevent_event(event, count, &data, regs);
	}

	/*
	 * If we got specified a target task, also iterate its context and
	 * deliver this event there too.
	 */
	if (task && task != current) {
		struct perf_event_context *ctx;
		struct trace_entry *entry = record;

		rcu_read_lock();
		ctx = rcu_dereference(task->perf_event_ctxp[perf_sw_context]);
		if (!ctx)
			goto unlock;

		list_for_each_entry_rcu(event, &ctx->event_list, event_entry) {
			if (event->attr.type != PERF_TYPE_TRACEPOINT)
				continue;
			if (event->attr.config != entry->type)
				continue;
			if (perf_tp_event_match(event, &data, regs))
				perf_swevent_event(event, count, &data, regs);
		}
unlock:
		rcu_read_unlock();
	}

	perf_swevent_put_recursion_context(rctx);
}
EXPORT_SYMBOL_GPL(perf_tp_event);

static void tp_perf_event_destroy(struct perf_event *event)
{
	perf_trace_destroy(event);
}

static int perf_tp_event_init(struct perf_event *event)
{
	int err;

	if (event->attr.type != PERF_TYPE_TRACEPOINT)
		return -ENOENT;

	/*
	 * no branch sampling for tracepoint events
	 */
	if (has_branch_stack(event))
		return -EOPNOTSUPP;

	err = perf_trace_init(event);
	if (err)
		return err;

	event->destroy = tp_perf_event_destroy;

	return 0;
}

static struct pmu perf_tracepoint = {
	.task_ctx_nr	= perf_sw_context,

	.event_init	= perf_tp_event_init,
	.add		= perf_trace_add,
	.del		= perf_trace_del,
	.start		= perf_swevent_start,
	.stop		= perf_swevent_stop,
	.read		= perf_swevent_read,
};

static inline void perf_tp_register(void)
{
	perf_pmu_register(&perf_tracepoint, "tracepoint", PERF_TYPE_TRACEPOINT);
}

static int perf_event_set_filter(struct perf_event *event, void __user *arg)
{
	char *filter_str;
	int ret;

	if (event->attr.type != PERF_TYPE_TRACEPOINT)
		return -EINVAL;

	filter_str = strndup_user(arg, PAGE_SIZE);
	if (IS_ERR(filter_str))
		return PTR_ERR(filter_str);

	ret = ftrace_profile_set_filter(event, event->attr.config, filter_str);

	kfree(filter_str);
	return ret;
}

static void perf_event_free_filter(struct perf_event *event)
{
	ftrace_profile_free_filter(event);
}

static int perf_event_set_bpf_prog(struct perf_event *event, u32 prog_fd)
{
	struct bpf_prog *prog;

	if (event->attr.type != PERF_TYPE_TRACEPOINT)
		return -EINVAL;

	if (event->tp_event->prog)
		return -EEXIST;

	if (!(event->tp_event->flags & TRACE_EVENT_FL_KPROBE))
		/* bpf programs can only be attached to kprobes */
		return -EINVAL;

	prog = bpf_prog_get(prog_fd);
	if (IS_ERR(prog))
		return PTR_ERR(prog);

	if (prog->type != BPF_PROG_TYPE_KPROBE) {
		/* valid fd, but invalid bpf program type */
		bpf_prog_put(prog);
		return -EINVAL;
	}

	event->tp_event->prog = prog;

	return 0;
}

static void perf_event_free_bpf_prog(struct perf_event *event)
{
	struct bpf_prog *prog;

	if (!event->tp_event)
		return;

	prog = event->tp_event->prog;
	if (prog) {
		event->tp_event->prog = NULL;
		bpf_prog_put(prog);
	}
}

#else

static inline void perf_tp_register(void)
{
}

static int perf_event_set_filter(struct perf_event *event, void __user *arg)
{
	return -ENOENT;
}

static void perf_event_free_filter(struct perf_event *event)
{
}

static int perf_event_set_bpf_prog(struct perf_event *event, u32 prog_fd)
{
	return -ENOENT;
}

static void perf_event_free_bpf_prog(struct perf_event *event)
{
}
#endif /* CONFIG_EVENT_TRACING */

#ifdef CONFIG_HAVE_HW_BREAKPOINT
void perf_bp_event(struct perf_event *bp, void *data)
{
	struct perf_sample_data sample;
	struct pt_regs *regs = data;

	perf_sample_data_init(&sample, bp->attr.bp_addr, 0);

	if (!bp->hw.state && !perf_exclude_event(bp, regs))
		perf_swevent_event(bp, 1, &sample, regs);
}
#endif

/*
 * hrtimer based swevent callback
 */

static enum hrtimer_restart perf_swevent_hrtimer(struct hrtimer *hrtimer)
{
	enum hrtimer_restart ret = HRTIMER_RESTART;
	struct perf_sample_data data;
	struct pt_regs *regs;
	struct perf_event *event;
	u64 period;

	event = container_of(hrtimer, struct perf_event, hw.hrtimer);

	if (event->state != PERF_EVENT_STATE_ACTIVE)
		return HRTIMER_NORESTART;

	event->pmu->read(event);

	perf_sample_data_init(&data, 0, event->hw.last_period);
	regs = get_irq_regs();

	if (regs && !perf_exclude_event(event, regs)) {
		if (!(event->attr.exclude_idle && is_idle_task(current)))
			if (__perf_event_overflow(event, 1, &data, regs))
				ret = HRTIMER_NORESTART;
	}

	period = max_t(u64, 10000, event->hw.sample_period);
	hrtimer_forward_now(hrtimer, ns_to_ktime(period));

	return ret;
}

static void perf_swevent_start_hrtimer(struct perf_event *event)
{
	struct hw_perf_event *hwc = &event->hw;
	s64 period;

	if (!is_sampling_event(event))
		return;

	period = local64_read(&hwc->period_left);
	if (period) {
		if (period < 0)
			period = 10000;

		local64_set(&hwc->period_left, 0);
	} else {
		period = max_t(u64, 10000, hwc->sample_period);
	}
	hrtimer_start(&hwc->hrtimer, ns_to_ktime(period),
		      HRTIMER_MODE_REL_PINNED);
}

static void perf_swevent_cancel_hrtimer(struct perf_event *event)
{
	struct hw_perf_event *hwc = &event->hw;

	if (is_sampling_event(event)) {
		ktime_t remaining = hrtimer_get_remaining(&hwc->hrtimer);
		local64_set(&hwc->period_left, ktime_to_ns(remaining));

		hrtimer_cancel(&hwc->hrtimer);
	}
}

static void perf_swevent_init_hrtimer(struct perf_event *event)
{
	struct hw_perf_event *hwc = &event->hw;

	if (!is_sampling_event(event))
		return;

	hrtimer_init(&hwc->hrtimer, CLOCK_MONOTONIC, HRTIMER_MODE_REL);
	hwc->hrtimer.function = perf_swevent_hrtimer;

	/*
	 * Since hrtimers have a fixed rate, we can do a static freq->period
	 * mapping and avoid the whole period adjust feedback stuff.
	 */
	if (event->attr.freq) {
		long freq = event->attr.sample_freq;

		event->attr.sample_period = NSEC_PER_SEC / freq;
		hwc->sample_period = event->attr.sample_period;
		local64_set(&hwc->period_left, hwc->sample_period);
		hwc->last_period = hwc->sample_period;
		event->attr.freq = 0;
	}
}

/*
 * Software event: cpu wall time clock
 */

static void cpu_clock_event_update(struct perf_event *event)
{
	s64 prev;
	u64 now;

	now = local_clock();
	prev = local64_xchg(&event->hw.prev_count, now);
	local64_add(now - prev, &event->count);
}

static void cpu_clock_event_start(struct perf_event *event, int flags)
{
	local64_set(&event->hw.prev_count, local_clock());
	perf_swevent_start_hrtimer(event);
}

static void cpu_clock_event_stop(struct perf_event *event, int flags)
{
	perf_swevent_cancel_hrtimer(event);
	cpu_clock_event_update(event);
}

static int cpu_clock_event_add(struct perf_event *event, int flags)
{
	if (flags & PERF_EF_START)
		cpu_clock_event_start(event, flags);
	perf_event_update_userpage(event);

	return 0;
}

static void cpu_clock_event_del(struct perf_event *event, int flags)
{
	cpu_clock_event_stop(event, flags);
}

static void cpu_clock_event_read(struct perf_event *event)
{
	cpu_clock_event_update(event);
}

static int cpu_clock_event_init(struct perf_event *event)
{
	if (event->attr.type != PERF_TYPE_SOFTWARE)
		return -ENOENT;

	if (event->attr.config != PERF_COUNT_SW_CPU_CLOCK)
		return -ENOENT;

	/*
	 * no branch sampling for software events
	 */
	if (has_branch_stack(event))
		return -EOPNOTSUPP;

	perf_swevent_init_hrtimer(event);

	return 0;
}

static struct pmu perf_cpu_clock = {
	.task_ctx_nr	= perf_sw_context,

	.capabilities	= PERF_PMU_CAP_NO_NMI,

	.event_init	= cpu_clock_event_init,
	.add		= cpu_clock_event_add,
	.del		= cpu_clock_event_del,
	.start		= cpu_clock_event_start,
	.stop		= cpu_clock_event_stop,
	.read		= cpu_clock_event_read,
};

/*
 * Software event: task time clock
 */

static void task_clock_event_update(struct perf_event *event, u64 now)
{
	u64 prev;
	s64 delta;

	prev = local64_xchg(&event->hw.prev_count, now);
	delta = now - prev;
	local64_add(delta, &event->count);
}

static void task_clock_event_start(struct perf_event *event, int flags)
{
	local64_set(&event->hw.prev_count, event->ctx->time);
	perf_swevent_start_hrtimer(event);
}

static void task_clock_event_stop(struct perf_event *event, int flags)
{
	perf_swevent_cancel_hrtimer(event);
	task_clock_event_update(event, event->ctx->time);
}

static int task_clock_event_add(struct perf_event *event, int flags)
{
	if (flags & PERF_EF_START)
		task_clock_event_start(event, flags);
	perf_event_update_userpage(event);

	return 0;
}

static void task_clock_event_del(struct perf_event *event, int flags)
{
	task_clock_event_stop(event, PERF_EF_UPDATE);
}

static void task_clock_event_read(struct perf_event *event)
{
	u64 now = perf_clock();
	u64 delta = now - event->ctx->timestamp;
	u64 time = event->ctx->time + delta;

	task_clock_event_update(event, time);
}

static int task_clock_event_init(struct perf_event *event)
{
	if (event->attr.type != PERF_TYPE_SOFTWARE)
		return -ENOENT;

	if (event->attr.config != PERF_COUNT_SW_TASK_CLOCK)
		return -ENOENT;

	/*
	 * no branch sampling for software events
	 */
	if (has_branch_stack(event))
		return -EOPNOTSUPP;

	perf_swevent_init_hrtimer(event);

	return 0;
}

static struct pmu perf_task_clock = {
	.task_ctx_nr	= perf_sw_context,

	.capabilities	= PERF_PMU_CAP_NO_NMI,

	.event_init	= task_clock_event_init,
	.add		= task_clock_event_add,
	.del		= task_clock_event_del,
	.start		= task_clock_event_start,
	.stop		= task_clock_event_stop,
	.read		= task_clock_event_read,
};

static void perf_pmu_nop_void(struct pmu *pmu)
{
}

static int perf_pmu_nop_int(struct pmu *pmu)
{
	return 0;
}

static void perf_pmu_start_txn(struct pmu *pmu)
{
	perf_pmu_disable(pmu);
}

static int perf_pmu_commit_txn(struct pmu *pmu)
{
	perf_pmu_enable(pmu);
	return 0;
}

static void perf_pmu_cancel_txn(struct pmu *pmu)
{
	perf_pmu_enable(pmu);
}

static int perf_event_idx_default(struct perf_event *event)
{
	return 0;
}

/*
 * Ensures all contexts with the same task_ctx_nr have the same
 * pmu_cpu_context too.
 */
static struct perf_cpu_context __percpu *find_pmu_context(int ctxn)
{
	struct pmu *pmu;

	if (ctxn < 0)
		return NULL;

	list_for_each_entry(pmu, &pmus, entry) {
		if (pmu->task_ctx_nr == ctxn)
			return pmu->pmu_cpu_context;
	}

	return NULL;
}

static void update_pmu_context(struct pmu *pmu, struct pmu *old_pmu)
{
	int cpu;

	for_each_possible_cpu(cpu) {
		struct perf_cpu_context *cpuctx;

		cpuctx = per_cpu_ptr(pmu->pmu_cpu_context, cpu);

		if (cpuctx->unique_pmu == old_pmu)
			cpuctx->unique_pmu = pmu;
	}
}

static void free_pmu_context(struct pmu *pmu)
{
	struct pmu *i;

	mutex_lock(&pmus_lock);
	/*
	 * Like a real lame refcount.
	 */
	list_for_each_entry(i, &pmus, entry) {
		if (i->pmu_cpu_context == pmu->pmu_cpu_context) {
			update_pmu_context(i, pmu);
			goto out;
		}
	}

	free_percpu(pmu->pmu_cpu_context);
out:
	mutex_unlock(&pmus_lock);
}
static struct idr pmu_idr;

static ssize_t
type_show(struct device *dev, struct device_attribute *attr, char *page)
{
	struct pmu *pmu = dev_get_drvdata(dev);

	return snprintf(page, PAGE_SIZE-1, "%d\n", pmu->type);
}
static DEVICE_ATTR_RO(type);

static ssize_t
perf_event_mux_interval_ms_show(struct device *dev,
				struct device_attribute *attr,
				char *page)
{
	struct pmu *pmu = dev_get_drvdata(dev);

	return snprintf(page, PAGE_SIZE-1, "%d\n", pmu->hrtimer_interval_ms);
}

static DEFINE_MUTEX(mux_interval_mutex);

static ssize_t
perf_event_mux_interval_ms_store(struct device *dev,
				 struct device_attribute *attr,
				 const char *buf, size_t count)
{
	struct pmu *pmu = dev_get_drvdata(dev);
	int timer, cpu, ret;

	ret = kstrtoint(buf, 0, &timer);
	if (ret)
		return ret;

	if (timer < 1)
		return -EINVAL;

	/* same value, noting to do */
	if (timer == pmu->hrtimer_interval_ms)
		return count;

	mutex_lock(&mux_interval_mutex);
	pmu->hrtimer_interval_ms = timer;

	/* update all cpuctx for this PMU */
	get_online_cpus();
	for_each_online_cpu(cpu) {
		struct perf_cpu_context *cpuctx;
		cpuctx = per_cpu_ptr(pmu->pmu_cpu_context, cpu);
		cpuctx->hrtimer_interval = ns_to_ktime(NSEC_PER_MSEC * timer);

		cpu_function_call(cpu,
			(remote_function_f)perf_mux_hrtimer_restart, cpuctx);
	}
	put_online_cpus();
	mutex_unlock(&mux_interval_mutex);

	return count;
}
static DEVICE_ATTR_RW(perf_event_mux_interval_ms);

static struct attribute *pmu_dev_attrs[] = {
	&dev_attr_type.attr,
	&dev_attr_perf_event_mux_interval_ms.attr,
	NULL,
};
ATTRIBUTE_GROUPS(pmu_dev);

static int pmu_bus_running;
static struct bus_type pmu_bus = {
	.name		= "event_source",
	.dev_groups	= pmu_dev_groups,
};

static void pmu_dev_release(struct device *dev)
{
	kfree(dev);
}

static int pmu_dev_alloc(struct pmu *pmu)
{
	int ret = -ENOMEM;

	pmu->dev = kzalloc(sizeof(struct device), GFP_KERNEL);
	if (!pmu->dev)
		goto out;

	pmu->dev->groups = pmu->attr_groups;
	device_initialize(pmu->dev);
	ret = dev_set_name(pmu->dev, "%s", pmu->name);
	if (ret)
		goto free_dev;

	dev_set_drvdata(pmu->dev, pmu);
	pmu->dev->bus = &pmu_bus;
	pmu->dev->release = pmu_dev_release;
	ret = device_add(pmu->dev);
	if (ret)
		goto free_dev;

out:
	return ret;

free_dev:
	put_device(pmu->dev);
	goto out;
}

static struct lock_class_key cpuctx_mutex;
static struct lock_class_key cpuctx_lock;

int perf_pmu_register(struct pmu *pmu, const char *name, int type)
{
	int cpu, ret;

	mutex_lock(&pmus_lock);
	ret = -ENOMEM;
	pmu->pmu_disable_count = alloc_percpu(int);
	if (!pmu->pmu_disable_count)
		goto unlock;

	pmu->type = -1;
	if (!name)
		goto skip_type;
	pmu->name = name;

	if (type < 0) {
		type = idr_alloc(&pmu_idr, pmu, PERF_TYPE_MAX, 0, GFP_KERNEL);
		if (type < 0) {
			ret = type;
			goto free_pdc;
		}
	}
	pmu->type = type;

	if (pmu_bus_running) {
		ret = pmu_dev_alloc(pmu);
		if (ret)
			goto free_idr;
	}

skip_type:
	pmu->pmu_cpu_context = find_pmu_context(pmu->task_ctx_nr);
	if (pmu->pmu_cpu_context)
		goto got_cpu_context;

	ret = -ENOMEM;
	pmu->pmu_cpu_context = alloc_percpu(struct perf_cpu_context);
	if (!pmu->pmu_cpu_context)
		goto free_dev;

	for_each_possible_cpu(cpu) {
		struct perf_cpu_context *cpuctx;

		cpuctx = per_cpu_ptr(pmu->pmu_cpu_context, cpu);
		__perf_event_init_context(&cpuctx->ctx);
		lockdep_set_class(&cpuctx->ctx.mutex, &cpuctx_mutex);
		lockdep_set_class(&cpuctx->ctx.lock, &cpuctx_lock);
		cpuctx->ctx.pmu = pmu;

		__perf_mux_hrtimer_init(cpuctx, cpu);

		cpuctx->unique_pmu = pmu;
	}

got_cpu_context:
	if (!pmu->start_txn) {
		if (pmu->pmu_enable) {
			/*
			 * If we have pmu_enable/pmu_disable calls, install
			 * transaction stubs that use that to try and batch
			 * hardware accesses.
			 */
			pmu->start_txn  = perf_pmu_start_txn;
			pmu->commit_txn = perf_pmu_commit_txn;
			pmu->cancel_txn = perf_pmu_cancel_txn;
		} else {
			pmu->start_txn  = perf_pmu_nop_void;
			pmu->commit_txn = perf_pmu_nop_int;
			pmu->cancel_txn = perf_pmu_nop_void;
		}
	}

	if (!pmu->pmu_enable) {
		pmu->pmu_enable  = perf_pmu_nop_void;
		pmu->pmu_disable = perf_pmu_nop_void;
	}

	if (!pmu->event_idx)
		pmu->event_idx = perf_event_idx_default;

	list_add_rcu(&pmu->entry, &pmus);
	atomic_set(&pmu->exclusive_cnt, 0);
	ret = 0;
unlock:
	mutex_unlock(&pmus_lock);

	return ret;

free_dev:
	device_del(pmu->dev);
	put_device(pmu->dev);

free_idr:
	if (pmu->type >= PERF_TYPE_MAX)
		idr_remove(&pmu_idr, pmu->type);

free_pdc:
	free_percpu(pmu->pmu_disable_count);
	goto unlock;
}
EXPORT_SYMBOL_GPL(perf_pmu_register);

void perf_pmu_unregister(struct pmu *pmu)
{
	mutex_lock(&pmus_lock);
	list_del_rcu(&pmu->entry);
	mutex_unlock(&pmus_lock);

	/*
	 * We dereference the pmu list under both SRCU and regular RCU, so
	 * synchronize against both of those.
	 */
	synchronize_srcu(&pmus_srcu);
	synchronize_rcu();

	free_percpu(pmu->pmu_disable_count);
	if (pmu->type >= PERF_TYPE_MAX)
		idr_remove(&pmu_idr, pmu->type);
	device_del(pmu->dev);
	put_device(pmu->dev);
	free_pmu_context(pmu);
}
EXPORT_SYMBOL_GPL(perf_pmu_unregister);

static int perf_try_init_event(struct pmu *pmu, struct perf_event *event)
{
	struct perf_event_context *ctx = NULL;
	int ret;

	if (!try_module_get(pmu->module))
		return -ENODEV;

	if (event->group_leader != event) {
		/*
		 * This ctx->mutex can nest when we're called through
		 * inheritance. See the perf_event_ctx_lock_nested() comment.
		 */
		ctx = perf_event_ctx_lock_nested(event->group_leader,
						 SINGLE_DEPTH_NESTING);
		BUG_ON(!ctx);
	}

	event->pmu = pmu;
	ret = pmu->event_init(event);

	if (ctx)
		perf_event_ctx_unlock(event->group_leader, ctx);

	if (ret)
		module_put(pmu->module);

	return ret;
}

struct pmu *perf_init_event(struct perf_event *event)
{
	struct pmu *pmu = NULL;
	int idx;
	int ret;

	idx = srcu_read_lock(&pmus_srcu);

	rcu_read_lock();
	pmu = idr_find(&pmu_idr, event->attr.type);
	rcu_read_unlock();
	if (pmu) {
		ret = perf_try_init_event(pmu, event);
		if (ret)
			pmu = ERR_PTR(ret);
		goto unlock;
	}

	list_for_each_entry_rcu(pmu, &pmus, entry) {
		ret = perf_try_init_event(pmu, event);
		if (!ret)
			goto unlock;

		if (ret != -ENOENT) {
			pmu = ERR_PTR(ret);
			goto unlock;
		}
	}
	pmu = ERR_PTR(-ENOENT);
unlock:
	srcu_read_unlock(&pmus_srcu, idx);

	return pmu;
}

static void account_event_cpu(struct perf_event *event, int cpu)
{
	if (event->parent)
		return;

	if (is_cgroup_event(event))
		atomic_inc(&per_cpu(perf_cgroup_events, cpu));
}

static void account_event(struct perf_event *event)
{
	if (event->parent)
		return;

	if (event->attach_state & PERF_ATTACH_TASK)
		static_key_slow_inc(&perf_sched_events.key);
	if (event->attr.mmap || event->attr.mmap_data)
		atomic_inc(&nr_mmap_events);
	if (event->attr.comm)
		atomic_inc(&nr_comm_events);
	if (event->attr.task)
		atomic_inc(&nr_task_events);
	if (event->attr.freq) {
		if (atomic_inc_return(&nr_freq_events) == 1)
			tick_nohz_full_kick_all();
	}
	if (has_branch_stack(event))
		static_key_slow_inc(&perf_sched_events.key);
	if (is_cgroup_event(event))
		static_key_slow_inc(&perf_sched_events.key);

	account_event_cpu(event, event->cpu);
}

/*
 * Allocate and initialize a event structure
 */
static struct perf_event *
perf_event_alloc(struct perf_event_attr *attr, int cpu,
		 struct task_struct *task,
		 struct perf_event *group_leader,
		 struct perf_event *parent_event,
		 perf_overflow_handler_t overflow_handler,
		 void *context, int cgroup_fd)
{
	struct pmu *pmu;
	struct perf_event *event;
	struct hw_perf_event *hwc;
	long err = -EINVAL;

	if ((unsigned)cpu >= nr_cpu_ids) {
		if (!task || cpu != -1)
			return ERR_PTR(-EINVAL);
	}

	event = kzalloc(sizeof(*event), GFP_KERNEL);
	if (!event)
		return ERR_PTR(-ENOMEM);

	/*
	 * Single events are their own group leaders, with an
	 * empty sibling list:
	 */
	if (!group_leader)
		group_leader = event;

	mutex_init(&event->child_mutex);
	INIT_LIST_HEAD(&event->child_list);

	INIT_LIST_HEAD(&event->group_entry);
	INIT_LIST_HEAD(&event->event_entry);
	INIT_LIST_HEAD(&event->sibling_list);
	INIT_LIST_HEAD(&event->rb_entry);
	INIT_LIST_HEAD(&event->active_entry);
	INIT_HLIST_NODE(&event->hlist_entry);


	init_waitqueue_head(&event->waitq);
	init_irq_work(&event->pending, perf_pending_event);

	mutex_init(&event->mmap_mutex);

	atomic_long_set(&event->refcount, 1);
	event->cpu		= cpu;
	event->attr		= *attr;
	event->group_leader	= group_leader;
	event->pmu		= NULL;
	event->oncpu		= -1;

	event->parent		= parent_event;

	event->ns		= get_pid_ns(task_active_pid_ns(current));
	event->id		= atomic64_inc_return(&perf_event_id);

	event->state		= PERF_EVENT_STATE_INACTIVE;

	if (task) {
		event->attach_state = PERF_ATTACH_TASK;
		/*
		 * XXX pmu::event_init needs to know what task to account to
		 * and we cannot use the ctx information because we need the
		 * pmu before we get a ctx.
		 */
		event->hw.target = task;
	}

	event->clock = &local_clock;
	if (parent_event)
		event->clock = parent_event->clock;

	if (!overflow_handler && parent_event) {
		overflow_handler = parent_event->overflow_handler;
		context = parent_event->overflow_handler_context;
	}

	event->overflow_handler	= overflow_handler;
	event->overflow_handler_context = context;

	perf_event__state_init(event);

	pmu = NULL;

	hwc = &event->hw;
	hwc->sample_period = attr->sample_period;
	if (attr->freq && attr->sample_freq)
		hwc->sample_period = 1;
	hwc->last_period = hwc->sample_period;

	local64_set(&hwc->period_left, hwc->sample_period);

	/*
	 * we currently do not support PERF_FORMAT_GROUP on inherited events
	 */
	if (attr->inherit && (attr->read_format & PERF_FORMAT_GROUP))
		goto err_ns;

	if (!has_branch_stack(event))
		event->attr.branch_sample_type = 0;

	if (cgroup_fd != -1) {
		err = perf_cgroup_connect(cgroup_fd, event, attr, group_leader);
		if (err)
			goto err_ns;
	}

	pmu = perf_init_event(event);
	if (!pmu)
		goto err_ns;
	else if (IS_ERR(pmu)) {
		err = PTR_ERR(pmu);
		goto err_ns;
	}

	err = exclusive_event_init(event);
	if (err)
		goto err_pmu;

	if (!event->parent) {
		if (event->attr.sample_type & PERF_SAMPLE_CALLCHAIN) {
			err = get_callchain_buffers();
			if (err)
				goto err_per_task;
		}
	}

	return event;

err_per_task:
	exclusive_event_destroy(event);

err_pmu:
	if (event->destroy)
		event->destroy(event);
	module_put(pmu->module);
err_ns:
	if (is_cgroup_event(event))
		perf_detach_cgroup(event);
	if (event->ns)
		put_pid_ns(event->ns);
	kfree(event);

	return ERR_PTR(err);
}

static int perf_copy_attr(struct perf_event_attr __user *uattr,
			  struct perf_event_attr *attr)
{
	u32 size;
	int ret;

	if (!access_ok(VERIFY_WRITE, uattr, PERF_ATTR_SIZE_VER0))
		return -EFAULT;

	/*
	 * zero the full structure, so that a short copy will be nice.
	 */
	memset(attr, 0, sizeof(*attr));

	ret = get_user(size, &uattr->size);
	if (ret)
		return ret;

	if (size > PAGE_SIZE)	/* silly large */
		goto err_size;

	if (!size)		/* abi compat */
		size = PERF_ATTR_SIZE_VER0;

	if (size < PERF_ATTR_SIZE_VER0)
		goto err_size;

	/*
	 * If we're handed a bigger struct than we know of,
	 * ensure all the unknown bits are 0 - i.e. new
	 * user-space does not rely on any kernel feature
	 * extensions we dont know about yet.
	 */
	if (size > sizeof(*attr)) {
		unsigned char __user *addr;
		unsigned char __user *end;
		unsigned char val;

		addr = (void __user *)uattr + sizeof(*attr);
		end  = (void __user *)uattr + size;

		for (; addr < end; addr++) {
			ret = get_user(val, addr);
			if (ret)
				return ret;
			if (val)
				goto err_size;
		}
		size = sizeof(*attr);
	}

	ret = copy_from_user(attr, uattr, size);
	if (ret)
		return -EFAULT;

	if (attr->__reserved_1)
		return -EINVAL;

	if (attr->sample_type & ~(PERF_SAMPLE_MAX-1))
		return -EINVAL;

	if (attr->read_format & ~(PERF_FORMAT_MAX-1))
		return -EINVAL;

	if (attr->sample_type & PERF_SAMPLE_BRANCH_STACK) {
		u64 mask = attr->branch_sample_type;

		/* only using defined bits */
		if (mask & ~(PERF_SAMPLE_BRANCH_MAX-1))
			return -EINVAL;

		/* at least one branch bit must be set */
		if (!(mask & ~PERF_SAMPLE_BRANCH_PLM_ALL))
			return -EINVAL;

		/* propagate priv level, when not set for branch */
		if (!(mask & PERF_SAMPLE_BRANCH_PLM_ALL)) {

			/* exclude_kernel checked on syscall entry */
			if (!attr->exclude_kernel)
				mask |= PERF_SAMPLE_BRANCH_KERNEL;

			if (!attr->exclude_user)
				mask |= PERF_SAMPLE_BRANCH_USER;

			if (!attr->exclude_hv)
				mask |= PERF_SAMPLE_BRANCH_HV;
			/*
			 * adjust user setting (for HW filter setup)
			 */
			attr->branch_sample_type = mask;
		}
		/* privileged levels capture (kernel, hv): check permissions */
		if ((mask & PERF_SAMPLE_BRANCH_PERM_PLM)
		    && perf_paranoid_kernel() && !capable(CAP_SYS_ADMIN))
			return -EACCES;
	}

	if (attr->sample_type & PERF_SAMPLE_REGS_USER) {
		ret = perf_reg_validate(attr->sample_regs_user);
		if (ret)
			return ret;
	}

	if (attr->sample_type & PERF_SAMPLE_STACK_USER) {
		if (!arch_perf_have_user_stack_dump())
			return -ENOSYS;

		/*
		 * We have __u32 type for the size, but so far
		 * we can only use __u16 as maximum due to the
		 * __u16 sample size limit.
		 */
		if (attr->sample_stack_user >= USHRT_MAX)
			ret = -EINVAL;
		else if (!IS_ALIGNED(attr->sample_stack_user, sizeof(u64)))
			ret = -EINVAL;
	}

	if (attr->sample_type & PERF_SAMPLE_REGS_INTR)
		ret = perf_reg_validate(attr->sample_regs_intr);
out:
	return ret;

err_size:
	put_user(sizeof(*attr), &uattr->size);
	ret = -E2BIG;
	goto out;
}

static int
perf_event_set_output(struct perf_event *event, struct perf_event *output_event)
{
	struct ring_buffer *rb = NULL;
	int ret = -EINVAL;

	if (!output_event)
		goto set;

	/* don't allow circular references */
	if (event == output_event)
		goto out;

	/*
	 * Don't allow cross-cpu buffers
	 */
	if (output_event->cpu != event->cpu)
		goto out;

	/*
	 * If its not a per-cpu rb, it must be the same task.
	 */
	if (output_event->cpu == -1 && output_event->ctx != event->ctx)
		goto out;

	/*
	 * Mixing clocks in the same buffer is trouble you don't need.
	 */
	if (output_event->clock != event->clock)
		goto out;

	/*
	 * If both events generate aux data, they must be on the same PMU
	 */
	if (has_aux(event) && has_aux(output_event) &&
	    event->pmu != output_event->pmu)
		goto out;

set:
	mutex_lock(&event->mmap_mutex);
	/* Can't redirect output if we've got an active mmap() */
	if (atomic_read(&event->mmap_count))
		goto unlock;

	if (output_event) {
		/* get the rb we want to redirect to */
		rb = ring_buffer_get(output_event);
		if (!rb)
			goto unlock;
	}

	ring_buffer_attach(event, rb);

	ret = 0;
unlock:
	mutex_unlock(&event->mmap_mutex);

out:
	return ret;
}

static void mutex_lock_double(struct mutex *a, struct mutex *b)
{
	if (b < a)
		swap(a, b);

	mutex_lock(a);
	mutex_lock_nested(b, SINGLE_DEPTH_NESTING);
}

static int perf_event_set_clock(struct perf_event *event, clockid_t clk_id)
{
	bool nmi_safe = false;

	switch (clk_id) {
	case CLOCK_MONOTONIC:
		event->clock = &ktime_get_mono_fast_ns;
		nmi_safe = true;
		break;

	case CLOCK_MONOTONIC_RAW:
		event->clock = &ktime_get_raw_fast_ns;
		nmi_safe = true;
		break;

	case CLOCK_REALTIME:
		event->clock = &ktime_get_real_ns;
		break;

	case CLOCK_BOOTTIME:
		event->clock = &ktime_get_boot_ns;
		break;

	case CLOCK_TAI:
		event->clock = &ktime_get_tai_ns;
		break;

	default:
		return -EINVAL;
	}

	if (!nmi_safe && !(event->pmu->capabilities & PERF_PMU_CAP_NO_NMI))
		return -EINVAL;

	return 0;
}

/**
 * sys_perf_event_open - open a performance event, associate it to a task/cpu
 *
 * @attr_uptr:	event_id type attributes for monitoring/sampling
 * @pid:		target pid
 * @cpu:		target cpu
 * @group_fd:		group leader event fd
 */
SYSCALL_DEFINE5(perf_event_open,
		struct perf_event_attr __user *, attr_uptr,
		pid_t, pid, int, cpu, int, group_fd, unsigned long, flags)
{
	struct perf_event *group_leader = NULL, *output_event = NULL;
	struct perf_event *event, *sibling;
	struct perf_event_attr attr;
	struct perf_event_context *ctx, *uninitialized_var(gctx);
	struct file *event_file = NULL;
	struct fd group = {NULL, 0};
	struct task_struct *task = NULL;
	struct pmu *pmu;
	int event_fd;
	int move_group = 0;
	int err;
	int f_flags = O_RDWR;
	int cgroup_fd = -1;

	/* for future expandability... */
	if (flags & ~PERF_FLAG_ALL)
		return -EINVAL;

	err = perf_copy_attr(attr_uptr, &attr);
	if (err)
		return err;

	if (!attr.exclude_kernel) {
		if (perf_paranoid_kernel() && !capable(CAP_SYS_ADMIN))
			return -EACCES;
	}

	if (attr.freq) {
		if (attr.sample_freq > sysctl_perf_event_sample_rate)
			return -EINVAL;
	} else {
		if (attr.sample_period & (1ULL << 63))
			return -EINVAL;
	}

	/*
	 * In cgroup mode, the pid argument is used to pass the fd
	 * opened to the cgroup directory in cgroupfs. The cpu argument
	 * designates the cpu on which to monitor threads from that
	 * cgroup.
	 */
	if ((flags & PERF_FLAG_PID_CGROUP) && (pid == -1 || cpu == -1))
		return -EINVAL;

	if (flags & PERF_FLAG_FD_CLOEXEC)
		f_flags |= O_CLOEXEC;

	event_fd = get_unused_fd_flags(f_flags);
	if (event_fd < 0)
		return event_fd;

	if (group_fd != -1) {
		err = perf_fget_light(group_fd, &group);
		if (err)
			goto err_fd;
		group_leader = group.file->private_data;
		if (flags & PERF_FLAG_FD_OUTPUT)
			output_event = group_leader;
		if (flags & PERF_FLAG_FD_NO_GROUP)
			group_leader = NULL;
	}

	if (pid != -1 && !(flags & PERF_FLAG_PID_CGROUP)) {
		task = find_lively_task_by_vpid(pid);
		if (IS_ERR(task)) {
			err = PTR_ERR(task);
			goto err_group_fd;
		}
	}

	if (task && group_leader &&
	    group_leader->attr.inherit != attr.inherit) {
		err = -EINVAL;
		goto err_task;
	}

	get_online_cpus();

	if (flags & PERF_FLAG_PID_CGROUP)
		cgroup_fd = pid;

	event = perf_event_alloc(&attr, cpu, task, group_leader, NULL,
				 NULL, NULL, cgroup_fd);
	if (IS_ERR(event)) {
		err = PTR_ERR(event);
		goto err_cpus;
	}

	if (is_sampling_event(event)) {
		if (event->pmu->capabilities & PERF_PMU_CAP_NO_INTERRUPT) {
			err = -ENOTSUPP;
			goto err_alloc;
		}
	}

	account_event(event);

	/*
	 * Special case software events and allow them to be part of
	 * any hardware group.
	 */
	pmu = event->pmu;

	if (attr.use_clockid) {
		err = perf_event_set_clock(event, attr.clockid);
		if (err)
			goto err_alloc;
	}

	if (group_leader &&
	    (is_software_event(event) != is_software_event(group_leader))) {
		if (is_software_event(event)) {
			/*
			 * If event and group_leader are not both a software
			 * event, and event is, then group leader is not.
			 *
			 * Allow the addition of software events to !software
			 * groups, this is safe because software events never
			 * fail to schedule.
			 */
			pmu = group_leader->pmu;
		} else if (is_software_event(group_leader) &&
			   (group_leader->group_flags & PERF_GROUP_SOFTWARE)) {
			/*
			 * In case the group is a pure software group, and we
			 * try to add a hardware event, move the whole group to
			 * the hardware context.
			 */
			move_group = 1;
		}
	}

	/*
	 * Get the target context (task or percpu):
	 */
	ctx = find_get_context(pmu, task, event);
	if (IS_ERR(ctx)) {
		err = PTR_ERR(ctx);
		goto err_alloc;
	}

	if ((pmu->capabilities & PERF_PMU_CAP_EXCLUSIVE) && group_leader) {
		err = -EBUSY;
		goto err_context;
	}

	if (task) {
		put_task_struct(task);
		task = NULL;
	}

	/*
	 * Look up the group leader (we will attach this event to it):
	 */
	if (group_leader) {
		err = -EINVAL;

		/*
		 * Do not allow a recursive hierarchy (this new sibling
		 * becoming part of another group-sibling):
		 */
		if (group_leader->group_leader != group_leader)
			goto err_context;

		/* All events in a group should have the same clock */
		if (group_leader->clock != event->clock)
			goto err_context;

		/*
		 * Do not allow to attach to a group in a different
		 * task or CPU context:
		 */
		if (move_group) {
			/*
			 * Make sure we're both on the same task, or both
			 * per-cpu events.
			 */
			if (group_leader->ctx->task != ctx->task)
				goto err_context;

			/*
			 * Make sure we're both events for the same CPU;
			 * grouping events for different CPUs is broken; since
			 * you can never concurrently schedule them anyhow.
			 */
			if (group_leader->cpu != event->cpu)
				goto err_context;
		} else {
			if (group_leader->ctx != ctx)
				goto err_context;
		}

		/*
		 * Only a group leader can be exclusive or pinned
		 */
		if (attr.exclusive || attr.pinned)
			goto err_context;
	}

	if (output_event) {
		err = perf_event_set_output(event, output_event);
		if (err)
			goto err_context;
	}

	event_file = anon_inode_getfile("[perf_event]", &perf_fops, event,
					f_flags);
	if (IS_ERR(event_file)) {
		err = PTR_ERR(event_file);
		goto err_context;
	}

	if (move_group) {
		gctx = group_leader->ctx;

		/*
		 * See perf_event_ctx_lock() for comments on the details
		 * of swizzling perf_event::ctx.
		 */
		mutex_lock_double(&gctx->mutex, &ctx->mutex);

		perf_remove_from_context(group_leader, false);

		list_for_each_entry(sibling, &group_leader->sibling_list,
				    group_entry) {
			perf_remove_from_context(sibling, false);
			put_ctx(gctx);
		}
	} else {
		mutex_lock(&ctx->mutex);
	}

	WARN_ON_ONCE(ctx->parent_ctx);

	if (move_group) {
		/*
		 * Wait for everybody to stop referencing the events through
		 * the old lists, before installing it on new lists.
		 */
		synchronize_rcu();

		/*
		 * Install the group siblings before the group leader.
		 *
		 * Because a group leader will try and install the entire group
		 * (through the sibling list, which is still in-tact), we can
		 * end up with siblings installed in the wrong context.
		 *
		 * By installing siblings first we NO-OP because they're not
		 * reachable through the group lists.
		 */
		list_for_each_entry(sibling, &group_leader->sibling_list,
				    group_entry) {
			perf_event__state_init(sibling);
			perf_install_in_context(ctx, sibling, sibling->cpu);
			get_ctx(ctx);
		}

		/*
		 * Removing from the context ends up with disabled
		 * event. What we want here is event in the initial
		 * startup state, ready to be add into new context.
		 */
		perf_event__state_init(group_leader);
		perf_install_in_context(ctx, group_leader, group_leader->cpu);
		get_ctx(ctx);
	}

	if (!exclusive_event_installable(event, ctx)) {
		err = -EBUSY;
		mutex_unlock(&ctx->mutex);
		fput(event_file);
		goto err_context;
	}

	perf_install_in_context(ctx, event, event->cpu);
	perf_unpin_context(ctx);

	if (move_group) {
		mutex_unlock(&gctx->mutex);
		put_ctx(gctx);
	}
	mutex_unlock(&ctx->mutex);

	put_online_cpus();

	event->owner = current;

	mutex_lock(&current->perf_event_mutex);
	list_add_tail(&event->owner_entry, &current->perf_event_list);
	mutex_unlock(&current->perf_event_mutex);

	/*
	 * Precalculate sample_data sizes
	 */
	perf_event__header_size(event);
	perf_event__id_header_size(event);

	/*
	 * Drop the reference on the group_event after placing the
	 * new event on the sibling_list. This ensures destruction
	 * of the group leader will find the pointer to itself in
	 * perf_group_detach().
	 */
	fdput(group);
	fd_install(event_fd, event_file);
	return event_fd;

err_context:
	perf_unpin_context(ctx);
	put_ctx(ctx);
err_alloc:
	free_event(event);
err_cpus:
	put_online_cpus();
err_task:
	if (task)
		put_task_struct(task);
err_group_fd:
	fdput(group);
err_fd:
	put_unused_fd(event_fd);
	return err;
}

/**
 * perf_event_create_kernel_counter
 *
 * @attr: attributes of the counter to create
 * @cpu: cpu in which the counter is bound
 * @task: task to profile (NULL for percpu)
 */
struct perf_event *
perf_event_create_kernel_counter(struct perf_event_attr *attr, int cpu,
				 struct task_struct *task,
				 perf_overflow_handler_t overflow_handler,
				 void *context)
{
	struct perf_event_context *ctx;
	struct perf_event *event;
	int err;

	/*
	 * Get the target context (task or percpu):
	 */

	event = perf_event_alloc(attr, cpu, task, NULL, NULL,
				 overflow_handler, context, -1);
	if (IS_ERR(event)) {
		err = PTR_ERR(event);
		goto err;
	}

	/* Mark owner so we could distinguish it from user events. */
	event->owner = EVENT_OWNER_KERNEL;

	account_event(event);

	ctx = find_get_context(event->pmu, task, event);
	if (IS_ERR(ctx)) {
		err = PTR_ERR(ctx);
		goto err_free;
	}

	WARN_ON_ONCE(ctx->parent_ctx);
	mutex_lock(&ctx->mutex);
	if (!exclusive_event_installable(event, ctx)) {
		mutex_unlock(&ctx->mutex);
		perf_unpin_context(ctx);
		put_ctx(ctx);
		err = -EBUSY;
		goto err_free;
	}

	perf_install_in_context(ctx, event, cpu);
	perf_unpin_context(ctx);
	mutex_unlock(&ctx->mutex);

	return event;

err_free:
	free_event(event);
err:
	return ERR_PTR(err);
}
EXPORT_SYMBOL_GPL(perf_event_create_kernel_counter);

void perf_pmu_migrate_context(struct pmu *pmu, int src_cpu, int dst_cpu)
{
	struct perf_event_context *src_ctx;
	struct perf_event_context *dst_ctx;
	struct perf_event *event, *tmp;
	LIST_HEAD(events);

	src_ctx = &per_cpu_ptr(pmu->pmu_cpu_context, src_cpu)->ctx;
	dst_ctx = &per_cpu_ptr(pmu->pmu_cpu_context, dst_cpu)->ctx;

	/*
	 * See perf_event_ctx_lock() for comments on the details
	 * of swizzling perf_event::ctx.
	 */
	mutex_lock_double(&src_ctx->mutex, &dst_ctx->mutex);
	list_for_each_entry_safe(event, tmp, &src_ctx->event_list,
				 event_entry) {
		perf_remove_from_context(event, false);
		unaccount_event_cpu(event, src_cpu);
		put_ctx(src_ctx);
		list_add(&event->migrate_entry, &events);
	}

	/*
	 * Wait for the events to quiesce before re-instating them.
	 */
	synchronize_rcu();

	/*
	 * Re-instate events in 2 passes.
	 *
	 * Skip over group leaders and only install siblings on this first
	 * pass, siblings will not get enabled without a leader, however a
	 * leader will enable its siblings, even if those are still on the old
	 * context.
	 */
	list_for_each_entry_safe(event, tmp, &events, migrate_entry) {
		if (event->group_leader == event)
			continue;

		list_del(&event->migrate_entry);
		if (event->state >= PERF_EVENT_STATE_OFF)
			event->state = PERF_EVENT_STATE_INACTIVE;
		account_event_cpu(event, dst_cpu);
		perf_install_in_context(dst_ctx, event, dst_cpu);
		get_ctx(dst_ctx);
	}

	/*
	 * Once all the siblings are setup properly, install the group leaders
	 * to make it go.
	 */
	list_for_each_entry_safe(event, tmp, &events, migrate_entry) {
		list_del(&event->migrate_entry);
		if (event->state >= PERF_EVENT_STATE_OFF)
			event->state = PERF_EVENT_STATE_INACTIVE;
		account_event_cpu(event, dst_cpu);
		perf_install_in_context(dst_ctx, event, dst_cpu);
		get_ctx(dst_ctx);
	}
	mutex_unlock(&dst_ctx->mutex);
	mutex_unlock(&src_ctx->mutex);
}
EXPORT_SYMBOL_GPL(perf_pmu_migrate_context);

static void sync_child_event(struct perf_event *child_event,
			       struct task_struct *child)
{
	struct perf_event *parent_event = child_event->parent;
	u64 child_val;

	if (child_event->attr.inherit_stat)
		perf_event_read_event(child_event, child);

	child_val = perf_event_count(child_event);

	/*
	 * Add back the child's count to the parent's count:
	 */
	atomic64_add(child_val, &parent_event->child_count);
	atomic64_add(child_event->total_time_enabled,
		     &parent_event->child_total_time_enabled);
	atomic64_add(child_event->total_time_running,
		     &parent_event->child_total_time_running);

	/*
	 * Remove this event from the parent's list
	 */
	WARN_ON_ONCE(parent_event->ctx->parent_ctx);
	mutex_lock(&parent_event->child_mutex);
	list_del_init(&child_event->child_list);
	mutex_unlock(&parent_event->child_mutex);

	/*
	 * Make sure user/parent get notified, that we just
	 * lost one event.
	 */
	perf_event_wakeup(parent_event);

	/*
	 * Release the parent event, if this was the last
	 * reference to it.
	 */
	put_event(parent_event);
}

static void
__perf_event_exit_task(struct perf_event *child_event,
			 struct perf_event_context *child_ctx,
			 struct task_struct *child)
{
	/*
	 * Do not destroy the 'original' grouping; because of the context
	 * switch optimization the original events could've ended up in a
	 * random child task.
	 *
	 * If we were to destroy the original group, all group related
	 * operations would cease to function properly after this random
	 * child dies.
	 *
	 * Do destroy all inherited groups, we don't care about those
	 * and being thorough is better.
	 */
	perf_remove_from_context(child_event, !!child_event->parent);

	/*
	 * It can happen that the parent exits first, and has events
	 * that are still around due to the child reference. These
	 * events need to be zapped.
	 */
	if (child_event->parent) {
		sync_child_event(child_event, child);
		free_event(child_event);
	} else {
		child_event->state = PERF_EVENT_STATE_EXIT;
		perf_event_wakeup(child_event);
	}
}

static void perf_event_exit_task_context(struct task_struct *child, int ctxn)
{
	struct perf_event *child_event, *next;
	struct perf_event_context *child_ctx, *clone_ctx = NULL;
	unsigned long flags;

	if (likely(!child->perf_event_ctxp[ctxn])) {
		perf_event_task(child, NULL, 0);
		return;
	}

	local_irq_save(flags);
	/*
	 * We can't reschedule here because interrupts are disabled,
	 * and either child is current or it is a task that can't be
	 * scheduled, so we are now safe from rescheduling changing
	 * our context.
	 */
	child_ctx = rcu_dereference_raw(child->perf_event_ctxp[ctxn]);

	/*
	 * Take the context lock here so that if find_get_context is
	 * reading child->perf_event_ctxp, we wait until it has
	 * incremented the context's refcount before we do put_ctx below.
	 */
	raw_spin_lock(&child_ctx->lock);
	task_ctx_sched_out(child_ctx);
	child->perf_event_ctxp[ctxn] = NULL;

	/*
	 * If this context is a clone; unclone it so it can't get
	 * swapped to another process while we're removing all
	 * the events from it.
	 */
	clone_ctx = unclone_ctx(child_ctx);
	update_context_time(child_ctx);
	raw_spin_unlock_irqrestore(&child_ctx->lock, flags);

	if (clone_ctx)
		put_ctx(clone_ctx);

	/*
	 * Report the task dead after unscheduling the events so that we
	 * won't get any samples after PERF_RECORD_EXIT. We can however still
	 * get a few PERF_RECORD_READ events.
	 */
	perf_event_task(child, child_ctx, 0);

	/*
	 * We can recurse on the same lock type through:
	 *
	 *   __perf_event_exit_task()
	 *     sync_child_event()
	 *       put_event()
	 *         mutex_lock(&ctx->mutex)
	 *
	 * But since its the parent context it won't be the same instance.
	 */
	mutex_lock(&child_ctx->mutex);

	list_for_each_entry_safe(child_event, next, &child_ctx->event_list, event_entry)
		__perf_event_exit_task(child_event, child_ctx, child);

	mutex_unlock(&child_ctx->mutex);

	put_ctx(child_ctx);
}

/*
 * When a child task exits, feed back event values to parent events.
 */
void perf_event_exit_task(struct task_struct *child)
{
	struct perf_event *event, *tmp;
	int ctxn;

	mutex_lock(&child->perf_event_mutex);
	list_for_each_entry_safe(event, tmp, &child->perf_event_list,
				 owner_entry) {
		list_del_init(&event->owner_entry);

		/*
		 * Ensure the list deletion is visible before we clear
		 * the owner, closes a race against perf_release() where
		 * we need to serialize on the owner->perf_event_mutex.
		 */
		smp_wmb();
		event->owner = NULL;
	}
	mutex_unlock(&child->perf_event_mutex);

	for_each_task_context_nr(ctxn)
		perf_event_exit_task_context(child, ctxn);
}

static void perf_free_event(struct perf_event *event,
			    struct perf_event_context *ctx)
{
	struct perf_event *parent = event->parent;

	if (WARN_ON_ONCE(!parent))
		return;

	mutex_lock(&parent->child_mutex);
	list_del_init(&event->child_list);
	mutex_unlock(&parent->child_mutex);

	put_event(parent);

	raw_spin_lock_irq(&ctx->lock);
	perf_group_detach(event);
	list_del_event(event, ctx);
	raw_spin_unlock_irq(&ctx->lock);
	free_event(event);
}

/*
 * Free an unexposed, unused context as created by inheritance by
 * perf_event_init_task below, used by fork() in case of fail.
 *
 * Not all locks are strictly required, but take them anyway to be nice and
 * help out with the lockdep assertions.
 */
void perf_event_free_task(struct task_struct *task)
{
	struct perf_event_context *ctx;
	struct perf_event *event, *tmp;
	int ctxn;

	for_each_task_context_nr(ctxn) {
		ctx = task->perf_event_ctxp[ctxn];
		if (!ctx)
			continue;

		mutex_lock(&ctx->mutex);
again:
		list_for_each_entry_safe(event, tmp, &ctx->pinned_groups,
				group_entry)
			perf_free_event(event, ctx);

		list_for_each_entry_safe(event, tmp, &ctx->flexible_groups,
				group_entry)
			perf_free_event(event, ctx);

		if (!list_empty(&ctx->pinned_groups) ||
				!list_empty(&ctx->flexible_groups))
			goto again;

		mutex_unlock(&ctx->mutex);

		put_ctx(ctx);
	}
}

void perf_event_delayed_put(struct task_struct *task)
{
	int ctxn;

	for_each_task_context_nr(ctxn)
		WARN_ON_ONCE(task->perf_event_ctxp[ctxn]);
}

/*
 * inherit a event from parent task to child task:
 */
static struct perf_event *
inherit_event(struct perf_event *parent_event,
	      struct task_struct *parent,
	      struct perf_event_context *parent_ctx,
	      struct task_struct *child,
	      struct perf_event *group_leader,
	      struct perf_event_context *child_ctx)
{
	enum perf_event_active_state parent_state = parent_event->state;
	struct perf_event *child_event;
	unsigned long flags;

	/*
	 * Instead of creating recursive hierarchies of events,
	 * we link inherited events back to the original parent,
	 * which has a filp for sure, which we use as the reference
	 * count:
	 */
	if (parent_event->parent)
		parent_event = parent_event->parent;

	child_event = perf_event_alloc(&parent_event->attr,
					   parent_event->cpu,
					   child,
					   group_leader, parent_event,
					   NULL, NULL, -1);
	if (IS_ERR(child_event))
		return child_event;

	if (is_orphaned_event(parent_event) ||
	    !atomic_long_inc_not_zero(&parent_event->refcount)) {
		free_event(child_event);
		return NULL;
	}

	get_ctx(child_ctx);

	/*
	 * Make the child state follow the state of the parent event,
	 * not its attr.disabled bit.  We hold the parent's mutex,
	 * so we won't race with perf_event_{en, dis}able_family.
	 */
	if (parent_state >= PERF_EVENT_STATE_INACTIVE)
		child_event->state = PERF_EVENT_STATE_INACTIVE;
	else
		child_event->state = PERF_EVENT_STATE_OFF;

	if (parent_event->attr.freq) {
		u64 sample_period = parent_event->hw.sample_period;
		struct hw_perf_event *hwc = &child_event->hw;

		hwc->sample_period = sample_period;
		hwc->last_period   = sample_period;

		local64_set(&hwc->period_left, sample_period);
	}

	child_event->ctx = child_ctx;
	child_event->overflow_handler = parent_event->overflow_handler;
	child_event->overflow_handler_context
		= parent_event->overflow_handler_context;

	/*
	 * Precalculate sample_data sizes
	 */
	perf_event__header_size(child_event);
	perf_event__id_header_size(child_event);

	/*
	 * Link it up in the child's context:
	 */
	raw_spin_lock_irqsave(&child_ctx->lock, flags);
	add_event_to_ctx(child_event, child_ctx);
	raw_spin_unlock_irqrestore(&child_ctx->lock, flags);

	/*
	 * Link this into the parent event's child list
	 */
	WARN_ON_ONCE(parent_event->ctx->parent_ctx);
	mutex_lock(&parent_event->child_mutex);
	list_add_tail(&child_event->child_list, &parent_event->child_list);
	mutex_unlock(&parent_event->child_mutex);

	return child_event;
}

static int inherit_group(struct perf_event *parent_event,
	      struct task_struct *parent,
	      struct perf_event_context *parent_ctx,
	      struct task_struct *child,
	      struct perf_event_context *child_ctx)
{
	struct perf_event *leader;
	struct perf_event *sub;
	struct perf_event *child_ctr;

	leader = inherit_event(parent_event, parent, parent_ctx,
				 child, NULL, child_ctx);
	if (IS_ERR(leader))
		return PTR_ERR(leader);
	list_for_each_entry(sub, &parent_event->sibling_list, group_entry) {
		child_ctr = inherit_event(sub, parent, parent_ctx,
					    child, leader, child_ctx);
		if (IS_ERR(child_ctr))
			return PTR_ERR(child_ctr);
	}
	return 0;
}

static int
inherit_task_group(struct perf_event *event, struct task_struct *parent,
		   struct perf_event_context *parent_ctx,
		   struct task_struct *child, int ctxn,
		   int *inherited_all)
{
	int ret;
	struct perf_event_context *child_ctx;

	if (!event->attr.inherit) {
		*inherited_all = 0;
		return 0;
	}

	child_ctx = child->perf_event_ctxp[ctxn];
	if (!child_ctx) {
		/*
		 * This is executed from the parent task context, so
		 * inherit events that have been marked for cloning.
		 * First allocate and initialize a context for the
		 * child.
		 */

		child_ctx = alloc_perf_context(parent_ctx->pmu, child);
		if (!child_ctx)
			return -ENOMEM;

		child->perf_event_ctxp[ctxn] = child_ctx;
	}

	ret = inherit_group(event, parent, parent_ctx,
			    child, child_ctx);

	if (ret)
		*inherited_all = 0;

	return ret;
}

/*
 * Initialize the perf_event context in task_struct
 */
static int perf_event_init_context(struct task_struct *child, int ctxn)
{
	struct perf_event_context *child_ctx, *parent_ctx;
	struct perf_event_context *cloned_ctx;
	struct perf_event *event;
	struct task_struct *parent = current;
	int inherited_all = 1;
	unsigned long flags;
	int ret = 0;

	if (likely(!parent->perf_event_ctxp[ctxn]))
		return 0;

	/*
	 * If the parent's context is a clone, pin it so it won't get
	 * swapped under us.
	 */
	parent_ctx = perf_pin_task_context(parent, ctxn);
	if (!parent_ctx)
		return 0;

	/*
	 * No need to check if parent_ctx != NULL here; since we saw
	 * it non-NULL earlier, the only reason for it to become NULL
	 * is if we exit, and since we're currently in the middle of
	 * a fork we can't be exiting at the same time.
	 */

	/*
	 * Lock the parent list. No need to lock the child - not PID
	 * hashed yet and not running, so nobody can access it.
	 */
	mutex_lock(&parent_ctx->mutex);

	/*
	 * We dont have to disable NMIs - we are only looking at
	 * the list, not manipulating it:
	 */
	list_for_each_entry(event, &parent_ctx->pinned_groups, group_entry) {
		ret = inherit_task_group(event, parent, parent_ctx,
					 child, ctxn, &inherited_all);
		if (ret)
			break;
	}

	/*
	 * We can't hold ctx->lock when iterating the ->flexible_group list due
	 * to allocations, but we need to prevent rotation because
	 * rotate_ctx() will change the list from interrupt context.
	 */
	raw_spin_lock_irqsave(&parent_ctx->lock, flags);
	parent_ctx->rotate_disable = 1;
	raw_spin_unlock_irqrestore(&parent_ctx->lock, flags);

	list_for_each_entry(event, &parent_ctx->flexible_groups, group_entry) {
		ret = inherit_task_group(event, parent, parent_ctx,
					 child, ctxn, &inherited_all);
		if (ret)
			break;
	}

	raw_spin_lock_irqsave(&parent_ctx->lock, flags);
	parent_ctx->rotate_disable = 0;

	child_ctx = child->perf_event_ctxp[ctxn];

	if (child_ctx && inherited_all) {
		/*
		 * Mark the child context as a clone of the parent
		 * context, or of whatever the parent is a clone of.
		 *
		 * Note that if the parent is a clone, the holding of
		 * parent_ctx->lock avoids it from being uncloned.
		 */
		cloned_ctx = parent_ctx->parent_ctx;
		if (cloned_ctx) {
			child_ctx->parent_ctx = cloned_ctx;
			child_ctx->parent_gen = parent_ctx->parent_gen;
		} else {
			child_ctx->parent_ctx = parent_ctx;
			child_ctx->parent_gen = parent_ctx->generation;
		}
		get_ctx(child_ctx->parent_ctx);
	}

	raw_spin_unlock_irqrestore(&parent_ctx->lock, flags);
	mutex_unlock(&parent_ctx->mutex);

	perf_unpin_context(parent_ctx);
	put_ctx(parent_ctx);

	return ret;
}

/*
 * Initialize the perf_event context in task_struct
 */
int perf_event_init_task(struct task_struct *child)
{
	int ctxn, ret;

	memset(child->perf_event_ctxp, 0, sizeof(child->perf_event_ctxp));
	mutex_init(&child->perf_event_mutex);
	INIT_LIST_HEAD(&child->perf_event_list);

	for_each_task_context_nr(ctxn) {
		ret = perf_event_init_context(child, ctxn);
		if (ret) {
			perf_event_free_task(child);
			return ret;
		}
	}

	return 0;
}

static void __init perf_event_init_all_cpus(void)
{
	struct swevent_htable *swhash;
	int cpu;

	for_each_possible_cpu(cpu) {
		swhash = &per_cpu(swevent_htable, cpu);
		mutex_init(&swhash->hlist_mutex);
		INIT_LIST_HEAD(&per_cpu(active_ctx_list, cpu));
	}
}

static void perf_event_init_cpu(int cpu)
{
	struct swevent_htable *swhash = &per_cpu(swevent_htable, cpu);

	mutex_lock(&swhash->hlist_mutex);
	swhash->online = true;
	if (swhash->hlist_refcount > 0) {
		struct swevent_hlist *hlist;

		hlist = kzalloc_node(sizeof(*hlist), GFP_KERNEL, cpu_to_node(cpu));
		WARN_ON(!hlist);
		rcu_assign_pointer(swhash->swevent_hlist, hlist);
	}
	mutex_unlock(&swhash->hlist_mutex);
}

#if defined CONFIG_HOTPLUG_CPU || defined CONFIG_KEXEC
static void __perf_event_exit_context(void *__info)
{
	struct remove_event re = { .detach_group = true };
	struct perf_event_context *ctx = __info;

	rcu_read_lock();
	list_for_each_entry_rcu(re.event, &ctx->event_list, event_entry)
		__perf_remove_from_context(&re);
	rcu_read_unlock();
}

static void perf_event_exit_cpu_context(int cpu)
{
	struct perf_event_context *ctx;
	struct pmu *pmu;
	int idx;

	idx = srcu_read_lock(&pmus_srcu);
	list_for_each_entry_rcu(pmu, &pmus, entry) {
		ctx = &per_cpu_ptr(pmu->pmu_cpu_context, cpu)->ctx;

		mutex_lock(&ctx->mutex);
		smp_call_function_single(cpu, __perf_event_exit_context, ctx, 1);
		mutex_unlock(&ctx->mutex);
	}
	srcu_read_unlock(&pmus_srcu, idx);
}

static void perf_event_exit_cpu(int cpu)
{
	struct swevent_htable *swhash = &per_cpu(swevent_htable, cpu);

	perf_event_exit_cpu_context(cpu);

	mutex_lock(&swhash->hlist_mutex);
	swhash->online = false;
	swevent_hlist_release(swhash);
	mutex_unlock(&swhash->hlist_mutex);
}
#else
static inline void perf_event_exit_cpu(int cpu) { }
#endif

static int
perf_reboot(struct notifier_block *notifier, unsigned long val, void *v)
{
	int cpu;

	for_each_online_cpu(cpu)
		perf_event_exit_cpu(cpu);

	return NOTIFY_OK;
}

/*
 * Run the perf reboot notifier at the very last possible moment so that
 * the generic watchdog code runs as long as possible.
 */
static struct notifier_block perf_reboot_notifier = {
	.notifier_call = perf_reboot,
	.priority = INT_MIN,
};

static int
perf_cpu_notify(struct notifier_block *self, unsigned long action, void *hcpu)
{
	unsigned int cpu = (long)hcpu;

	switch (action & ~CPU_TASKS_FROZEN) {

	case CPU_UP_PREPARE:
	case CPU_DOWN_FAILED:
		perf_event_init_cpu(cpu);
		break;

	case CPU_UP_CANCELED:
	case CPU_DOWN_PREPARE:
		perf_event_exit_cpu(cpu);
		break;
	default:
		break;
	}

	return NOTIFY_OK;
}

void __init perf_event_init(void)
{
	int ret;

	idr_init(&pmu_idr);

	perf_event_init_all_cpus();
	init_srcu_struct(&pmus_srcu);
	perf_pmu_register(&perf_swevent, "software", PERF_TYPE_SOFTWARE);
	perf_pmu_register(&perf_cpu_clock, NULL, -1);
	perf_pmu_register(&perf_task_clock, NULL, -1);
	perf_tp_register();
	perf_cpu_notifier(perf_cpu_notify);
	register_reboot_notifier(&perf_reboot_notifier);

	ret = init_hw_breakpoint();
	WARN(ret, "hw_breakpoint initialization failed with: %d", ret);

	/* do not patch jump label more than once per second */
	jump_label_rate_limit(&perf_sched_events, HZ);

	/*
	 * Build time assertion that we keep the data_head at the intended
	 * location.  IOW, validation we got the __reserved[] size right.
	 */
	BUILD_BUG_ON((offsetof(struct perf_event_mmap_page, data_head))
		     != 1024);
}

ssize_t perf_event_sysfs_show(struct device *dev, struct device_attribute *attr,
			      char *page)
{
	struct perf_pmu_events_attr *pmu_attr =
		container_of(attr, struct perf_pmu_events_attr, attr);

	if (pmu_attr->event_str)
		return sprintf(page, "%s\n", pmu_attr->event_str);

	return 0;
}

static int __init perf_event_sysfs_init(void)
{
	struct pmu *pmu;
	int ret;

	mutex_lock(&pmus_lock);

	ret = bus_register(&pmu_bus);
	if (ret)
		goto unlock;

	list_for_each_entry(pmu, &pmus, entry) {
		if (!pmu->name || pmu->type < 0)
			continue;

		ret = pmu_dev_alloc(pmu);
		WARN(ret, "Failed to register pmu: %s, reason %d\n", pmu->name, ret);
	}
	pmu_bus_running = 1;
	ret = 0;

unlock:
	mutex_unlock(&pmus_lock);

	return ret;
}
device_initcall(perf_event_sysfs_init);

#ifdef CONFIG_CGROUP_PERF
static struct cgroup_subsys_state *
perf_cgroup_css_alloc(struct cgroup_subsys_state *parent_css)
{
	struct perf_cgroup *jc;

	jc = kzalloc(sizeof(*jc), GFP_KERNEL);
	if (!jc)
		return ERR_PTR(-ENOMEM);

	jc->info = alloc_percpu(struct perf_cgroup_info);
	if (!jc->info) {
		kfree(jc);
		return ERR_PTR(-ENOMEM);
	}

	return &jc->css;
}

static void perf_cgroup_css_free(struct cgroup_subsys_state *css)
{
	struct perf_cgroup *jc = container_of(css, struct perf_cgroup, css);

	free_percpu(jc->info);
	kfree(jc);
}

static int __perf_cgroup_move(void *info)
{
	struct task_struct *task = info;
	perf_cgroup_switch(task, PERF_CGROUP_SWOUT | PERF_CGROUP_SWIN);
	return 0;
}

static void perf_cgroup_attach(struct cgroup_subsys_state *css,
			       struct cgroup_taskset *tset)
{
	struct task_struct *task;

	cgroup_taskset_for_each(task, tset)
		task_function_call(task, __perf_cgroup_move, task);
}

static void perf_cgroup_exit(struct cgroup_subsys_state *css,
			     struct cgroup_subsys_state *old_css,
			     struct task_struct *task)
{
	/*
	 * cgroup_exit() is called in the copy_process() failure path.
	 * Ignore this case since the task hasn't ran yet, this avoids
	 * trying to poke a half freed task state from generic code.
	 */
	if (!(task->flags & PF_EXITING))
		return;

	task_function_call(task, __perf_cgroup_move, task);
}

struct cgroup_subsys perf_event_cgrp_subsys = {
	.css_alloc	= perf_cgroup_css_alloc,
	.css_free	= perf_cgroup_css_free,
	.exit		= perf_cgroup_exit,
	.attach		= perf_cgroup_attach,
};
#endif /* CONFIG_CGROUP_PERF */<|MERGE_RESOLUTION|>--- conflicted
+++ resolved
@@ -3418,7 +3418,6 @@
 	if (event->ns)
 		put_pid_ns(event->ns);
 	perf_event_free_filter(event);
-	perf_event_free_bpf_prog(event);
 	kfree(event);
 }
 
@@ -5951,8 +5950,6 @@
 	perf_output_end(&handle);
 }
 
-<<<<<<< HEAD
-=======
 /*
  * Lost/dropped samples logging
  */
@@ -5986,7 +5983,6 @@
 	perf_output_end(&handle);
 }
 
->>>>>>> 4b8a8262
 /*
  * IRQ throttle logging
  */
