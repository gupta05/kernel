--- conflicted
+++ resolved
@@ -548,9 +548,6 @@
 	if (ktime_us_delta(act, now) < 0)
 		return 0;
 
-<<<<<<< HEAD
-	hrtimer_start(&dl_se->dl_timer, act, HRTIMER_MODE_ABS);
-=======
 	/*
 	 * !enqueued will guarantee another callback; even if one is already in
 	 * progress. This ensures a balanced {get,put}_task_struct().
@@ -564,7 +561,6 @@
 		get_task_struct(p);
 		hrtimer_start(timer, act, HRTIMER_MODE_ABS);
 	}
->>>>>>> cbce1a68
 
 	return 1;
 }
