--- conflicted
+++ resolved
@@ -1,15 +1,9 @@
 noarg:
 	$(MAKE) -C ../
 
-<<<<<<< HEAD
-PROGS := hugetlb_vs_thp_test subpage_prot
-
-all: $(PROGS) tempfile
-=======
 TEST_PROGS := hugetlb_vs_thp_test subpage_prot
 
 all: $(TEST_PROGS) tempfile
->>>>>>> 007760cf
 
 $(TEST_PROGS): ../harness.c
 
@@ -17,12 +11,6 @@
 
 tempfile:
 	dd if=/dev/zero of=tempfile bs=64k count=1
-<<<<<<< HEAD
-
-clean:
-	rm -f $(PROGS) tempfile
-=======
->>>>>>> 007760cf
 
 clean:
 	rm -f $(TEST_PROGS) tempfile