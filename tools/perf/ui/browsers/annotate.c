#include "../../util/util.h"
#include "../browser.h"
#include "../helpline.h"
#include "../libslang.h"
#include "../ui.h"
#include "../util.h"
#include "../../util/annotate.h"
#include "../../util/hist.h"
#include "../../util/sort.h"
#include "../../util/symbol.h"
#include "../../util/evsel.h"
#include <pthread.h>

struct disasm_line_samples {
	double		percent;
	u64		nr;
};

struct browser_disasm_line {
	struct rb_node			rb_node;
	u32				idx;
	int				idx_asm;
	int				jump_sources;
	/*
	 * actual length of this array is saved on the nr_events field
	 * of the struct annotate_browser
	 */
	struct disasm_line_samples	samples[1];
};

static struct annotate_browser_opt {
	bool hide_src_code,
	     use_offset,
	     jump_arrows,
	     show_linenr,
	     show_nr_jumps,
	     show_total_period;
} annotate_browser__opts = {
	.use_offset	= true,
	.jump_arrows	= true,
};

struct annotate_browser {
	struct ui_browser b;
	struct rb_root	  entries;
	struct rb_node	  *curr_hot;
	struct disasm_line  *selection;
	struct disasm_line  **offsets;
	int		    nr_events;
	u64		    start;
	int		    nr_asm_entries;
	int		    nr_entries;
	int		    max_jump_sources;
	int		    nr_jumps;
	bool		    searching_backwards;
	u8		    addr_width;
	u8		    jumps_width;
	u8		    target_width;
	u8		    min_addr_width;
	u8		    max_addr_width;
	char		    search_bf[128];
};

static inline struct browser_disasm_line *disasm_line__browser(struct disasm_line *dl)
{
	return (struct browser_disasm_line *)(dl + 1);
}

static bool disasm_line__filter(struct ui_browser *browser __maybe_unused,
				void *entry)
{
	if (annotate_browser__opts.hide_src_code) {
		struct disasm_line *dl = list_entry(entry, struct disasm_line, node);
		return dl->offset == -1;
	}

	return false;
}

static int annotate_browser__jumps_percent_color(struct annotate_browser *browser,
						 int nr, bool current)
{
	if (current && (!browser->b.use_navkeypressed || browser->b.navkeypressed))
		return HE_COLORSET_SELECTED;
	if (nr == browser->max_jump_sources)
		return HE_COLORSET_TOP;
	if (nr > 1)
		return HE_COLORSET_MEDIUM;
	return HE_COLORSET_NORMAL;
}

static int annotate_browser__set_jumps_percent_color(struct annotate_browser *browser,
						     int nr, bool current)
{
	 int color = annotate_browser__jumps_percent_color(browser, nr, current);
	 return ui_browser__set_color(&browser->b, color);
}

static void annotate_browser__write(struct ui_browser *browser, void *entry, int row)
{
	struct annotate_browser *ab = container_of(browser, struct annotate_browser, b);
	struct disasm_line *dl = list_entry(entry, struct disasm_line, node);
	struct browser_disasm_line *bdl = disasm_line__browser(dl);
	bool current_entry = ui_browser__is_current_entry(browser, row);
	bool change_color = (!annotate_browser__opts.hide_src_code &&
			     (!current_entry || (browser->use_navkeypressed &&
					         !browser->navkeypressed)));
	int width = browser->width, printed;
	int i, pcnt_width = 7 * ab->nr_events;
	double percent_max = 0.0;
	char bf[256];

	for (i = 0; i < ab->nr_events; i++) {
		if (bdl->samples[i].percent > percent_max)
			percent_max = bdl->samples[i].percent;
	}

	if (dl->offset != -1 && percent_max != 0.0) {
		for (i = 0; i < ab->nr_events; i++) {
			ui_browser__set_percent_color(browser,
						      bdl->samples[i].percent,
						      current_entry);
			if (annotate_browser__opts.show_total_period)
				slsmg_printf("%6" PRIu64 " ",
					     bdl->samples[i].nr);
			else
				slsmg_printf("%6.2f ", bdl->samples[i].percent);
		}
	} else {
		ui_browser__set_percent_color(browser, 0, current_entry);
		slsmg_write_nstring(" ", pcnt_width);
	}

	SLsmg_write_char(' ');

	/* The scroll bar isn't being used */
	if (!browser->navkeypressed)
		width += 1;

	if (!*dl->line)
		slsmg_write_nstring(" ", width - pcnt_width);
	else if (dl->offset == -1) {
		if (dl->line_nr && annotate_browser__opts.show_linenr)
			printed = scnprintf(bf, sizeof(bf), "%-*d ",
					ab->addr_width + 1, dl->line_nr);
		else
			printed = scnprintf(bf, sizeof(bf), "%*s  ",
				    ab->addr_width, " ");
		slsmg_write_nstring(bf, printed);
		slsmg_write_nstring(dl->line, width - printed - pcnt_width + 1);
	} else {
		u64 addr = dl->offset;
		int color = -1;

		if (!annotate_browser__opts.use_offset)
			addr += ab->start;

		if (!annotate_browser__opts.use_offset) {
			printed = scnprintf(bf, sizeof(bf), "%" PRIx64 ": ", addr);
		} else {
			if (bdl->jump_sources) {
				if (annotate_browser__opts.show_nr_jumps) {
					int prev;
					printed = scnprintf(bf, sizeof(bf), "%*d ",
							    ab->jumps_width,
							    bdl->jump_sources);
					prev = annotate_browser__set_jumps_percent_color(ab, bdl->jump_sources,
											 current_entry);
					slsmg_write_nstring(bf, printed);
					ui_browser__set_color(browser, prev);
				}

				printed = scnprintf(bf, sizeof(bf), "%*" PRIx64 ": ",
						    ab->target_width, addr);
			} else {
				printed = scnprintf(bf, sizeof(bf), "%*s  ",
						    ab->addr_width, " ");
			}
		}

		if (change_color)
			color = ui_browser__set_color(browser, HE_COLORSET_ADDR);
		slsmg_write_nstring(bf, printed);
		if (change_color)
			ui_browser__set_color(browser, color);
		if (dl->ins && dl->ins->ops->scnprintf) {
			if (ins__is_jump(dl->ins)) {
				bool fwd = dl->ops.target.offset > (u64)dl->offset;

				ui_browser__write_graph(browser, fwd ? SLSMG_DARROW_CHAR :
								    SLSMG_UARROW_CHAR);
				SLsmg_write_char(' ');
			} else if (ins__is_call(dl->ins)) {
				ui_browser__write_graph(browser, SLSMG_RARROW_CHAR);
				SLsmg_write_char(' ');
			} else {
				slsmg_write_nstring(" ", 2);
			}
		} else {
			if (strcmp(dl->name, "retq")) {
				slsmg_write_nstring(" ", 2);
			} else {
				ui_browser__write_graph(browser, SLSMG_LARROW_CHAR);
				SLsmg_write_char(' ');
			}
		}

		disasm_line__scnprintf(dl, bf, sizeof(bf), !annotate_browser__opts.use_offset);
		slsmg_write_nstring(bf, width - pcnt_width - 3 - printed);
	}

	if (current_entry)
		ab->selection = dl;
}

static bool disasm_line__is_valid_jump(struct disasm_line *dl, struct symbol *sym)
{
	if (!dl || !dl->ins || !ins__is_jump(dl->ins)
	    || !disasm_line__has_offset(dl)
	    || dl->ops.target.offset >= symbol__size(sym))
		return false;

	return true;
}

static void annotate_browser__draw_current_jump(struct ui_browser *browser)
{
	struct annotate_browser *ab = container_of(browser, struct annotate_browser, b);
	struct disasm_line *cursor = ab->selection, *target;
	struct browser_disasm_line *btarget, *bcursor;
	unsigned int from, to;
	struct map_symbol *ms = ab->b.priv;
	struct symbol *sym = ms->sym;
	u8 pcnt_width = 7;

	/* PLT symbols contain external offsets */
	if (strstr(sym->name, "@plt"))
		return;

	if (!disasm_line__is_valid_jump(cursor, sym))
		return;

	target = ab->offsets[cursor->ops.target.offset];
	if (!target)
		return;

	bcursor = disasm_line__browser(cursor);
	btarget = disasm_line__browser(target);

	if (annotate_browser__opts.hide_src_code) {
		from = bcursor->idx_asm;
		to = btarget->idx_asm;
	} else {
		from = (u64)bcursor->idx;
		to = (u64)btarget->idx;
	}

	pcnt_width *= ab->nr_events;

	ui_browser__set_color(browser, HE_COLORSET_CODE);
	__ui_browser__line_arrow(browser, pcnt_width + 2 + ab->addr_width,
				 from, to);
}

static unsigned int annotate_browser__refresh(struct ui_browser *browser)
{
	struct annotate_browser *ab = container_of(browser, struct annotate_browser, b);
	int ret = ui_browser__list_head_refresh(browser);
	int pcnt_width;

	pcnt_width = 7 * ab->nr_events;

	if (annotate_browser__opts.jump_arrows)
		annotate_browser__draw_current_jump(browser);

	ui_browser__set_color(browser, HE_COLORSET_NORMAL);
	__ui_browser__vline(browser, pcnt_width, 0, browser->height - 1);
	return ret;
}

static int disasm__cmp(struct browser_disasm_line *a,
		       struct browser_disasm_line *b, int nr_pcnt)
{
	int i;

	for (i = 0; i < nr_pcnt; i++) {
		if (a->samples[i].percent == b->samples[i].percent)
			continue;
		return a->samples[i].percent < b->samples[i].percent;
	}
	return 0;
}

static void disasm_rb_tree__insert(struct rb_root *root, struct browser_disasm_line *bdl,
				   int nr_events)
{
	struct rb_node **p = &root->rb_node;
	struct rb_node *parent = NULL;
	struct browser_disasm_line *l;

	while (*p != NULL) {
		parent = *p;
		l = rb_entry(parent, struct browser_disasm_line, rb_node);

		if (disasm__cmp(bdl, l, nr_events))
			p = &(*p)->rb_left;
		else
			p = &(*p)->rb_right;
	}
	rb_link_node(&bdl->rb_node, parent, p);
	rb_insert_color(&bdl->rb_node, root);
}

static void annotate_browser__set_top(struct annotate_browser *browser,
				      struct disasm_line *pos, u32 idx)
{
	unsigned back;

	ui_browser__refresh_dimensions(&browser->b);
	back = browser->b.height / 2;
	browser->b.top_idx = browser->b.index = idx;

	while (browser->b.top_idx != 0 && back != 0) {
		pos = list_entry(pos->node.prev, struct disasm_line, node);

		if (disasm_line__filter(&browser->b, &pos->node))
			continue;

		--browser->b.top_idx;
		--back;
	}

	browser->b.top = pos;
	browser->b.navkeypressed = true;
}

static void annotate_browser__set_rb_top(struct annotate_browser *browser,
					 struct rb_node *nd)
{
	struct browser_disasm_line *bpos;
	struct disasm_line *pos;
	u32 idx;

	bpos = rb_entry(nd, struct browser_disasm_line, rb_node);
	pos = ((struct disasm_line *)bpos) - 1;
	idx = bpos->idx;
	if (annotate_browser__opts.hide_src_code)
		idx = bpos->idx_asm;
	annotate_browser__set_top(browser, pos, idx);
	browser->curr_hot = nd;
}

static void annotate_browser__calc_percent(struct annotate_browser *browser,
					   struct perf_evsel *evsel)
{
	struct map_symbol *ms = browser->b.priv;
	struct symbol *sym = ms->sym;
	struct annotation *notes = symbol__annotation(sym);
	struct disasm_line *pos, *next;
	s64 len = symbol__size(sym);

	browser->entries = RB_ROOT;

	pthread_mutex_lock(&notes->lock);

	list_for_each_entry(pos, &notes->src->source, node) {
		struct browser_disasm_line *bpos = disasm_line__browser(pos);
		const char *path = NULL;
		double max_percent = 0.0;
		int i;

		if (pos->offset == -1) {
			RB_CLEAR_NODE(&bpos->rb_node);
			continue;
		}

		next = disasm__get_next_ip_line(&notes->src->source, pos);

		for (i = 0; i < browser->nr_events; i++) {
			u64 nr_samples;

			bpos->samples[i].percent = disasm__calc_percent(notes,
						evsel->idx + i,
						pos->offset,
						next ? next->offset : len,
						&path, &nr_samples);
			bpos->samples[i].nr = nr_samples;

			if (max_percent < bpos->samples[i].percent)
				max_percent = bpos->samples[i].percent;
		}

		if (max_percent < 0.01) {
			RB_CLEAR_NODE(&bpos->rb_node);
			continue;
		}
		disasm_rb_tree__insert(&browser->entries, bpos,
				       browser->nr_events);
	}
	pthread_mutex_unlock(&notes->lock);

	browser->curr_hot = rb_last(&browser->entries);
}

static bool annotate_browser__toggle_source(struct annotate_browser *browser)
{
	struct disasm_line *dl;
	struct browser_disasm_line *bdl;
	off_t offset = browser->b.index - browser->b.top_idx;

	browser->b.seek(&browser->b, offset, SEEK_CUR);
	dl = list_entry(browser->b.top, struct disasm_line, node);
	bdl = disasm_line__browser(dl);

	if (annotate_browser__opts.hide_src_code) {
		if (bdl->idx_asm < offset)
			offset = bdl->idx;

		browser->b.nr_entries = browser->nr_entries;
		annotate_browser__opts.hide_src_code = false;
		browser->b.seek(&browser->b, -offset, SEEK_CUR);
		browser->b.top_idx = bdl->idx - offset;
		browser->b.index = bdl->idx;
	} else {
		if (bdl->idx_asm < 0) {
			ui_helpline__puts("Only available for assembly lines.");
			browser->b.seek(&browser->b, -offset, SEEK_CUR);
			return false;
		}

		if (bdl->idx_asm < offset)
			offset = bdl->idx_asm;

		browser->b.nr_entries = browser->nr_asm_entries;
		annotate_browser__opts.hide_src_code = true;
		browser->b.seek(&browser->b, -offset, SEEK_CUR);
		browser->b.top_idx = bdl->idx_asm - offset;
		browser->b.index = bdl->idx_asm;
	}

	return true;
}

static void annotate_browser__init_asm_mode(struct annotate_browser *browser)
{
	ui_browser__reset_index(&browser->b);
	browser->b.nr_entries = browser->nr_asm_entries;
}

#define SYM_TITLE_MAX_SIZE (PATH_MAX + 64)

static int sym_title(struct symbol *sym, struct map *map, char *title,
		     size_t sz)
{
	return snprintf(title, sz, "%s  %s", sym->name, map->dso->long_name);
}

static bool annotate_browser__callq(struct annotate_browser *browser,
				    struct perf_evsel *evsel,
				    struct hist_browser_timer *hbt)
{
	struct map_symbol *ms = browser->b.priv;
	struct disasm_line *dl = browser->selection;
	struct annotation *notes;
	struct addr_map_symbol target = {
		.map = ms->map,
		.addr = map__objdump_2mem(ms->map, dl->ops.target.addr),
	};
	char title[SYM_TITLE_MAX_SIZE];

	if (!ins__is_call(dl->ins))
		return false;

	if (map_groups__find_ams(&target, NULL) ||
	    map__rip_2objdump(target.map, target.map->map_ip(target.map,
							     target.addr)) !=
	    dl->ops.target.addr) {
		ui_helpline__puts("The called function was not found.");
		return true;
	}

	notes = symbol__annotation(target.sym);
	pthread_mutex_lock(&notes->lock);

	if (notes->src == NULL && symbol__alloc_hist(target.sym) < 0) {
		pthread_mutex_unlock(&notes->lock);
		ui__warning("Not enough memory for annotating '%s' symbol!\n",
			    target.sym->name);
		return true;
	}

	pthread_mutex_unlock(&notes->lock);
	symbol__tui_annotate(target.sym, target.map, evsel, hbt);
	sym_title(ms->sym, ms->map, title, sizeof(title));
	ui_browser__show_title(&browser->b, title);
	return true;
}

static
struct disasm_line *annotate_browser__find_offset(struct annotate_browser *browser,
					  s64 offset, s64 *idx)
{
	struct map_symbol *ms = browser->b.priv;
	struct symbol *sym = ms->sym;
	struct annotation *notes = symbol__annotation(sym);
	struct disasm_line *pos;

	*idx = 0;
	list_for_each_entry(pos, &notes->src->source, node) {
		if (pos->offset == offset)
			return pos;
		if (!disasm_line__filter(&browser->b, &pos->node))
			++*idx;
	}

	return NULL;
}

static bool annotate_browser__jump(struct annotate_browser *browser)
{
	struct disasm_line *dl = browser->selection;
	s64 idx;

	if (!ins__is_jump(dl->ins))
		return false;

	dl = annotate_browser__find_offset(browser, dl->ops.target.offset, &idx);
	if (dl == NULL) {
		ui_helpline__puts("Invalid jump offset");
		return true;
	}

	annotate_browser__set_top(browser, dl, idx);

	return true;
}

static
struct disasm_line *annotate_browser__find_string(struct annotate_browser *browser,
					  char *s, s64 *idx)
{
	struct map_symbol *ms = browser->b.priv;
	struct symbol *sym = ms->sym;
	struct annotation *notes = symbol__annotation(sym);
	struct disasm_line *pos = browser->selection;

	*idx = browser->b.index;
	list_for_each_entry_continue(pos, &notes->src->source, node) {
		if (disasm_line__filter(&browser->b, &pos->node))
			continue;

		++*idx;

		if (pos->line && strstr(pos->line, s) != NULL)
			return pos;
	}

	return NULL;
}

static bool __annotate_browser__search(struct annotate_browser *browser)
{
	struct disasm_line *dl;
	s64 idx;

	dl = annotate_browser__find_string(browser, browser->search_bf, &idx);
	if (dl == NULL) {
		ui_helpline__puts("String not found!");
		return false;
	}

	annotate_browser__set_top(browser, dl, idx);
	browser->searching_backwards = false;
	return true;
}

static
struct disasm_line *annotate_browser__find_string_reverse(struct annotate_browser *browser,
						  char *s, s64 *idx)
{
	struct map_symbol *ms = browser->b.priv;
	struct symbol *sym = ms->sym;
	struct annotation *notes = symbol__annotation(sym);
	struct disasm_line *pos = browser->selection;

	*idx = browser->b.index;
	list_for_each_entry_continue_reverse(pos, &notes->src->source, node) {
		if (disasm_line__filter(&browser->b, &pos->node))
			continue;

		--*idx;

		if (pos->line && strstr(pos->line, s) != NULL)
			return pos;
	}

	return NULL;
}

static bool __annotate_browser__search_reverse(struct annotate_browser *browser)
{
	struct disasm_line *dl;
	s64 idx;

	dl = annotate_browser__find_string_reverse(browser, browser->search_bf, &idx);
	if (dl == NULL) {
		ui_helpline__puts("String not found!");
		return false;
	}

	annotate_browser__set_top(browser, dl, idx);
	browser->searching_backwards = true;
	return true;
}

static bool annotate_browser__search_window(struct annotate_browser *browser,
					    int delay_secs)
{
	if (ui_browser__input_window("Search", "String: ", browser->search_bf,
				     "ENTER: OK, ESC: Cancel",
				     delay_secs * 2) != K_ENTER ||
	    !*browser->search_bf)
		return false;

	return true;
}

static bool annotate_browser__search(struct annotate_browser *browser, int delay_secs)
{
	if (annotate_browser__search_window(browser, delay_secs))
		return __annotate_browser__search(browser);

	return false;
}

static bool annotate_browser__continue_search(struct annotate_browser *browser,
					      int delay_secs)
{
	if (!*browser->search_bf)
		return annotate_browser__search(browser, delay_secs);

	return __annotate_browser__search(browser);
}

static bool annotate_browser__search_reverse(struct annotate_browser *browser,
					   int delay_secs)
{
	if (annotate_browser__search_window(browser, delay_secs))
		return __annotate_browser__search_reverse(browser);

	return false;
}

static
bool annotate_browser__continue_search_reverse(struct annotate_browser *browser,
					       int delay_secs)
{
	if (!*browser->search_bf)
		return annotate_browser__search_reverse(browser, delay_secs);

	return __annotate_browser__search_reverse(browser);
}

static void annotate_browser__update_addr_width(struct annotate_browser *browser)
{
	if (annotate_browser__opts.use_offset)
		browser->target_width = browser->min_addr_width;
	else
		browser->target_width = browser->max_addr_width;

	browser->addr_width = browser->target_width;

	if (annotate_browser__opts.show_nr_jumps)
		browser->addr_width += browser->jumps_width + 1;
}

static int annotate_browser__run(struct annotate_browser *browser,
				 struct perf_evsel *evsel,
				 struct hist_browser_timer *hbt)
{
	struct rb_node *nd = NULL;
	struct map_symbol *ms = browser->b.priv;
	struct symbol *sym = ms->sym;
	const char *help = "Press 'h' for help on key bindings";
	int delay_secs = hbt ? hbt->refresh : 0;
	int key;
	char title[SYM_TITLE_MAX_SIZE];

	sym_title(sym, ms->map, title, sizeof(title));
	if (ui_browser__show(&browser->b, title, help) < 0)
		return -1;

	annotate_browser__calc_percent(browser, evsel);

	if (browser->curr_hot) {
		annotate_browser__set_rb_top(browser, browser->curr_hot);
		browser->b.navkeypressed = false;
	}

	nd = browser->curr_hot;

	while (1) {
		key = ui_browser__run(&browser->b, delay_secs);

		if (delay_secs != 0) {
			annotate_browser__calc_percent(browser, evsel);
			/*
			 * Current line focus got out of the list of most active
			 * lines, NULL it so that if TAB|UNTAB is pressed, we
			 * move to curr_hot (current hottest line).
			 */
			if (nd != NULL && RB_EMPTY_NODE(nd))
				nd = NULL;
		}

		switch (key) {
		case K_TIMER:
			if (hbt)
				hbt->timer(hbt->arg);

			if (delay_secs != 0)
				symbol__annotate_decay_histogram(sym, evsel->idx);
			continue;
		case K_TAB:
			if (nd != NULL) {
				nd = rb_prev(nd);
				if (nd == NULL)
					nd = rb_last(&browser->entries);
			} else
				nd = browser->curr_hot;
			break;
		case K_UNTAB:
			if (nd != NULL)
				nd = rb_next(nd);
				if (nd == NULL)
					nd = rb_first(&browser->entries);
			else
				nd = browser->curr_hot;
			break;
		case K_F1:
		case 'h':
			ui_browser__help_window(&browser->b,
		"UP/DOWN/PGUP\n"
		"PGDN/SPACE    Navigate\n"
		"q/ESC/CTRL+C  Exit\n\n"
		"->            Go to target\n"
		"<-            Exit\n"
		"H             Cycle thru hottest instructions\n"
		"j             Toggle showing jump to target arrows\n"
		"J             Toggle showing number of jump sources on targets\n"
		"n             Search next string\n"
		"o             Toggle disassembler output/simplified view\n"
		"s             Toggle source code view\n"
		"t             Toggle total period view\n"
		"/             Search string\n"
		"k             Toggle line numbers\n"
		"r             Run available scripts\n"
		"?             Search string backwards\n");
			continue;
		case 'r':
			{
				script_browse(NULL);
				continue;
			}
		case 'k':
			annotate_browser__opts.show_linenr =
				!annotate_browser__opts.show_linenr;
			break;
		case 'H':
			nd = browser->curr_hot;
			break;
		case 's':
			if (annotate_browser__toggle_source(browser))
				ui_helpline__puts(help);
			continue;
		case 'o':
			annotate_browser__opts.use_offset = !annotate_browser__opts.use_offset;
			annotate_browser__update_addr_width(browser);
			continue;
		case 'j':
			annotate_browser__opts.jump_arrows = !annotate_browser__opts.jump_arrows;
			continue;
		case 'J':
			annotate_browser__opts.show_nr_jumps = !annotate_browser__opts.show_nr_jumps;
			annotate_browser__update_addr_width(browser);
			continue;
		case '/':
			if (annotate_browser__search(browser, delay_secs)) {
show_help:
				ui_helpline__puts(help);
			}
			continue;
		case 'n':
			if (browser->searching_backwards ?
			    annotate_browser__continue_search_reverse(browser, delay_secs) :
			    annotate_browser__continue_search(browser, delay_secs))
				goto show_help;
			continue;
		case '?':
			if (annotate_browser__search_reverse(browser, delay_secs))
				goto show_help;
			continue;
		case 'D': {
			static int seq;
			ui_helpline__pop();
			ui_helpline__fpush("%d: nr_ent=%d, height=%d, idx=%d, top_idx=%d, nr_asm_entries=%d",
					   seq++, browser->b.nr_entries,
					   browser->b.height,
					   browser->b.index,
					   browser->b.top_idx,
					   browser->nr_asm_entries);
		}
			continue;
		case K_ENTER:
		case K_RIGHT:
			if (browser->selection == NULL)
				ui_helpline__puts("Huh? No selection. Report to linux-kernel@vger.kernel.org");
			else if (browser->selection->offset == -1)
				ui_helpline__puts("Actions are only available for assembly lines.");
			else if (!browser->selection->ins) {
				if (strcmp(browser->selection->name, "retq"))
					goto show_sup_ins;
				goto out;
			} else if (!(annotate_browser__jump(browser) ||
				     annotate_browser__callq(browser, evsel, hbt))) {
show_sup_ins:
				ui_helpline__puts("Actions are only available for 'callq', 'retq' & jump instructions.");
			}
			continue;
		case 't':
			annotate_browser__opts.show_total_period =
			  !annotate_browser__opts.show_total_period;
			annotate_browser__update_addr_width(browser);
			continue;
		case K_LEFT:
		case K_ESC:
		case 'q':
		case CTRL('c'):
			goto out;
		default:
			continue;
		}

		if (nd != NULL)
			annotate_browser__set_rb_top(browser, nd);
	}
out:
	ui_browser__hide(&browser->b);
	return key;
}

int map_symbol__tui_annotate(struct map_symbol *ms, struct perf_evsel *evsel,
			     struct hist_browser_timer *hbt)
{
<<<<<<< HEAD
=======
	/* Set default value for show_total_period.  */
	annotate_browser__opts.show_total_period =
	  symbol_conf.show_total_period;

>>>>>>> 4b8a8262
	return symbol__tui_annotate(ms->sym, ms->map, evsel, hbt);
}

int hist_entry__tui_annotate(struct hist_entry *he, struct perf_evsel *evsel,
			     struct hist_browser_timer *hbt)
{
<<<<<<< HEAD
=======
	/* reset abort key so that it can get Ctrl-C as a key */
	SLang_reset_tty();
	SLang_init_tty(0, 0, 0);

>>>>>>> 4b8a8262
	return map_symbol__tui_annotate(&he->ms, evsel, hbt);
}

static void annotate_browser__mark_jump_targets(struct annotate_browser *browser,
						size_t size)
{
	u64 offset;
	struct map_symbol *ms = browser->b.priv;
	struct symbol *sym = ms->sym;

	/* PLT symbols contain external offsets */
	if (strstr(sym->name, "@plt"))
		return;

	for (offset = 0; offset < size; ++offset) {
		struct disasm_line *dl = browser->offsets[offset], *dlt;
		struct browser_disasm_line *bdlt;

		if (!disasm_line__is_valid_jump(dl, sym))
			continue;

		dlt = browser->offsets[dl->ops.target.offset];
		/*
 		 * FIXME: Oops, no jump target? Buggy disassembler? Or do we
 		 * have to adjust to the previous offset?
 		 */
		if (dlt == NULL)
			continue;

		bdlt = disasm_line__browser(dlt);
		if (++bdlt->jump_sources > browser->max_jump_sources)
			browser->max_jump_sources = bdlt->jump_sources;

		++browser->nr_jumps;
	}
}

static inline int width_jumps(int n)
{
	if (n >= 100)
		return 5;
	if (n / 10)
		return 2;
	return 1;
}

int symbol__tui_annotate(struct symbol *sym, struct map *map,
			 struct perf_evsel *evsel,
			 struct hist_browser_timer *hbt)
{
	struct disasm_line *pos, *n;
	struct annotation *notes;
	size_t size;
	struct map_symbol ms = {
		.map = map,
		.sym = sym,
	};
	struct annotate_browser browser = {
		.b = {
			.refresh = annotate_browser__refresh,
			.seek	 = ui_browser__list_head_seek,
			.write	 = annotate_browser__write,
			.filter  = disasm_line__filter,
			.priv	 = &ms,
			.use_navkeypressed = true,
		},
	};
	int ret = -1;
	int nr_pcnt = 1;
	size_t sizeof_bdl = sizeof(struct browser_disasm_line);

	if (sym == NULL)
		return -1;

	size = symbol__size(sym);

	if (map->dso->annotate_warned)
		return -1;

	browser.offsets = zalloc(size * sizeof(struct disasm_line *));
	if (browser.offsets == NULL) {
		ui__error("Not enough memory!");
		return -1;
	}

	if (perf_evsel__is_group_event(evsel)) {
		nr_pcnt = evsel->nr_members;
		sizeof_bdl += sizeof(struct disasm_line_samples) *
		  (nr_pcnt - 1);
	}

	if (symbol__annotate(sym, map, sizeof_bdl) < 0) {
		ui__error("%s", ui_helpline__last_msg);
		goto out_free_offsets;
	}

	ui_helpline__push("Press <- or ESC to exit");

	notes = symbol__annotation(sym);
	browser.start = map__rip_2objdump(map, sym->start);

	list_for_each_entry(pos, &notes->src->source, node) {
		struct browser_disasm_line *bpos;
		size_t line_len = strlen(pos->line);

		if (browser.b.width < line_len)
			browser.b.width = line_len;
		bpos = disasm_line__browser(pos);
		bpos->idx = browser.nr_entries++;
		if (pos->offset != -1) {
			bpos->idx_asm = browser.nr_asm_entries++;
			/*
			 * FIXME: short term bandaid to cope with assembly
			 * routines that comes with labels in the same column
			 * as the address in objdump, sigh.
			 *
			 * E.g. copy_user_generic_unrolled
 			 */
			if (pos->offset < (s64)size)
				browser.offsets[pos->offset] = pos;
		} else
			bpos->idx_asm = -1;
	}

	annotate_browser__mark_jump_targets(&browser, size);

	browser.addr_width = browser.target_width = browser.min_addr_width = hex_width(size);
	browser.max_addr_width = hex_width(sym->end);
	browser.jumps_width = width_jumps(browser.max_jump_sources);
	browser.nr_events = nr_pcnt;
	browser.b.nr_entries = browser.nr_entries;
	browser.b.entries = &notes->src->source,
	browser.b.width += 18; /* Percentage */

	if (annotate_browser__opts.hide_src_code)
		annotate_browser__init_asm_mode(&browser);

	annotate_browser__update_addr_width(&browser);

	ret = annotate_browser__run(&browser, evsel, hbt);
	list_for_each_entry_safe(pos, n, &notes->src->source, node) {
		list_del(&pos->node);
		disasm_line__free(pos);
	}

out_free_offsets:
	free(browser.offsets);
	return ret;
}

#define ANNOTATE_CFG(n) \
	{ .name = #n, .value = &annotate_browser__opts.n, }

/*
 * Keep the entries sorted, they are bsearch'ed
 */
static struct annotate_config {
	const char *name;
	bool *value;
} annotate__configs[] = {
	ANNOTATE_CFG(hide_src_code),
	ANNOTATE_CFG(jump_arrows),
	ANNOTATE_CFG(show_linenr),
	ANNOTATE_CFG(show_nr_jumps),
	ANNOTATE_CFG(use_offset),
	ANNOTATE_CFG(show_total_period),
};

#undef ANNOTATE_CFG

static int annotate_config__cmp(const void *name, const void *cfgp)
{
	const struct annotate_config *cfg = cfgp;

	return strcmp(name, cfg->name);
}

static int annotate__config(const char *var, const char *value,
			    void *data __maybe_unused)
{
	struct annotate_config *cfg;
	const char *name;

	if (prefixcmp(var, "annotate.") != 0)
		return 0;

	name = var + 9;
	cfg = bsearch(name, annotate__configs, ARRAY_SIZE(annotate__configs),
		      sizeof(struct annotate_config), annotate_config__cmp);

	if (cfg == NULL)
		return -1;

	*cfg->value = perf_config_bool(name, value);
	return 0;
}

void annotate_browser__init(void)
{
	perf_config(annotate__config, NULL);
}<|MERGE_RESOLUTION|>--- conflicted
+++ resolved
@@ -852,26 +852,20 @@
 int map_symbol__tui_annotate(struct map_symbol *ms, struct perf_evsel *evsel,
 			     struct hist_browser_timer *hbt)
 {
-<<<<<<< HEAD
-=======
 	/* Set default value for show_total_period.  */
 	annotate_browser__opts.show_total_period =
 	  symbol_conf.show_total_period;
 
->>>>>>> 4b8a8262
 	return symbol__tui_annotate(ms->sym, ms->map, evsel, hbt);
 }
 
 int hist_entry__tui_annotate(struct hist_entry *he, struct perf_evsel *evsel,
 			     struct hist_browser_timer *hbt)
 {
-<<<<<<< HEAD
-=======
 	/* reset abort key so that it can get Ctrl-C as a key */
 	SLang_reset_tty();
 	SLang_init_tty(0, 0, 0);
 
->>>>>>> 4b8a8262
 	return map_symbol__tui_annotate(&he->ms, evsel, hbt);
 }
 
