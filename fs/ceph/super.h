#ifndef _FS_CEPH_SUPER_H
#define _FS_CEPH_SUPER_H

#include <linux/ceph/ceph_debug.h>

#include <asm/unaligned.h>
#include <linux/backing-dev.h>
#include <linux/completion.h>
#include <linux/exportfs.h>
#include <linux/fs.h>
#include <linux/mempool.h>
#include <linux/pagemap.h>
#include <linux/wait.h>
#include <linux/writeback.h>
#include <linux/slab.h>
#include <linux/posix_acl.h>

#include <linux/ceph/libceph.h>

#ifdef CONFIG_CEPH_FSCACHE
#include <linux/fscache.h>
#endif

/* f_type in struct statfs */
#define CEPH_SUPER_MAGIC 0x00c36400

/* large granularity for statfs utilization stats to facilitate
 * large volume sizes on 32-bit machines. */
#define CEPH_BLOCK_SHIFT   22  /* 4 MB */
#define CEPH_BLOCK         (1 << CEPH_BLOCK_SHIFT)

#define CEPH_MOUNT_OPT_DIRSTAT         (1<<4) /* `cat dirname` for stats */
#define CEPH_MOUNT_OPT_RBYTES          (1<<5) /* dir st_bytes = rbytes */
#define CEPH_MOUNT_OPT_NOASYNCREADDIR  (1<<7) /* no dcache readdir */
#define CEPH_MOUNT_OPT_INO32           (1<<8) /* 32 bit inos */
#define CEPH_MOUNT_OPT_DCACHE          (1<<9) /* use dcache for readdir etc */
#define CEPH_MOUNT_OPT_FSCACHE         (1<<10) /* use fscache */
#define CEPH_MOUNT_OPT_NOPOOLPERM      (1<<11) /* no pool permission check */

#define CEPH_MOUNT_OPT_DEFAULT    (CEPH_MOUNT_OPT_RBYTES | \
				   CEPH_MOUNT_OPT_DCACHE)

#define ceph_set_mount_opt(fsc, opt) \
	(fsc)->mount_options->flags |= CEPH_MOUNT_OPT_##opt;
#define ceph_test_mount_opt(fsc, opt) \
	(!!((fsc)->mount_options->flags & CEPH_MOUNT_OPT_##opt))

#define CEPH_RSIZE_DEFAULT             0           /* max read size */
#define CEPH_RASIZE_DEFAULT            (8192*1024) /* readahead */
#define CEPH_MAX_READDIR_DEFAULT        1024
#define CEPH_MAX_READDIR_BYTES_DEFAULT  (512*1024)
#define CEPH_SNAPDIRNAME_DEFAULT        ".snap"

struct ceph_mount_options {
	int flags;
	int sb_flags;

	int wsize;            /* max write size */
	int rsize;            /* max read size */
	int rasize;           /* max readahead */
	int congestion_kb;    /* max writeback in flight */
	int caps_wanted_delay_min, caps_wanted_delay_max;
	int cap_release_safety;
	int max_readdir;       /* max readdir result (entires) */
	int max_readdir_bytes; /* max readdir result (bytes) */

	/*
	 * everything above this point can be memcmp'd; everything below
	 * is handled in compare_mount_options()
	 */

	char *snapdir_name;   /* default ".snap" */
};

struct ceph_fs_client {
	struct super_block *sb;

	struct ceph_mount_options *mount_options;
	struct ceph_client *client;

	unsigned long mount_state;
	int min_caps;                  /* min caps i added */

	struct ceph_mds_client *mdsc;

	/* writeback */
	mempool_t *wb_pagevec_pool;
	struct workqueue_struct *wb_wq;
	struct workqueue_struct *pg_inv_wq;
	struct workqueue_struct *trunc_wq;
	atomic_long_t writeback_count;

	struct backing_dev_info backing_dev_info;

#ifdef CONFIG_DEBUG_FS
	struct dentry *debugfs_dentry_lru, *debugfs_caps;
	struct dentry *debugfs_congestion_kb;
	struct dentry *debugfs_bdi;
	struct dentry *debugfs_mdsc, *debugfs_mdsmap;
	struct dentry *debugfs_mds_sessions;
#endif

#ifdef CONFIG_CEPH_FSCACHE
	struct fscache_cookie *fscache;
	struct workqueue_struct *revalidate_wq;
#endif
};


/*
 * File i/o capability.  This tracks shared state with the metadata
 * server that allows us to cache or writeback attributes or to read
 * and write data.  For any given inode, we should have one or more
 * capabilities, one issued by each metadata server, and our
 * cumulative access is the OR of all issued capabilities.
 *
 * Each cap is referenced by the inode's i_caps rbtree and by per-mds
 * session capability lists.
 */
struct ceph_cap {
	struct ceph_inode_info *ci;
	struct rb_node ci_node;          /* per-ci cap tree */
	struct ceph_mds_session *session;
	struct list_head session_caps;   /* per-session caplist */
	u64 cap_id;       /* unique cap id (mds provided) */
	union {
		/* in-use caps */
		struct {
			int issued;       /* latest, from the mds */
			int implemented;  /* implemented superset of
					     issued (for revocation) */
			int mds, mds_wanted;
		};
		/* caps to release */
		struct {
			u64 cap_ino;
			int queue_release;
		};
	};
	u32 seq, issue_seq, mseq;
	u32 cap_gen;      /* active/stale cycle */
	unsigned long last_used;
	struct list_head caps_item;
};

#define CHECK_CAPS_NODELAY    1  /* do not delay any further */
#define CHECK_CAPS_AUTHONLY   2  /* only check auth cap */
#define CHECK_CAPS_FLUSH      4  /* flush any dirty caps */

/*
 * Snapped cap state that is pending flush to mds.  When a snapshot occurs,
 * we first complete any in-process sync writes and writeback any dirty
 * data before flushing the snapped state (tracked here) back to the MDS.
 */
struct ceph_cap_snap {
	atomic_t nref;
	struct ceph_inode_info *ci;
	struct list_head ci_item, flushing_item;

	u64 follows, flush_tid;
	int issued, dirty;
	struct ceph_snap_context *context;

	umode_t mode;
	kuid_t uid;
	kgid_t gid;

	struct ceph_buffer *xattr_blob;
	u64 xattr_version;

	u64 size;
	struct timespec mtime, atime, ctime;
	u64 time_warp_seq;
	int writing;   /* a sync write is still in progress */
	int dirty_pages;     /* dirty pages awaiting writeback */
	bool inline_data;
	bool need_flush;
};

static inline void ceph_put_cap_snap(struct ceph_cap_snap *capsnap)
{
	if (atomic_dec_and_test(&capsnap->nref)) {
		if (capsnap->xattr_blob)
			ceph_buffer_put(capsnap->xattr_blob);
		kfree(capsnap);
	}
}

struct ceph_cap_flush {
	u64 tid;
	int caps;
<<<<<<< HEAD
	bool kick;
=======
>>>>>>> 3cb5ff02
	struct rb_node g_node; // global
	union {
		struct rb_node i_node; // inode
		struct list_head list;
	};
};

/*
 * The frag tree describes how a directory is fragmented, potentially across
 * multiple metadata servers.  It is also used to indicate points where
 * metadata authority is delegated, and whether/where metadata is replicated.
 *
 * A _leaf_ frag will be present in the i_fragtree IFF there is
 * delegation info.  That is, if mds >= 0 || ndist > 0.
 */
#define CEPH_MAX_DIRFRAG_REP 4

struct ceph_inode_frag {
	struct rb_node node;

	/* fragtree state */
	u32 frag;
	int split_by;         /* i.e. 2^(split_by) children */

	/* delegation and replication info */
	int mds;              /* -1 if same authority as parent */
	int ndist;            /* >0 if replicated */
	int dist[CEPH_MAX_DIRFRAG_REP];
};

/*
 * We cache inode xattrs as an encoded blob until they are first used,
 * at which point we parse them into an rbtree.
 */
struct ceph_inode_xattr {
	struct rb_node node;

	const char *name;
	int name_len;
	const char *val;
	int val_len;
	int dirty;

	int should_free_name;
	int should_free_val;
};

/*
 * Ceph dentry state
 */
struct ceph_dentry_info {
	struct ceph_mds_session *lease_session;
	u32 lease_gen, lease_shared_gen;
	u32 lease_seq;
	unsigned long lease_renew_after, lease_renew_from;
	struct list_head lru;
	struct dentry *dentry;
	u64 time;
	u64 offset;
};

struct ceph_inode_xattrs_info {
	/*
	 * (still encoded) xattr blob. we avoid the overhead of parsing
	 * this until someone actually calls getxattr, etc.
	 *
	 * blob->vec.iov_len == 4 implies there are no xattrs; blob ==
	 * NULL means we don't know.
	*/
	struct ceph_buffer *blob, *prealloc_blob;

	struct rb_root index;
	bool dirty;
	int count;
	int names_size;
	int vals_size;
	u64 version, index_version;
};

/*
 * Ceph inode.
 */
struct ceph_inode_info {
	struct ceph_vino i_vino;   /* ceph ino + snap */

	spinlock_t i_ceph_lock;

	u64 i_version;
	u64 i_inline_version;
	u32 i_time_warp_seq;

	unsigned i_ceph_flags;
	atomic64_t i_release_count;
	atomic64_t i_ordered_count;
	atomic64_t i_complete_seq[2];

	struct ceph_dir_layout i_dir_layout;
	struct ceph_file_layout i_layout;
	char *i_symlink;

	/* for dirs */
	struct timespec i_rctime;
	u64 i_rbytes, i_rfiles, i_rsubdirs;
	u64 i_files, i_subdirs;

	struct rb_root i_fragtree;
	struct mutex i_fragtree_mutex;

	struct ceph_inode_xattrs_info i_xattrs;

	/* capabilities.  protected _both_ by i_ceph_lock and cap->session's
	 * s_mutex. */
	struct rb_root i_caps;           /* cap list */
	struct ceph_cap *i_auth_cap;     /* authoritative cap, if any */
	unsigned i_dirty_caps, i_flushing_caps;     /* mask of dirtied fields */
	struct list_head i_dirty_item, i_flushing_item;
	/* we need to track cap writeback on a per-cap-bit basis, to allow
	 * overlapping, pipelined cap flushes to the mds.  we can probably
	 * reduce the tid to 8 bits if we're concerned about inode size. */
	struct ceph_cap_flush *i_prealloc_cap_flush;
	struct rb_root i_cap_flush_tree;
	wait_queue_head_t i_cap_wq;      /* threads waiting on a capability */
	unsigned long i_hold_caps_min; /* jiffies */
	unsigned long i_hold_caps_max; /* jiffies */
	struct list_head i_cap_delay_list;  /* for delayed cap release to mds */
	struct ceph_cap_reservation i_cap_migration_resv;
	struct list_head i_cap_snaps;   /* snapped state pending flush to mds */
	struct ceph_snap_context *i_head_snapc;  /* set if wr_buffer_head > 0 or
						    dirty|flushing caps */
	unsigned i_snap_caps;           /* cap bits for snapped files */

	int i_nr_by_mode[CEPH_FILE_MODE_NUM];  /* open file counts */

	struct mutex i_truncate_mutex;
	u32 i_truncate_seq;        /* last truncate to smaller size */
	u64 i_truncate_size;       /*  and the size we last truncated down to */
	int i_truncate_pending;    /*  still need to call vmtruncate */

	u64 i_max_size;            /* max file size authorized by mds */
	u64 i_reported_size; /* (max_)size reported to or requested of mds */
	u64 i_wanted_max_size;     /* offset we'd like to write too */
	u64 i_requested_max_size;  /* max_size we've requested */

	/* held references to caps */
	int i_pin_ref;
	int i_rd_ref, i_rdcache_ref, i_wr_ref, i_wb_ref;
	int i_wrbuffer_ref, i_wrbuffer_ref_head;
	u32 i_shared_gen;       /* increment each time we get FILE_SHARED */
	u32 i_rdcache_gen;      /* incremented each time we get FILE_CACHE. */
	u32 i_rdcache_revoking; /* RDCACHE gen to async invalidate, if any */

	struct list_head i_unsafe_writes; /* uncommitted sync writes */
	struct list_head i_unsafe_dirops; /* uncommitted mds dir ops */
	spinlock_t i_unsafe_lock;

	struct ceph_snap_realm *i_snap_realm; /* snap realm (if caps) */
	int i_snap_realm_counter; /* snap realm (if caps) */
	struct list_head i_snap_realm_item;
	struct list_head i_snap_flush_item;

	struct work_struct i_wb_work;  /* writeback work */
	struct work_struct i_pg_inv_work;  /* page invalidation work */

	struct work_struct i_vmtruncate_work;

#ifdef CONFIG_CEPH_FSCACHE
	struct fscache_cookie *fscache;
	u32 i_fscache_gen; /* sequence, for delayed fscache validate */
	struct work_struct i_revalidate_work;
#endif
	struct inode vfs_inode; /* at end */
};

static inline struct ceph_inode_info *ceph_inode(struct inode *inode)
{
	return container_of(inode, struct ceph_inode_info, vfs_inode);
}

static inline struct ceph_fs_client *ceph_inode_to_client(struct inode *inode)
{
	return (struct ceph_fs_client *)inode->i_sb->s_fs_info;
}

static inline struct ceph_fs_client *ceph_sb_to_client(struct super_block *sb)
{
	return (struct ceph_fs_client *)sb->s_fs_info;
}

static inline struct ceph_vino ceph_vino(struct inode *inode)
{
	return ceph_inode(inode)->i_vino;
}

/*
 * ino_t is <64 bits on many architectures, blech.
 *
 *               i_ino (kernel inode)   st_ino (userspace)
 * i386          32                     32
 * x86_64+ino32  64                     32
 * x86_64        64                     64
 */
static inline u32 ceph_ino_to_ino32(__u64 vino)
{
	u32 ino = vino & 0xffffffff;
	ino ^= vino >> 32;
	if (!ino)
		ino = 2;
	return ino;
}

/*
 * kernel i_ino value
 */
static inline ino_t ceph_vino_to_ino(struct ceph_vino vino)
{
#if BITS_PER_LONG == 32
	return ceph_ino_to_ino32(vino.ino);
#else
	return (ino_t)vino.ino;
#endif
}

/*
 * user-visible ino (stat, filldir)
 */
#if BITS_PER_LONG == 32
static inline ino_t ceph_translate_ino(struct super_block *sb, ino_t ino)
{
	return ino;
}
#else
static inline ino_t ceph_translate_ino(struct super_block *sb, ino_t ino)
{
	if (ceph_test_mount_opt(ceph_sb_to_client(sb), INO32))
		ino = ceph_ino_to_ino32(ino);
	return ino;
}
#endif


/* for printf-style formatting */
#define ceph_vinop(i) ceph_inode(i)->i_vino.ino, ceph_inode(i)->i_vino.snap

static inline u64 ceph_ino(struct inode *inode)
{
	return ceph_inode(inode)->i_vino.ino;
}
static inline u64 ceph_snap(struct inode *inode)
{
	return ceph_inode(inode)->i_vino.snap;
}

static inline int ceph_ino_compare(struct inode *inode, void *data)
{
	struct ceph_vino *pvino = (struct ceph_vino *)data;
	struct ceph_inode_info *ci = ceph_inode(inode);
	return ci->i_vino.ino == pvino->ino &&
		ci->i_vino.snap == pvino->snap;
}

static inline struct inode *ceph_find_inode(struct super_block *sb,
					    struct ceph_vino vino)
{
	ino_t t = ceph_vino_to_ino(vino);
	return ilookup5(sb, t, ceph_ino_compare, &vino);
}


/*
 * Ceph inode.
 */
#define CEPH_I_DIR_ORDERED	(1 << 0)  /* dentries in dir are ordered */
#define CEPH_I_NODELAY		(1 << 1)  /* do not delay cap release */
#define CEPH_I_FLUSH		(1 << 2)  /* do not delay flush of dirty metadata */
#define CEPH_I_NOFLUSH		(1 << 3)  /* do not flush dirty caps */
#define CEPH_I_POOL_PERM	(1 << 4)  /* pool rd/wr bits are valid */
#define CEPH_I_POOL_RD		(1 << 5)  /* can read from pool */
#define CEPH_I_POOL_WR		(1 << 6)  /* can write to pool */


static inline void __ceph_dir_set_complete(struct ceph_inode_info *ci,
					   long long release_count,
					   long long ordered_count)
{
	smp_mb__before_atomic();
	atomic64_set(&ci->i_complete_seq[0], release_count);
	atomic64_set(&ci->i_complete_seq[1], ordered_count);
}

static inline void __ceph_dir_clear_complete(struct ceph_inode_info *ci)
{
	atomic64_inc(&ci->i_release_count);
}

static inline void __ceph_dir_clear_ordered(struct ceph_inode_info *ci)
{
	atomic64_inc(&ci->i_ordered_count);
}

static inline bool __ceph_dir_is_complete(struct ceph_inode_info *ci)
{
	return atomic64_read(&ci->i_complete_seq[0]) ==
		atomic64_read(&ci->i_release_count);
}

static inline bool __ceph_dir_is_complete_ordered(struct ceph_inode_info *ci)
{
	return  atomic64_read(&ci->i_complete_seq[0]) ==
		atomic64_read(&ci->i_release_count) &&
		atomic64_read(&ci->i_complete_seq[1]) ==
		atomic64_read(&ci->i_ordered_count);
}

static inline void ceph_dir_clear_complete(struct inode *inode)
{
	__ceph_dir_clear_complete(ceph_inode(inode));
}

static inline void ceph_dir_clear_ordered(struct inode *inode)
{
	__ceph_dir_clear_ordered(ceph_inode(inode));
}

static inline bool ceph_dir_is_complete_ordered(struct inode *inode)
{
	bool ret = __ceph_dir_is_complete_ordered(ceph_inode(inode));
	smp_rmb();
	return ret;
}

/* find a specific frag @f */
extern struct ceph_inode_frag *__ceph_find_frag(struct ceph_inode_info *ci,
						u32 f);

/*
 * choose fragment for value @v.  copy frag content to pfrag, if leaf
 * exists
 */
extern u32 ceph_choose_frag(struct ceph_inode_info *ci, u32 v,
			    struct ceph_inode_frag *pfrag,
			    int *found);

static inline struct ceph_dentry_info *ceph_dentry(struct dentry *dentry)
{
	return (struct ceph_dentry_info *)dentry->d_fsdata;
}

static inline loff_t ceph_make_fpos(unsigned frag, unsigned off)
{
	return ((loff_t)frag << 32) | (loff_t)off;
}

/*
 * caps helpers
 */
static inline bool __ceph_is_any_real_caps(struct ceph_inode_info *ci)
{
	return !RB_EMPTY_ROOT(&ci->i_caps);
}

extern int __ceph_caps_issued(struct ceph_inode_info *ci, int *implemented);
extern int __ceph_caps_issued_mask(struct ceph_inode_info *ci, int mask, int t);
extern int __ceph_caps_issued_other(struct ceph_inode_info *ci,
				    struct ceph_cap *cap);

static inline int ceph_caps_issued(struct ceph_inode_info *ci)
{
	int issued;
	spin_lock(&ci->i_ceph_lock);
	issued = __ceph_caps_issued(ci, NULL);
	spin_unlock(&ci->i_ceph_lock);
	return issued;
}

static inline int ceph_caps_issued_mask(struct ceph_inode_info *ci, int mask,
					int touch)
{
	int r;
	spin_lock(&ci->i_ceph_lock);
	r = __ceph_caps_issued_mask(ci, mask, touch);
	spin_unlock(&ci->i_ceph_lock);
	return r;
}

static inline int __ceph_caps_dirty(struct ceph_inode_info *ci)
{
	return ci->i_dirty_caps | ci->i_flushing_caps;
}
extern struct ceph_cap_flush *ceph_alloc_cap_flush(void);
extern void ceph_free_cap_flush(struct ceph_cap_flush *cf);
extern int __ceph_mark_dirty_caps(struct ceph_inode_info *ci, int mask,
				  struct ceph_cap_flush **pcf);

extern int __ceph_caps_revoking_other(struct ceph_inode_info *ci,
				      struct ceph_cap *ocap, int mask);
extern int ceph_caps_revoking(struct ceph_inode_info *ci, int mask);
extern int __ceph_caps_used(struct ceph_inode_info *ci);

extern int __ceph_caps_file_wanted(struct ceph_inode_info *ci);

/*
 * wanted, by virtue of open file modes AND cap refs (buffered/cached data)
 */
static inline int __ceph_caps_wanted(struct ceph_inode_info *ci)
{
	int w = __ceph_caps_file_wanted(ci) | __ceph_caps_used(ci);
	if (w & CEPH_CAP_FILE_BUFFER)
		w |= CEPH_CAP_FILE_EXCL;  /* we want EXCL if dirty data */
	return w;
}

/* what the mds thinks we want */
extern int __ceph_caps_mds_wanted(struct ceph_inode_info *ci);

extern void ceph_caps_init(struct ceph_mds_client *mdsc);
extern void ceph_caps_finalize(struct ceph_mds_client *mdsc);
extern void ceph_adjust_min_caps(struct ceph_mds_client *mdsc, int delta);
extern void ceph_reserve_caps(struct ceph_mds_client *mdsc,
			     struct ceph_cap_reservation *ctx, int need);
extern int ceph_unreserve_caps(struct ceph_mds_client *mdsc,
			       struct ceph_cap_reservation *ctx);
extern void ceph_reservation_status(struct ceph_fs_client *client,
				    int *total, int *avail, int *used,
				    int *reserved, int *min);



/*
 * we keep buffered readdir results attached to file->private_data
 */
#define CEPH_F_SYNC     1
#define CEPH_F_ATEND    2

struct ceph_file_info {
	short fmode;     /* initialized on open */
	short flags;     /* CEPH_F_* */

	/* readdir: position within the dir */
	u32 frag;
	struct ceph_mds_request *last_readdir;

	/* readdir: position within a frag */
	unsigned offset;       /* offset of last chunk, adjusted for . and .. */
	unsigned next_offset;  /* offset of next chunk (last_name's + 1) */
	char *last_name;       /* last entry in previous chunk */
	long long dir_release_count;
	long long dir_ordered_count;
	int readdir_cache_idx;

	/* used for -o dirstat read() on directory thing */
	char *dir_info;
	int dir_info_len;
};

struct ceph_readdir_cache_control {
	struct page  *page;
	struct dentry **dentries;
	int index;
};

/*
 * A "snap realm" describes a subset of the file hierarchy sharing
 * the same set of snapshots that apply to it.  The realms themselves
 * are organized into a hierarchy, such that children inherit (some of)
 * the snapshots of their parents.
 *
 * All inodes within the realm that have capabilities are linked into a
 * per-realm list.
 */
struct ceph_snap_realm {
	u64 ino;
	atomic_t nref;
	struct rb_node node;

	u64 created, seq;
	u64 parent_ino;
	u64 parent_since;   /* snapid when our current parent became so */

	u64 *prior_parent_snaps;      /* snaps inherited from any parents we */
	u32 num_prior_parent_snaps;   /*  had prior to parent_since */
	u64 *snaps;                   /* snaps specific to this realm */
	u32 num_snaps;

	struct ceph_snap_realm *parent;
	struct list_head children;       /* list of child realms */
	struct list_head child_item;

	struct list_head empty_item;     /* if i have ref==0 */

	struct list_head dirty_item;     /* if realm needs new context */

	/* the current set of snaps for this realm */
	struct ceph_snap_context *cached_context;

	struct list_head inodes_with_caps;
	spinlock_t inodes_with_caps_lock;
};

static inline int default_congestion_kb(void)
{
	int congestion_kb;

	/*
	 * Copied from NFS
	 *
	 * congestion size, scale with available memory.
	 *
	 *  64MB:    8192k
	 * 128MB:   11585k
	 * 256MB:   16384k
	 * 512MB:   23170k
	 *   1GB:   32768k
	 *   2GB:   46340k
	 *   4GB:   65536k
	 *   8GB:   92681k
	 *  16GB:  131072k
	 *
	 * This allows larger machines to have larger/more transfers.
	 * Limit the default to 256M
	 */
	congestion_kb = (16*int_sqrt(totalram_pages)) << (PAGE_SHIFT-10);
	if (congestion_kb > 256*1024)
		congestion_kb = 256*1024;

	return congestion_kb;
}



/* snap.c */
extern struct ceph_snap_context *ceph_empty_snapc;
struct ceph_snap_realm *ceph_lookup_snap_realm(struct ceph_mds_client *mdsc,
					       u64 ino);
extern void ceph_get_snap_realm(struct ceph_mds_client *mdsc,
				struct ceph_snap_realm *realm);
extern void ceph_put_snap_realm(struct ceph_mds_client *mdsc,
				struct ceph_snap_realm *realm);
extern int ceph_update_snap_trace(struct ceph_mds_client *m,
				  void *p, void *e, bool deletion,
				  struct ceph_snap_realm **realm_ret);
extern void ceph_handle_snap(struct ceph_mds_client *mdsc,
			     struct ceph_mds_session *session,
			     struct ceph_msg *msg);
extern void ceph_queue_cap_snap(struct ceph_inode_info *ci);
extern int __ceph_finish_cap_snap(struct ceph_inode_info *ci,
				  struct ceph_cap_snap *capsnap);
extern void ceph_cleanup_empty_realms(struct ceph_mds_client *mdsc);
extern int ceph_snap_init(void);
extern void ceph_snap_exit(void);

/*
 * a cap_snap is "pending" if it is still awaiting an in-progress
 * sync write (that may/may not still update size, mtime, etc.).
 */
static inline bool __ceph_have_pending_cap_snap(struct ceph_inode_info *ci)
{
	return !list_empty(&ci->i_cap_snaps) &&
	       list_last_entry(&ci->i_cap_snaps, struct ceph_cap_snap,
			       ci_item)->writing;
}

/* inode.c */
extern const struct inode_operations ceph_file_iops;

extern struct inode *ceph_alloc_inode(struct super_block *sb);
extern void ceph_destroy_inode(struct inode *inode);
extern int ceph_drop_inode(struct inode *inode);

extern struct inode *ceph_get_inode(struct super_block *sb,
				    struct ceph_vino vino);
extern struct inode *ceph_get_snapdir(struct inode *parent);
extern int ceph_fill_file_size(struct inode *inode, int issued,
			       u32 truncate_seq, u64 truncate_size, u64 size);
extern void ceph_fill_file_time(struct inode *inode, int issued,
				u64 time_warp_seq, struct timespec *ctime,
				struct timespec *mtime, struct timespec *atime);
extern int ceph_fill_trace(struct super_block *sb,
			   struct ceph_mds_request *req,
			   struct ceph_mds_session *session);
extern int ceph_readdir_prepopulate(struct ceph_mds_request *req,
				    struct ceph_mds_session *session);

extern int ceph_inode_holds_cap(struct inode *inode, int mask);

extern int ceph_inode_set_size(struct inode *inode, loff_t size);
extern void __ceph_do_pending_vmtruncate(struct inode *inode);
extern void ceph_queue_vmtruncate(struct inode *inode);

extern void ceph_queue_invalidate(struct inode *inode);
extern void ceph_queue_writeback(struct inode *inode);

extern int __ceph_do_getattr(struct inode *inode, struct page *locked_page,
			     int mask, bool force);
static inline int ceph_do_getattr(struct inode *inode, int mask, bool force)
{
	return __ceph_do_getattr(inode, NULL, mask, force);
}
extern int ceph_permission(struct inode *inode, int mask);
extern int ceph_setattr(struct dentry *dentry, struct iattr *attr);
extern int ceph_getattr(struct vfsmount *mnt, struct dentry *dentry,
			struct kstat *stat);

/* xattr.c */
extern int ceph_setxattr(struct dentry *, const char *, const void *,
			 size_t, int);
int __ceph_setxattr(struct dentry *, const char *, const void *, size_t, int);
ssize_t __ceph_getxattr(struct inode *, const char *, void *, size_t);
int __ceph_removexattr(struct dentry *, const char *);
extern ssize_t ceph_getxattr(struct dentry *, const char *, void *, size_t);
extern ssize_t ceph_listxattr(struct dentry *, char *, size_t);
extern int ceph_removexattr(struct dentry *, const char *);
extern void __ceph_build_xattrs_blob(struct ceph_inode_info *ci);
extern void __ceph_destroy_xattrs(struct ceph_inode_info *ci);
extern void __init ceph_xattr_init(void);
extern void ceph_xattr_exit(void);
extern const struct xattr_handler *ceph_xattr_handlers[];

/* acl.c */
struct ceph_acls_info {
	void *default_acl;
	void *acl;
	struct ceph_pagelist *pagelist;
};

#ifdef CONFIG_CEPH_FS_POSIX_ACL

struct posix_acl *ceph_get_acl(struct inode *, int);
int ceph_set_acl(struct inode *inode, struct posix_acl *acl, int type);
int ceph_pre_init_acls(struct inode *dir, umode_t *mode,
		       struct ceph_acls_info *info);
void ceph_init_inode_acls(struct inode *inode, struct ceph_acls_info *info);
void ceph_release_acls_info(struct ceph_acls_info *info);

static inline void ceph_forget_all_cached_acls(struct inode *inode)
{
       forget_all_cached_acls(inode);
}

#else

#define ceph_get_acl NULL
#define ceph_set_acl NULL

static inline int ceph_pre_init_acls(struct inode *dir, umode_t *mode,
				     struct ceph_acls_info *info)
{
	return 0;
}
static inline void ceph_init_inode_acls(struct inode *inode,
					struct ceph_acls_info *info)
{
}
static inline void ceph_release_acls_info(struct ceph_acls_info *info)
{
}
static inline int ceph_acl_chmod(struct dentry *dentry, struct inode *inode)
{
	return 0;
}

static inline void ceph_forget_all_cached_acls(struct inode *inode)
{
}

#endif

/* caps.c */
extern const char *ceph_cap_string(int c);
extern void ceph_handle_caps(struct ceph_mds_session *session,
			     struct ceph_msg *msg);
extern struct ceph_cap *ceph_get_cap(struct ceph_mds_client *mdsc,
				     struct ceph_cap_reservation *ctx);
extern void ceph_add_cap(struct inode *inode,
			 struct ceph_mds_session *session, u64 cap_id,
			 int fmode, unsigned issued, unsigned wanted,
			 unsigned cap, unsigned seq, u64 realmino, int flags,
			 struct ceph_cap **new_cap);
extern void __ceph_remove_cap(struct ceph_cap *cap, bool queue_release);
extern void ceph_put_cap(struct ceph_mds_client *mdsc,
			 struct ceph_cap *cap);
extern int ceph_is_any_caps(struct inode *inode);

extern void ceph_queue_caps_release(struct inode *inode);
extern int ceph_write_inode(struct inode *inode, struct writeback_control *wbc);
extern int ceph_fsync(struct file *file, loff_t start, loff_t end,
		      int datasync);
extern void ceph_early_kick_flushing_caps(struct ceph_mds_client *mdsc,
					  struct ceph_mds_session *session);
extern void ceph_kick_flushing_caps(struct ceph_mds_client *mdsc,
				    struct ceph_mds_session *session);
extern struct ceph_cap *ceph_get_cap_for_mds(struct ceph_inode_info *ci,
					     int mds);
extern int ceph_get_cap_mds(struct inode *inode);
extern void ceph_get_cap_refs(struct ceph_inode_info *ci, int caps);
extern void ceph_put_cap_refs(struct ceph_inode_info *ci, int had);
extern void ceph_put_wrbuffer_cap_refs(struct ceph_inode_info *ci, int nr,
				       struct ceph_snap_context *snapc);
extern void __ceph_flush_snaps(struct ceph_inode_info *ci,
			       struct ceph_mds_session **psession,
			       int again);
extern void ceph_check_caps(struct ceph_inode_info *ci, int flags,
			    struct ceph_mds_session *session);
extern void ceph_check_delayed_caps(struct ceph_mds_client *mdsc);
extern void ceph_flush_dirty_caps(struct ceph_mds_client *mdsc);

extern int ceph_encode_inode_release(void **p, struct inode *inode,
				     int mds, int drop, int unless, int force);
extern int ceph_encode_dentry_release(void **p, struct dentry *dn,
				      int mds, int drop, int unless);

extern int ceph_get_caps(struct ceph_inode_info *ci, int need, int want,
			 loff_t endoff, int *got, struct page **pinned_page);

/* for counting open files by mode */
static inline void __ceph_get_fmode(struct ceph_inode_info *ci, int mode)
{
	ci->i_nr_by_mode[mode]++;
}
extern void ceph_put_fmode(struct ceph_inode_info *ci, int mode);

/* addr.c */
extern const struct address_space_operations ceph_aops;
extern int ceph_mmap(struct file *file, struct vm_area_struct *vma);
extern int ceph_uninline_data(struct file *filp, struct page *locked_page);
extern int ceph_pool_perm_check(struct ceph_inode_info *ci, int need);
extern void ceph_pool_perm_destroy(struct ceph_mds_client* mdsc);

/* file.c */
extern const struct file_operations ceph_file_fops;

extern int ceph_open(struct inode *inode, struct file *file);
extern int ceph_atomic_open(struct inode *dir, struct dentry *dentry,
			    struct file *file, unsigned flags, umode_t mode,
			    int *opened);
extern int ceph_release(struct inode *inode, struct file *filp);
extern void ceph_fill_inline_data(struct inode *inode, struct page *locked_page,
				  char *data, size_t len);
/* dir.c */
extern const struct file_operations ceph_dir_fops;
extern const struct file_operations ceph_snapdir_fops;
extern const struct inode_operations ceph_dir_iops;
extern const struct inode_operations ceph_snapdir_iops;
extern const struct dentry_operations ceph_dentry_ops, ceph_snap_dentry_ops,
	ceph_snapdir_dentry_ops;

extern int ceph_handle_notrace_create(struct inode *dir, struct dentry *dentry);
extern int ceph_handle_snapdir(struct ceph_mds_request *req,
			       struct dentry *dentry, int err);
extern struct dentry *ceph_finish_lookup(struct ceph_mds_request *req,
					 struct dentry *dentry, int err);

extern void ceph_dentry_lru_add(struct dentry *dn);
extern void ceph_dentry_lru_touch(struct dentry *dn);
extern void ceph_dentry_lru_del(struct dentry *dn);
extern void ceph_invalidate_dentry_lease(struct dentry *dentry);
extern unsigned ceph_dentry_hash(struct inode *dir, struct dentry *dn);
extern struct inode *ceph_get_dentry_parent_inode(struct dentry *dentry);
extern void ceph_readdir_cache_release(struct ceph_readdir_cache_control *ctl);

/*
 * our d_ops vary depending on whether the inode is live,
 * snapshotted (read-only), or a virtual ".snap" directory.
 */
int ceph_init_dentry(struct dentry *dentry);


/* ioctl.c */
extern long ceph_ioctl(struct file *file, unsigned int cmd, unsigned long arg);

/* export.c */
extern const struct export_operations ceph_export_ops;

/* locks.c */
extern __init void ceph_flock_init(void);
extern int ceph_lock(struct file *file, int cmd, struct file_lock *fl);
extern int ceph_flock(struct file *file, int cmd, struct file_lock *fl);
extern void ceph_count_locks(struct inode *inode, int *p_num, int *f_num);
extern int ceph_encode_locks_to_buffer(struct inode *inode,
				       struct ceph_filelock *flocks,
				       int num_fcntl_locks,
				       int num_flock_locks);
extern int ceph_locks_to_pagelist(struct ceph_filelock *flocks,
				  struct ceph_pagelist *pagelist,
				  int num_fcntl_locks, int num_flock_locks);
extern int lock_to_ceph_filelock(struct file_lock *fl, struct ceph_filelock *c);

/* debugfs.c */
extern int ceph_fs_debugfs_init(struct ceph_fs_client *client);
extern void ceph_fs_debugfs_cleanup(struct ceph_fs_client *client);

#endif /* _FS_CEPH_SUPER_H */<|MERGE_RESOLUTION|>--- conflicted
+++ resolved
@@ -189,10 +189,6 @@
 struct ceph_cap_flush {
 	u64 tid;
 	int caps;
-<<<<<<< HEAD
-	bool kick;
-=======
->>>>>>> 3cb5ff02
 	struct rb_node g_node; // global
 	union {
 		struct rb_node i_node; // inode
