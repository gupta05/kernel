--- conflicted
+++ resolved
@@ -556,23 +556,6 @@
 	if (!fio.encrypted_page)
 		goto put_out;
 
-<<<<<<< HEAD
-	f2fs_submit_page_bio(&fio);
-
-	/* allocate block address */
-	f2fs_wait_on_page_writeback(dn.node_page, NODE);
-
-	allocate_data_block(fio.sbi, NULL, fio.blk_addr,
-					&fio.blk_addr, &sum, CURSEG_COLD_DATA);
-	dn.data_blkaddr = fio.blk_addr;
-
-	/* write page */
-	lock_page(fio.encrypted_page);
-	set_page_writeback(fio.encrypted_page);
-	fio.rw = WRITE_SYNC;
-	f2fs_submit_page_mbio(&fio);
-
-=======
 	err = f2fs_submit_page_bio(&fio);
 	if (err)
 		goto put_page_out;
@@ -600,17 +583,12 @@
 	f2fs_submit_page_mbio(&fio);
 
 	dn.data_blkaddr = fio.blk_addr;
->>>>>>> 3cb5ff02
 	set_data_blkaddr(&dn);
 	f2fs_update_extent_cache(&dn);
 	set_inode_flag(F2FS_I(inode), FI_APPEND_WRITE);
 	if (page->index == 0)
 		set_inode_flag(F2FS_I(inode), FI_FIRST_BLOCK_WRITTEN);
-<<<<<<< HEAD
-
-=======
 put_page_out:
->>>>>>> 3cb5ff02
 	f2fs_put_page(fio.encrypted_page, 1);
 put_out:
 	f2fs_put_dnode(&dn);
@@ -639,10 +617,7 @@
 			.page = page,
 			.encrypted_page = NULL,
 		};
-<<<<<<< HEAD
-=======
 		set_page_dirty(page);
->>>>>>> 3cb5ff02
 		f2fs_wait_on_page_writeback(page, DATA);
 		if (clear_page_dirty_for_io(page))
 			inode_dec_dirty_pages(inode);
