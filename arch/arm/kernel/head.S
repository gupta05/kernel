--- conflicted
+++ resolved
@@ -349,11 +349,7 @@
  */
 __enable_mmu:
 #if defined(CONFIG_ALIGNMENT_TRAP) && __LINUX_ARM_ARCH__ < 6
-<<<<<<< HEAD
-      orr     r0, r0, #CR_A
-=======
 	orr	r0, r0, #CR_A
->>>>>>> 1d05f993
 #else
 	bic	r0, r0, #CR_A
 #endif
