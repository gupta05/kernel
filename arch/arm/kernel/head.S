--- conflicted
+++ resolved
@@ -399,12 +399,9 @@
 	sub	lr, r4, r5			@ mmu has been enabled
 	add	r3, r7, lr
 	ldrd	r4, [r3, #0]			@ get secondary_data.pgdir
-<<<<<<< HEAD
-=======
 ARM_BE8(eor	r4, r4, r5)			@ Swap r5 and r4 in BE:
 ARM_BE8(eor	r5, r4, r5)			@ it can be done in 3 steps
 ARM_BE8(eor	r4, r4, r5)			@ without using a temp reg.
->>>>>>> 9fe8ecca
 	ldr	r8, [r3, #8]			@ get secondary_data.swapper_pg_dir
 	badr	lr, __enable_mmu		@ return address
 	mov	r13, r12			@ __secondary_switched address
