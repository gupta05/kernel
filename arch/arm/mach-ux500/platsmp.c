/*
 * Copyright (C) 2002 ARM Ltd.
 * Copyright (C) 2008 STMicroelctronics.
 * Copyright (C) 2009 ST-Ericsson.
 * Author: Srinidhi Kasagar <srinidhi.kasagar@stericsson.com>
 *
 * This file is based on arm realview platform
 *
 * This program is free software; you can redistribute it and/or modify
 * it under the terms of the GNU General Public License version 2 as
 * published by the Free Software Foundation.
 */
#include <linux/init.h>
#include <linux/errno.h>
#include <linux/delay.h>
#include <linux/device.h>
#include <linux/smp.h>
#include <linux/io.h>
#include <linux/of.h>
#include <linux/of_address.h>

#include <asm/cacheflush.h>
#include <asm/smp_plat.h>
#include <asm/smp_scu.h>

#include "setup.h"

#include "db8500-regs.h"
#include "id.h"

<<<<<<< HEAD
static void __iomem *scu_base;
static void __iomem *backupram;

/* This is called from headsmp.S to wakeup the secondary core */
extern void u8500_secondary_startup(void);

/*
 * Write pen_release in a way that is guaranteed to be visible to all
 * observers, irrespective of whether they're taking part in coherency
 * or not.  This is necessary for the hotplug code to work reliably.
 */
static void write_pen_release(int val)
{
	pen_release = val;
	smp_wmb();
	sync_cache_w(&pen_release);
}

static DEFINE_SPINLOCK(boot_lock);

static void ux500_secondary_init(unsigned int cpu)
{
	/*
	 * let the primary processor know we're out of the
	 * pen, then head off into the C entry point
	 */
	write_pen_release(-1);

	/*
	 * Synchronise with the boot thread.
	 */
	spin_lock(&boot_lock);
	spin_unlock(&boot_lock);
}
=======
/* Magic triggers in backup RAM */
#define UX500_CPU1_JUMPADDR_OFFSET 0x1FF4
#define UX500_CPU1_WAKEMAGIC_OFFSET 0x1FF0
>>>>>>> 9fe8ecca

static void wakeup_secondary(void)
{
	struct device_node *np;
	static void __iomem *backupram;

	np = of_find_compatible_node(NULL, NULL, "ste,dbx500-backupram");
	if (!np) {
		pr_err("No backupram base address\n");
		return;
	}
	backupram = of_iomap(np, 0);
	of_node_put(np);
	if (!backupram) {
		pr_err("No backupram remap\n");
		return;
	}

<<<<<<< HEAD
	/*
	 * now the secondary core is starting up let it run its
	 * calibrations, then wait for it to finish
	 */
	spin_unlock(&boot_lock);

	return pen_release != -1 ? -ENOSYS : 0;
}

static void __init wakeup_secondary(void)
{
=======
>>>>>>> 9fe8ecca
	/*
	 * write the address of secondary startup into the backup ram register
	 * at offset 0x1FF4, then write the magic number 0xA1FEED01 to the
	 * backup ram register at offset 0x1FF0, which is what boot rom code
	 * is waiting for. This will wake up the secondary core from WFE.
	 */
	writel(virt_to_phys(secondary_startup),
	       backupram + UX500_CPU1_JUMPADDR_OFFSET);
	writel(0xA1FEED01,
	       backupram + UX500_CPU1_WAKEMAGIC_OFFSET);

	/* make sure write buffer is drained */
	mb();
	iounmap(backupram);
}

static void __init ux500_smp_prepare_cpus(unsigned int max_cpus)
{
<<<<<<< HEAD
	unsigned int i, ncores;
	struct device_node *np;

	np = of_find_compatible_node(NULL, NULL, "arm,cortex-a9-scu");
	scu_base = of_iomap(np, 0);
	of_node_put(np);
	if (!scu_base)
		return;
	backupram = ioremap(U8500_BACKUPRAM0_BASE, SZ_8K);
	ncores = scu_get_core_count(scu_base);

	/* sanity check */
	if (ncores > nr_cpu_ids) {
		pr_warn("SMP: %u cores greater than maximum (%u), clipping\n",
			ncores, nr_cpu_ids);
		ncores = nr_cpu_ids;
=======
	struct device_node *np;
	static void __iomem *scu_base;
	unsigned int ncores;
	int i;

	np = of_find_compatible_node(NULL, NULL, "arm,cortex-a9-scu");
	if (!np) {
		pr_err("No SCU base address\n");
		return;
	}
	scu_base = of_iomap(np, 0);
	of_node_put(np);
	if (!scu_base) {
		pr_err("No SCU remap\n");
		return;
>>>>>>> 9fe8ecca
	}

	scu_enable(scu_base);
	ncores = scu_get_core_count(scu_base);
	for (i = 0; i < ncores; i++)
		set_cpu_possible(i, true);
	iounmap(scu_base);
}

static int ux500_boot_secondary(unsigned int cpu, struct task_struct *idle)
{
<<<<<<< HEAD
	scu_enable(scu_base);
=======
>>>>>>> 9fe8ecca
	wakeup_secondary();
	arch_send_wakeup_ipi_mask(cpumask_of(cpu));
	return 0;
}

struct smp_operations ux500_smp_ops __initdata = {
	.smp_prepare_cpus	= ux500_smp_prepare_cpus,
	.smp_boot_secondary	= ux500_boot_secondary,
#ifdef CONFIG_HOTPLUG_CPU
	.cpu_die		= ux500_cpu_die,
#endif
};
CPU_METHOD_OF_DECLARE(ux500_smp, "ste,dbx500-smp", &ux500_smp_ops);<|MERGE_RESOLUTION|>--- conflicted
+++ resolved
@@ -28,46 +28,9 @@
 #include "db8500-regs.h"
 #include "id.h"
 
-<<<<<<< HEAD
-static void __iomem *scu_base;
-static void __iomem *backupram;
-
-/* This is called from headsmp.S to wakeup the secondary core */
-extern void u8500_secondary_startup(void);
-
-/*
- * Write pen_release in a way that is guaranteed to be visible to all
- * observers, irrespective of whether they're taking part in coherency
- * or not.  This is necessary for the hotplug code to work reliably.
- */
-static void write_pen_release(int val)
-{
-	pen_release = val;
-	smp_wmb();
-	sync_cache_w(&pen_release);
-}
-
-static DEFINE_SPINLOCK(boot_lock);
-
-static void ux500_secondary_init(unsigned int cpu)
-{
-	/*
-	 * let the primary processor know we're out of the
-	 * pen, then head off into the C entry point
-	 */
-	write_pen_release(-1);
-
-	/*
-	 * Synchronise with the boot thread.
-	 */
-	spin_lock(&boot_lock);
-	spin_unlock(&boot_lock);
-}
-=======
 /* Magic triggers in backup RAM */
 #define UX500_CPU1_JUMPADDR_OFFSET 0x1FF4
 #define UX500_CPU1_WAKEMAGIC_OFFSET 0x1FF0
->>>>>>> 9fe8ecca
 
 static void wakeup_secondary(void)
 {
@@ -86,20 +49,6 @@
 		return;
 	}
 
-<<<<<<< HEAD
-	/*
-	 * now the secondary core is starting up let it run its
-	 * calibrations, then wait for it to finish
-	 */
-	spin_unlock(&boot_lock);
-
-	return pen_release != -1 ? -ENOSYS : 0;
-}
-
-static void __init wakeup_secondary(void)
-{
-=======
->>>>>>> 9fe8ecca
 	/*
 	 * write the address of secondary startup into the backup ram register
 	 * at offset 0x1FF4, then write the magic number 0xA1FEED01 to the
@@ -118,24 +67,6 @@
 
 static void __init ux500_smp_prepare_cpus(unsigned int max_cpus)
 {
-<<<<<<< HEAD
-	unsigned int i, ncores;
-	struct device_node *np;
-
-	np = of_find_compatible_node(NULL, NULL, "arm,cortex-a9-scu");
-	scu_base = of_iomap(np, 0);
-	of_node_put(np);
-	if (!scu_base)
-		return;
-	backupram = ioremap(U8500_BACKUPRAM0_BASE, SZ_8K);
-	ncores = scu_get_core_count(scu_base);
-
-	/* sanity check */
-	if (ncores > nr_cpu_ids) {
-		pr_warn("SMP: %u cores greater than maximum (%u), clipping\n",
-			ncores, nr_cpu_ids);
-		ncores = nr_cpu_ids;
-=======
 	struct device_node *np;
 	static void __iomem *scu_base;
 	unsigned int ncores;
@@ -151,7 +82,6 @@
 	if (!scu_base) {
 		pr_err("No SCU remap\n");
 		return;
->>>>>>> 9fe8ecca
 	}
 
 	scu_enable(scu_base);
@@ -163,10 +93,6 @@
 
 static int ux500_boot_secondary(unsigned int cpu, struct task_struct *idle)
 {
-<<<<<<< HEAD
-	scu_enable(scu_base);
-=======
->>>>>>> 9fe8ecca
 	wakeup_secondary();
 	arch_send_wakeup_ipi_mask(cpumask_of(cpu));
 	return 0;
