/*
 * Copyright 2014 Hans de Goede <hdegoede@redhat.com>
 *
 * This file is dual-licensed: you can use it either under the terms
 * of the GPL or the X11 license, at your option. Note that this dual
 * licensing only applies to this file, and not this project as a
 * whole.
 *
 *  a) This file is free software; you can redistribute it and/or
 *     modify it under the terms of the GNU General Public License as
 *     published by the Free Software Foundation; either version 2 of the
 *     License, or (at your option) any later version.
 *
 *     This file is distributed in the hope that it will be useful,
 *     but WITHOUT ANY WARRANTY; without even the implied warranty of
 *     MERCHANTABILITY or FITNESS FOR A PARTICULAR PURPOSE.  See the
 *     GNU General Public License for more details.
 *
 * Or, alternatively,
 *
 *  b) Permission is hereby granted, free of charge, to any person
 *     obtaining a copy of this software and associated documentation
 *     files (the "Software"), to deal in the Software without
 *     restriction, including without limitation the rights to use,
 *     copy, modify, merge, publish, distribute, sublicense, and/or
 *     sell copies of the Software, and to permit persons to whom the
 *     Software is furnished to do so, subject to the following
 *     conditions:
 *
 *     The above copyright notice and this permission notice shall be
 *     included in all copies or substantial portions of the Software.
 *
 *     THE SOFTWARE IS PROVIDED "AS IS", WITHOUT WARRANTY OF ANY KIND,
 *     EXPRESS OR IMPLIED, INCLUDING BUT NOT LIMITED TO THE WARRANTIES
 *     OF MERCHANTABILITY, FITNESS FOR A PARTICULAR PURPOSE AND
 *     NONINFRINGEMENT. IN NO EVENT SHALL THE AUTHORS OR COPYRIGHT
 *     HOLDERS BE LIABLE FOR ANY CLAIM, DAMAGES OR OTHER LIABILITY,
 *     WHETHER IN AN ACTION OF CONTRACT, TORT OR OTHERWISE, ARISING
 *     FROM, OUT OF OR IN CONNECTION WITH THE SOFTWARE OR THE USE OR
 *     OTHER DEALINGS IN THE SOFTWARE.
 */

/dts-v1/;
#include "sun4i-a10.dtsi"
#include "sunxi-common-regulators.dtsi"

#include <dt-bindings/gpio/gpio.h>

/ {
	model = "BA10 tvbox";
	compatible = "allwinner,ba10-tvbox", "allwinner,sun4i-a10";

	aliases {
		serial0 = &uart0;
	};

	chosen {
		stdout-path = "serial0:115200n8";
	};
};

&ehci0 {
	status = "okay";
};

&ehci1 {
	status = "okay";
};

&emac {
	pinctrl-names = "default";
	pinctrl-0 = <&emac_pins_a>;
	phy = <&phy1>;
	status = "okay";
};

<<<<<<< HEAD
=======
&emac_sram {
	status = "okay";
};

>>>>>>> 1647e3c7
&i2c0 {
	pinctrl-names = "default";
	pinctrl-0 = <&i2c0_pins_a>;
	status = "okay";

	axp209: pmic@34 {
		compatible = "x-powers,axp209";
		reg = <0x34>;
		interrupts = <0>;

		interrupt-controller;
		#interrupt-cells = <1>;
	};
};

&ir0 {
	pinctrl-names = "default";
	pinctrl-0 = <&ir0_rx_pins_a>;
	status = "okay";
};

&mdio {
	status = "okay";

	phy1: ethernet-phy@1 {
		reg = <1>;
	};
};

&mmc0 {
	pinctrl-names = "default";
	pinctrl-0 = <&mmc0_pins_a>, <&mmc0_cd_pin_reference_design>;
	vmmc-supply = <&reg_vcc3v3>;
	bus-width = <4>;
	cd-gpios = <&pio 7 1 GPIO_ACTIVE_HIGH>; /* PH1 */
	cd-inverted;
	status = "okay";
};

&ohci0 {
	status = "okay";
};

&ohci1 {
	status = "okay";
};

&pio {
	usb2_vbus_pin_a: usb2_vbus_pin@0 {
		allwinner,pins = "PH12";
	};
};

&reg_usb1_vbus {
	status = "okay";
};

&reg_usb2_vbus {
	gpio = <&pio 7 12 GPIO_ACTIVE_HIGH>;
	status = "okay";
};

&uart0 {
	pinctrl-names = "default";
	pinctrl-0 = <&uart0_pins_a>;
	status = "okay";
};

&usbphy {
	usb1_vbus-supply = <&reg_usb1_vbus>;
	usb2_vbus-supply = <&reg_usb2_vbus>;
	status = "okay";
};<|MERGE_RESOLUTION|>--- conflicted
+++ resolved
@@ -74,13 +74,10 @@
 	status = "okay";
 };
 
-<<<<<<< HEAD
-=======
 &emac_sram {
 	status = "okay";
 };
 
->>>>>>> 1647e3c7
 &i2c0 {
 	pinctrl-names = "default";
 	pinctrl-0 = <&i2c0_pins_a>;
