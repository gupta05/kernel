--- conflicted
+++ resolved
@@ -278,7 +278,6 @@
 			qcom,not-loadable;
 		};
 	};
-<<<<<<< HEAD
 
 	qcom,bam_dmux@4044000 {
 		compatible = "qcom,bam_dmux";
@@ -288,8 +287,5 @@
 	};
 
 };
-=======
-};
-
-#include "msmferrum-regulator.dtsi"
->>>>>>> 2c499ced
+
+#include "msmferrum-regulator.dtsi"