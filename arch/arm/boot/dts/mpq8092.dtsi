/* Copyright (c) 2012, The Linux Foundation. All rights reserved.
 *
 * This program is free software; you can redistribute it and/or modify
 * it under the terms of the GNU General Public License version 2 and
 * only version 2 as published by the Free Software Foundation.
 *
 * This program is distributed in the hope that it will be useful,
 * but WITHOUT ANY WARRANTY; without even the implied warranty of
 * MERCHANTABILITY or FITNESS FOR A PARTICULAR PURPOSE.  See the
 * GNU General Public License for more details.
 */

/include/ "skeleton.dtsi"
/include/ "mpq8092-iommu.dtsi"
/include/ "msm-gdsc.dtsi"
/include/ "mpq8092-ion.dtsi"

/ {
	model = "Qualcomm MPQ8092";
	compatible = "qcom,mpq8092";
	interrupt-parent = <&intc>;

	intc: interrupt-controller@f9000000 {
		compatible = "qcom,msm-qgic2";
		interrupt-controller;
		#interrupt-cells = <3>;
		reg = <0xf9000000 0x1000>,
		<0xf9002000 0x1000>;
	};

	msmgpio: gpio@fd510000 {
		compatible = "qcom,msm-gpio";
		gpio-controller;
		#gpio-cells = <2>;
		interrupt-controller;
		#interrupt-cells = <2>;
		reg = <0xfd510000 0x4000>;
	};

	timer {
		compatible = "qcom,msm-qtimer", "arm,armv7-timer";
		interrupts = <1 2 0>, <1 3 0>;
		clock-frequency = <19200000>;
	};

	serial@f991f000 {
		compatible = "qcom,msm-lsuart-v14";
		reg = <0xf991f000 0x1000>;
		interrupts = <0 109 0>;
		status = "disabled";
	};

	serial@f995e000 {
		compatible = "qcom,msm-lsuart-v14";
		reg = <0xf995e000 0x1000>;
		interrupts = <0 114 0>;
		status = "disabled";
	};

	spmi_bus: qcom,spmi@fc4c0000 {
		cell-index = <0>;
		compatible = "qcom,spmi-pmic-arb";
		reg = <0xfc4cf000 0x1000>,
		      <0Xfc4cb000 0x1000>;
		/* 190,ee0_krait_hlos_spmi_periph_irq */
		/* 187,channel_0_krait_hlos_trans_done_irq */
		interrupts = <0 190 0 0 187 0>;
		qcom,pmic-arb-ee = <0>;
		qcom,pmic-arb-channel = <0>;
		qcom,pmic-arb-ppid-map = <0x00100000>, /* PM8644_0 */
				 <0x10100001>, /* PM8644_1 */
				 <0x00500002>, /* INTERRUPT */
				 <0x00800003>, /* PON0 */
				 <0x03000004>, /* ADC_1 */
				 <0x03100005>, /* ADC_2 */
				 <0x03200006>, /* ADC_3 */
				 <0x03300007>, /* ADC_4 */
				 <0x03400008>, /* ADC_5 */
				 <0x03500009>, /* ADC_6 */
				 <0x0360000a>, /* ADC_7 */
				 <0x0370000b>, /* ADC_8 */
				 <0x0500000c>, /* SHARED_XO */
				 <0x0510000d>, /* BB_CLK1 */
				 <0x0520000e>, /* BB_CLK2 */
				 <0x05a0000f>, /* SLEEP_CLK */
				 <0x06000010>, /* RTC_RW */
				 <0x06100011>, /* RTC_ALARM */
				 <0x07000012>, /* PBS_CORE */
				 <0x07100013>, /* PBS_CLIENT_1 */
				 <0x07200014>, /* PBS_CLIENT_2 */
				 <0x07300015>, /* PBS_CLIENT_3 */
				 <0x07400016>, /* PBS_CLIENT_4 */
				 <0x07500017>, /* PBS_CLIENT_5 */
				 <0x07600018>, /* PBS_CLIENT_6 */
				 <0x07700019>, /* PBS_CLIENT_7 */
				 <0x0780001a>, /* PBS_CLIENT_8 */
				 <0x0790001b>, /* PBS_CLIENT_9 */
				 <0x07a0001c>, /* PBS_CLIENT_10 */
				 <0x07b0001d>, /* PBS_CLIENT_11 */
				 <0x07c0001e>, /* PBS_CLIENT_12 */
				 <0x07d0001f>, /* PBS_CLIENT_13 */
				 <0x07e00020>, /* PBS_CLIENT_14 */
				 <0x07f00021>, /* PBS_CLIENT_15 */
				 <0x08000022>, /* PBS_CLIENT_16 */
				 <0x0a000023>, /* MPP_1 */
				 <0x0a100024>, /* MPP_2 */
				 <0x0a200025>, /* MPP_3 */
				 <0x0a300026>, /* MPP_4 */
				 <0x0a400027>, /* MPP_5 */
				 <0x0a500028>, /* MPP_6 */
				 <0x0c000029>, /* PM8644_GPIO_1 */
				 <0x0c10002a>, /* PM8644_GPIO_2 */
				 <0x0c20002b>, /* PM8644_GPIO_3 */
				 <0x0c30002c>, /* PM8644_GPIO_4 */
				 <0x0c40002d>, /* PM8644_GPIO_5 */
				 <0x0c50002e>, /* PM8644_GPIO_6 */
				 <0x0c60002f>, /* PM8644_GPIO_7 */
				 <0x0c700030>, /* PM8644_GPIO_8 */
				 <0x0c800031>, /* PM8644_GPIO_9 */
				 <0x0c900032>, /* PM8644_GPIO_10 */
				 <0x0ca00033>, /* PM8644_GPIO_11 */
				 <0x0cb00034>, /* PM8644_GPIO_12 */
				 <0x0cc00035>, /* PM8644_GPIO_13 */
				 <0x0cd00036>, /* PM8644_GPIO_14 */
				 <0x0ce00037>, /* PM8644_GPIO_15 */
				 <0x0cf00038>, /* PM8644_GPIO_16 */
				 <0x0d000039>, /* PM8644_GPIO_17 */
				 <0x0d10003a>, /* PM8644_GPIO_18 */
				 <0x0d20003b>, /* PM8644_GPIO_19 */
				 <0x0d30003c>, /* PM8644_GPIO_20 */
				 <0x0d40003d>, /* PM8644_GPIO_21 */
				 <0x0d50003e>, /* PM8644_GPIO_22 */
				 <0x0d60003f>, /* PM8644_GPIO_23 */
				 <0x0d700040>, /* PM8644_GPIO_24 */
				 <0x0d800041>, /* PM8644_GPIO_25 */
				 <0x0d900042>, /* PM8644_GPIO_26 */
				 <0x0da00043>, /* PM8644_GPIO_27 */
				 <0x0db00044>, /* PM8644_GPIO_28 */
				 <0x0dc00045>, /* PM8644_GPIO_29 */
				 <0x0dd00046>, /* PM8644_GPIO_30 */
				 <0x0de00047>, /* PM8644_GPIO_31 */
				 <0x0df00048>, /* PM8644_GPIO_32 */
				 <0x0e000049>, /* PM8644_GPIO_33 */
				 <0x0e10004a>, /* PM8644_GPIO_34 */
				 <0x0e20004b>, /* PM8644_GPIO_35 */
				 <0x0e30004c>, /* PM8644_GPIO_36 */
				 <0x0e40004d>, /* PM8644_GPIO_37 */
				 <0x0e50004e>, /* PM8644_GPIO_38 */
				 <0x0e60004f>, /* PM8644_GPIO_39 */
				 <0x0e700050>, /* PM8644_GPIO_40 */
				 <0x0e800051>, /* PM8644_GPIO_41 */
				 <0x0e900052>, /* PM8644_GPIO_42 */
				 <0x0ea00053>, /* PM8644_GPIO_43 */
				 <0x11000054>, /* BUCK_CMN_1 */
				 <0x11100055>, /* BUCK_CMN_2 */
				 <0x11200056>, /* BUCK_CMN_3 */
				 <0x11400057>, /* PM8644_SMPS1 */
				 <0x11500058>, /* SMPS_1_PS1 */
				 <0x11600059>, /* BUCK_FREQ_1 */
				 <0x1170005a>, /* PM8644_SMPS2 */
				 <0x1180005b>, /* SMPS_2_PS1 */
				 <0x1190005c>, /* BUCK_FREQ_2 */
				 <0x11a0005d>, /* PM8644_SMPS3 */
				 <0x11b0005e>, /* SMPS_3_PS1 */
				 <0x11c0005f>, /* BUCK_FREQ_3 */
				 <0x11d00060>, /* PM8644_SMPS4 */
				 <0x11e00061>, /* SMPS_4_PS1 */
				 <0x11f00062>, /* PM8644_BUCK_FREQ_4 */
				 <0x12000063>, /* PM8644_SMPS5 */
				 <0x12100064>, /* FTPS1_5 */
				 <0x12200065>, /* PM8644_BUCK_FREQ_5 */
				 <0x12300066>, /* PM8644_SMPS6 */
				 <0x12400067>, /* FTPS1_6 */
				 <0x12500068>, /* PM8644_BUCK_FREQ_6 */
				 <0x12600069>, /* PM8644_SMPS7 */
				 <0x1270006a>, /* FTPS1_7 */
				 <0x1280006b>, /* PM8644_BUCK_FREQ_7 */
				 <0x1290006c>, /* PM8644_SMPS8 */
				 <0x12a0006d>, /* FTPS1_8 */
				 <0x12b0006e>, /* PM8644_BUCK_FREQ_8 */
				 <0x12c0006f>, /* PM8644_SMPS9 */
				 <0x12d00070>, /* FTPS1_9 */
				 <0x12e00071>, /* PM8644_BUCK_FREQ_9 */
				 <0x12f00072>, /* PM8644_SMPS10 */
				 <0x13000073>, /* FTPS1_10 */
				 <0x13100074>, /* PM8644_BUCK_FREQ_10 */
				 <0x13200075>, /* PM8644_SMPS11 */
				 <0x13300076>, /* FTPS1_11 */
				 <0x13400077>, /* BUCK_FREQ_11 */
				 <0x14000078>, /* PM8644_LDO_1 */
				 <0x14100079>, /* PM8644_LDO_2 */
				 <0x1420007a>, /* PM8644_LDO_3 */
				 <0x1430007b>, /* PM8644_LDO_4 */
				 <0x1440007c>, /* PM8644_LDO_5 */
				 <0x1450007d>, /* PM8644_LDO_6 */
				 <0x1460007e>, /* PM8644_LDO_7 */
				 <0x1470007f>, /* PM8644_LDO_8 */
				 <0x14800080>, /* PM8644_LDO_9 */
				 <0x14900081>, /* PM8644_LDO_10 */
				 <0x14a00082>, /* PM8644_LDO_11 */
				 <0x14b00083>, /* PM8644_LDO_12 */
				 <0x14c00084>, /* PM8644_LDO_13 */
				 <0x14d00085>, /* PM8644_LDO_14 */
				 <0x14e00086>, /* PM8644_LDO_15 */
				 <0x14f00087>, /* PM8644_LDO_16 */
				 <0x15000088>, /* PM8644_LDO_17 */
				 <0x15100089>, /* PM8644_LDO_18 */
				 <0x1520008a>, /* PM8644_LDO_19 */
				 <0x1530008b>, /* PM8644_LDO_20 */
				 <0x1540008c>, /* PM8644_LDO_21 */
				 <0x1550008d>, /* PM8644_LDO_22 */
				 <0x1560008e>, /* PM8644_LDO_23 */
				 <0x1570008f>, /* PM8644_LDO_24 */
				 <0x15800090>, /* PM8644_LDO_25 */
				 <0x18000091>, /* PM8644_LVS_1 */
				 <0x18100092>, /* PM8644_LVS_2 */
				 <0x18200093>, /* PM8644_OTG */
				 <0x18300094>, /* PM8644_HDMI */
				 <0x1a800095>, /* KEYPAD */
				 <0x1b000096>, /* LPG_LUT */
				 <0x1b100097>, /* LPG_CHAN_1 */
				 <0x1b200098>, /* LPG_CHAN_2 */
				 <0x1b300099>, /* LPG_CHAN_3 */
				 <0x1b40009a>, /* LPG_CHAN_4 */
				 <0x1b50009b>, /* LPG_CHAN_5 */
				 <0x1b60009c>, /* LPG_CHAN_6 */
				 <0x1b70009d>, /* LPG_CHAN_7 */
				 <0x1b80009e>, /* LPG_CHAN_8 */
				 <0x1bc0009f>; /* LPG_PWM */
	};
<<<<<<< HEAD
};

/include/ "msm-pm8644.dtsi"
/include/ "mpq8092-regulator.dtsi"
=======

	sdcc1: qcom,sdcc@f9824000 {
		cell-index = <1>; /* SDC1 eMMC slot */
		compatible = "qcom,msm-sdcc";
		reg = <0xf9824000 0x800>;
		reg-names = "core_mem";
		interrupts = <0 123 0>;
		interrupt-names = "core_irq";

		qcom,sdcc-pad-pull-on = <0x0 0x3 0x3>; /* no-pull, pull-up, pull-up */
		qcom,sdcc-pad-pull-off = <0x0 0x3 0x3>; /* no-pull, pull-up, pull-up */
		qcom,sdcc-pad-drv-on = <0x7 0x4 0x4>; /* 16mA, 10mA, 10mA */
		qcom,sdcc-pad-drv-off = <0x0 0x0 0x0>; /* 2mA, 2mA, 2mA */

		qcom,sdcc-clk-rates = <400000 25000000 50000000 100000000 200000000>;
		qcom,sdcc-sup-voltages = <2950 2950>;
		qcom,sdcc-bus-width = <8>;
		qcom,sdcc-nonremovable;
		qcom,sdcc-bus-speed-mode = "HS200_1p8v", "DDR_1p8v";
	};

	sdcc2: qcom,sdcc@f98a4000 {
		cell-index = <2>; /* SDC2 SD card slot */
		compatible = "qcom,msm-sdcc";
		reg = <0xf98a4000 0x800>;
		reg-names = "core_mem";
		interrupts = <0 125 0>;
		interrupt-names = "core_irq";

		qcom,sdcc-pad-pull-on = <0x0 0x3 0x3>; /* no-pull, pull-up, pull-up */
		qcom,sdcc-pad-pull-off = <0x0 0x3 0x3>; /* no-pull, pull-up, pull-up */
		qcom,sdcc-pad-drv-on = <0x7 0x4 0x4>; /* 16mA, 10mA, 10mA */
		qcom,sdcc-pad-drv-off = <0x0 0x0 0x0>; /* 2mA, 2mA, 2mA */

		qcom,sdcc-clk-rates = <400000 25000000 50000000 100000000 200000000>;
		qcom,sdcc-sup-voltages = <2950 2950>;
		qcom,sdcc-bus-width = <4>;
		qcom,sdcc-xpc;
		qcom,sdcc-bus-speed-mode = "SDR12", "SDR25", "SDR50", "DDR50", "SDR104";
		qcom,sdcc-current-limit = <800>;
	};
};
>>>>>>> 2330f3a3
<|MERGE_RESOLUTION|>--- conflicted
+++ resolved
@@ -228,12 +228,6 @@
 				 <0x1b80009e>, /* LPG_CHAN_8 */
 				 <0x1bc0009f>; /* LPG_PWM */
 	};
-<<<<<<< HEAD
-};
-
-/include/ "msm-pm8644.dtsi"
-/include/ "mpq8092-regulator.dtsi"
-=======
 
 	sdcc1: qcom,sdcc@f9824000 {
 		cell-index = <1>; /* SDC1 eMMC slot */
@@ -276,4 +270,6 @@
 		qcom,sdcc-current-limit = <800>;
 	};
 };
->>>>>>> 2330f3a3
+
+/include/ "msm-pm8644.dtsi"
+/include/ "mpq8092-regulator.dtsi"