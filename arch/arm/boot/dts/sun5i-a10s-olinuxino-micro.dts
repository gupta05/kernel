--- conflicted
+++ resolved
@@ -62,8 +62,6 @@
 
 	chosen {
 		stdout-path = "serial0:115200n8";
-<<<<<<< HEAD
-=======
 	};
 
 	leds {
@@ -215,7 +213,6 @@
 		allwinner,function = "gpio_in";
 		allwinner,drive = <SUN4I_PINCTRL_10_MA>;
 		allwinner,pull = <SUN4I_PINCTRL_PULL_UP>;
->>>>>>> 9fe8ecca
 	};
 
 	led_pins_olinuxino: led_pins@0 {
@@ -231,152 +228,7 @@
 		allwinner,drive = <SUN4I_PINCTRL_10_MA>;
 		allwinner,pull = <SUN4I_PINCTRL_NO_PULL>;
 	};
-};
-
-&ehci0 {
-	status = "okay";
-};
-
-&emac {
-	pinctrl-names = "default";
-	pinctrl-0 = <&emac_pins_a>;
-	phy = <&phy1>;
-	status = "okay";
-};
-
-&emac_sram {
-	status = "okay";
-};
-
-&i2c0 {
-	pinctrl-names = "default";
-	pinctrl-0 = <&i2c0_pins_a>;
-	status = "okay";
-};
-
-&i2c1 {
-	pinctrl-names = "default";
-	pinctrl-0 = <&i2c1_pins_a>;
-	status = "okay";
-
-	at24@50 {
-		compatible = "at,24c16";
-		pagesize = <16>;
-		reg = <0x50>;
-		read-only;
-	};
-};
-
-&i2c2 {
-	pinctrl-names = "default";
-	pinctrl-0 = <&i2c2_pins_a>;
-	status = "okay";
-};
-
-&lradc {
-	vref-supply = <&reg_vcc3v0>;
-	status = "okay";
-
-	button@191 {
-		label = "Volume Up";
-		linux,code = <KEY_VOLUMEUP>;
-		channel = <0>;
-		voltage = <191274>;
-	};
-
-	button@392 {
-		label = "Volume Down";
-		linux,code = <KEY_VOLUMEDOWN>;
-		channel = <0>;
-		voltage = <392644>;
-	};
-
-	button@601 {
-		label = "Menu";
-		linux,code = <KEY_MENU>;
-		channel = <0>;
-		voltage = <601151>;
-	};
-
-	button@795 {
-		label = "Enter";
-		linux,code = <KEY_ENTER>;
-		channel = <0>;
-		voltage = <795090>;
-	};
-
-	button@987 {
-		label = "Home";
-		linux,code = <KEY_HOMEPAGE>;
-		channel = <0>;
-		voltage = <987387>;
-	};
-};
-
-&mdio {
-	status = "okay";
-
-	phy1: ethernet-phy@1 {
-		reg = <1>;
-	};
-};
-
-&mmc0 {
-	pinctrl-names = "default";
-	pinctrl-0 = <&mmc0_pins_a>, <&mmc0_cd_pin_olinuxino_micro>;
-	vmmc-supply = <&reg_vcc3v3>;
-	bus-width = <4>;
-	cd-gpios = <&pio 6 1 GPIO_ACTIVE_HIGH>; /* PG1 */
-	cd-inverted;
-	status = "okay";
-};
-
-&mmc1 {
-	pinctrl-names = "default";
-	pinctrl-0 = <&mmc1_pins_a>, <&mmc1_cd_pin_olinuxino_micro>;
-	vmmc-supply = <&reg_vcc3v3>;
-	bus-width = <4>;
-	cd-gpios = <&pio 6 13 GPIO_ACTIVE_HIGH>; /* PG13 */
-	cd-inverted;
-	status = "okay";
-};
-
-&ohci0 {
-	status = "okay";
-};
-
-&pio {
-	mmc0_cd_pin_olinuxino_micro: mmc0_cd_pin@0 {
-		allwinner,pins = "PG1";
-		allwinner,function = "gpio_in";
-		allwinner,drive = <SUN4I_PINCTRL_10_MA>;
-		allwinner,pull = <SUN4I_PINCTRL_PULL_UP>;
-	};
-
-	mmc1_cd_pin_olinuxino_micro: mmc1_cd_pin@0 {
-		allwinner,pins = "PG13";
-		allwinner,function = "gpio_in";
-		allwinner,drive = <SUN4I_PINCTRL_10_MA>;
-		allwinner,pull = <SUN4I_PINCTRL_PULL_UP>;
-	};
-
-	led_pins_olinuxino: led_pins@0 {
-		allwinner,pins = "PE3";
-		allwinner,function = "gpio_out";
-		allwinner,drive = <SUN4I_PINCTRL_20_MA>;
-		allwinner,pull = <SUN4I_PINCTRL_NO_PULL>;
-	};
-
-<<<<<<< HEAD
-	usb1_vbus_pin_olinuxino_m: usb1_vbus_pin@0 {
-		allwinner,pins = "PB10";
-		allwinner,function = "gpio_out";
-		allwinner,drive = <SUN4I_PINCTRL_10_MA>;
-		allwinner,pull = <SUN4I_PINCTRL_NO_PULL>;
-	};
-};
-
-=======
+
 	usb0_id_detect_pin: usb0_id_detect_pin@0 {
 		allwinner,pins = "PG12";
 		allwinner,function = "gpio_in";
@@ -390,7 +242,6 @@
 	status = "okay";
 };
 
->>>>>>> 9fe8ecca
 &reg_usb1_vbus {
 	pinctrl-0 = <&usb1_vbus_pin_olinuxino_m>;
 	gpio = <&pio 1 10 GPIO_ACTIVE_HIGH>;
@@ -415,12 +266,6 @@
 	status = "okay";
 };
 
-<<<<<<< HEAD
-&usbphy {
-	usb1_vbus-supply = <&reg_usb1_vbus>;
-	status = "okay";
-};
-=======
 &usb_otg {
 	dr_mode = "otg";
 	status = "okay";
@@ -437,5 +282,4 @@
 	usb0_vbus-supply = <&reg_usb0_vbus>;
 	usb1_vbus-supply = <&reg_usb1_vbus>;
 	status = "okay";
-};
->>>>>>> 9fe8ecca
+};