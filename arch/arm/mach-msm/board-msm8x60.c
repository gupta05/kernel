--- conflicted
+++ resolved
@@ -1,8 +1,4 @@
-<<<<<<< HEAD
-/* Copyright (c) 2010, 2011, Code Aurora Forum. All rights reserved.
-=======
 /* Copyright (c) 2010-2012, Code Aurora Forum. All rights reserved.
->>>>>>> 3f6240f3
  *
  * This program is free software; you can redistribute it and/or modify
  * it under the terms of the GNU General Public License version 2 and
@@ -12,8 +8,6 @@
  * but WITHOUT ANY WARRANTY; without even the implied warranty of
  * MERCHANTABILITY or FITNESS FOR A PARTICULAR PURPOSE.  See the
  * GNU General Public License for more details.
-<<<<<<< HEAD
-=======
  *
  */
 
@@ -28,7 +22,7 @@
 #include <linux/leds.h>
 #include <linux/pmic8058-othc.h>
 #include <linux/mfd/pmic8901.h>
-#include <linux/regulator/gpio-regulator.h>
+#include <linux/regulator/msm-gpio-regulator.h>
 #include <linux/regulator/pmic8901-regulator.h>
 #include <linux/bootmem.h>
 #include <linux/msm_adc.h>
@@ -41,7 +35,7 @@
 #include <linux/spi/spi.h>
 #include <linux/input/tdisc_shinetsu.h>
 #include <linux/input/cy8c_ts.h>
-#include <linux/cyttsp.h>
+#include <linux/cyttsp-qc.h>
 #include <linux/i2c/isa1200.h>
 #include <linux/dma-mapping.h>
 #include <linux/i2c/bq27520.h>
@@ -3164,8 +3158,8 @@
 	}
 }
 
-#if defined(CONFIG_TOUCHSCREEN_CYTTSP_I2C) || \
-		defined(CONFIG_TOUCHSCREEN_CYTTSP_I2C_MODULE)
+#if defined(CONFIG_TOUCHSCREEN_CYTTSP_I2C_QC) || \
+		defined(CONFIG_TOUCHSCREEN_CYTTSP_I2C_QC_MODULE)
 /*virtual key support */
 static ssize_t tma300_vkeys_show(struct kobject *kobj,
 			struct kobj_attribute *attr, char *buf)
@@ -3261,12 +3255,9 @@
 
 	/* virtual keys */
 	if (machine_is_msm8x60_fluid()) {
-		tma300_vkeys_attr.attr.name = "virtualkeys.cyttsp-i2c";
 		properties_kobj = kobject_create_and_add("board_properties",
 					NULL);
-		if (properties_kobj)
-			rc = sysfs_create_group(properties_kobj,
-				&tma300_properties_attr_group);
+		if (properties_kobj);
 		if (!properties_kobj || rc)
 			pr_err("%s: failed to create board_properties\n",
 					__func__);
@@ -3550,12 +3541,10 @@
 				__func__, rc);
 			goto reg_put;
 		}
-		tma300_vkeys_attr.attr.name = "virtualkeys.cy8ctma340";
 		tma340_prop_kobj = kobject_create_and_add("board_properties",
 					NULL);
 		if (tma340_prop_kobj) {
-			rc = sysfs_create_group(tma340_prop_kobj,
-				&tma300_properties_attr_group);
+			;
 			if (rc) {
 				kobject_put(tma340_prop_kobj);
 				pr_err("%s: failed to create board_properties\n",
@@ -3569,8 +3558,6 @@
 		regulator_put(vreg_tma340);
 		/* destroy virtual keys */
 		if (tma340_prop_kobj) {
-			sysfs_remove_group(tma340_prop_kobj,
-				&tma300_properties_attr_group);
 			kobject_put(tma340_prop_kobj);
 		}
 	}
@@ -7254,8 +7241,8 @@
 		cy8ctma340_dragon_board_info,
 		ARRAY_SIZE(cy8ctma340_dragon_board_info),
 	},
-#if defined(CONFIG_TOUCHSCREEN_CYTTSP_I2C) || \
-		defined(CONFIG_TOUCHSCREEN_CYTTSP_I2C_MODULE)
+#if defined(CONFIG_TOUCHSCREEN_CYTTSP_I2C_QC) || \
+		defined(CONFIG_TOUCHSCREEN_CYTTSP_I2C_QC_MODULE)
 	{
 		I2C_FLUID,
 		MSM_GSBI3_QUP_I2C_BUS_ID,
@@ -9566,7 +9553,6 @@
  * MIPI_DSI only use 8058_LDO0 which need always on
  * therefore it need to be put at low power mode if
  * it was not used instead of turn it off.
->>>>>>> 3f6240f3
  */
 static int mipi_dsi_panel_power(int on)
 {
@@ -9575,28 +9561,10 @@
 	static struct regulator *ldo0;
 	int rc = 0;
 
-<<<<<<< HEAD
-#include <linux/kernel.h>
-#include <linux/platform_device.h>
-#include <linux/io.h>
-#include <linux/irq.h>
-#include <linux/irqdomain.h>
-#include <linux/of.h>
-#include <linux/of_address.h>
-#include <linux/of_irq.h>
-#include <linux/of_platform.h>
-#include <linux/memblock.h>
-
-#include <asm/mach-types.h>
-#include <asm/mach/arch.h>
-#include <asm/hardware/gic.h>
-#include <asm/setup.h>
-=======
 	if (mipi_dsi_power_save_on == flag_on)
 		return 0;
 
 	mipi_dsi_power_save_on = flag_on;
->>>>>>> 3f6240f3
 
 	if (ldo0 == NULL) {	/* init */
 		ldo0 = regulator_get(NULL, "8058_l0");
@@ -9606,27 +9574,9 @@
 			return rc;
 		}
 
-<<<<<<< HEAD
-static void __init msm8x60_fixup(struct tag *tag, char **cmdline,
-		struct meminfo *mi)
-{
-	for (; tag->hdr.size; tag = tag_next(tag))
-		if (tag->hdr.tag == ATAG_MEM &&
-				tag->u.mem.start == 0x40200000) {
-			tag->u.mem.start = 0x40000000;
-			tag->u.mem.size += SZ_2M;
-		}
-}
-
-static void __init msm8x60_reserve(void)
-{
-	memblock_remove(0x40000000, SZ_2M);
-}
-=======
 		rc = regulator_set_voltage(ldo0, 1200000, 1200000);
 		if (rc)
 			goto out;
->>>>>>> 3f6240f3
 
 		rc = regulator_enable(ldo0);
 		if (rc)
@@ -9719,24 +9669,6 @@
 };
 #endif
 
-<<<<<<< HEAD
-#ifdef CONFIG_OF
-static struct of_device_id msm_dt_gic_match[] __initdata = {
-	{ .compatible = "qcom,msm-8660-qgic", .data = gic_of_init },
-	{}
-};
-#endif
-
-static void __init msm8x60_init_irq(void)
-{
-	if (!of_have_populated_dt())
-		gic_init(0, GIC_PPI_START, MSM_QGIC_DIST_BASE,
-			 (void *)MSM_QGIC_CPU_BASE);
-#ifdef CONFIG_OF
-	else
-		of_irq_init(msm_dt_gic_match);
-#endif
-=======
 static struct msm_panel_common_pdata mdp_pdata = {
 	.gpio = MDP_VSYNC_GPIO,
 	.mdp_core_clk_rate = 59080000,
@@ -10182,7 +10114,6 @@
 		}
 
 		rc = msm_xo_mode_vote(bt_clock, MSM_XO_MODE_ON);
->>>>>>> 3f6240f3
 
 		if (rc < 0) {
 			pr_err("Failed to vote for TCXO_DO ON\n");
@@ -10311,10 +10242,6 @@
 	 * Initialize RPM first as other drivers and devices may need
 	 * it for their initialization.
 	 */
-<<<<<<< HEAD
-	if (!machine_is_msm8x60_sim())
-		writel(0x0000FFFF, MSM_QGIC_DIST_BASE + GIC_DIST_ENABLE_SET);
-=======
 	BUG_ON(msm_rpm_init(&msm8660_rpm_data));
 	BUG_ON(msm_rpmrs_levels_init(&msm_rpmrs_data));
 	if (msm_xo_init())
@@ -10412,7 +10339,7 @@
 		pm8058_platform_data.keypad_pdata = &dragon_keypad_data;
 	else
 		pm8058_platform_data.keypad_pdata = &ffa_keypad_data;
-#ifndef CONFIG_MSM_CAMERA_V4L2
+#if !defined(CONFIG_MSM_CAMERA_V4L2) && defined(CONFIG_WEBCAM_OV9726)
 	/* Specify reset pin for OV9726 */
 	if (machine_is_msm8x60_dragon()) {
 		msm_camera_sensor_ov9726_data.sensor_reset = 62;
@@ -10505,8 +10432,8 @@
 		platform_device_register(&msm_gsbi1_qup_spi_device);
 #endif
 
-#if defined(CONFIG_TOUCHSCREEN_CYTTSP_I2C) || \
-		defined(CONFIG_TOUCHSCREEN_CYTTSP_I2C_MODULE)
+#if defined(CONFIG_TOUCHSCREEN_CYTTSP_I2C_QC) || \
+		defined(CONFIG_TOUCHSCREEN_CYTTSP_I2C_QC_MODULE)
 	if (machine_is_msm8x60_fluid())
 		cyttsp_set_params();
 #endif
@@ -10616,7 +10543,6 @@
 static void __init msm8x60_charm_init_early(void)
 {
 	msm8x60_allocate_memory_regions();
->>>>>>> 3f6240f3
 }
 
 static void __init msm8x60_dragon_init(void)
@@ -10624,88 +10550,37 @@
 	msm8x60_init(&msm8x60_dragon_board_data);
 }
 
-#ifdef CONFIG_OF
-static struct of_dev_auxdata msm_auxdata_lookup[] __initdata = {
-	{}
-};
-
-static void __init msm8x60_dt_init(void)
-{
-	if (of_machine_is_compatible("qcom,msm8660-surf")) {
-		printk(KERN_INFO "Init surf UART registers\n");
-		msm8x60_init_uart12dm();
-	}
-
-	of_platform_populate(NULL, of_default_bus_match_table,
-			msm_auxdata_lookup, NULL);
-}
-
-static const char *msm8x60_fluid_match[] __initdata = {
-	"qcom,msm8660-fluid",
-	"qcom,msm8660-surf",
-	NULL
-};
-#endif /* CONFIG_OF */
-
 MACHINE_START(MSM8X60_RUMI3, "QCT MSM8X60 RUMI3")
-	.fixup = msm8x60_fixup,
-	.reserve = msm8x60_reserve,
 	.map_io = msm8x60_map_io,
 	.reserve = msm8x60_reserve,
 	.init_irq = msm8x60_init_irq,
 	.handle_irq = gic_handle_irq,
-<<<<<<< HEAD
-	.init_machine = msm8x60_init,
-=======
 	.init_machine = msm8x60_rumi3_init,
->>>>>>> 3f6240f3
 	.timer = &msm_timer,
 	.init_early = msm8x60_charm_init_early,
 MACHINE_END
 
-<<<<<<< HEAD
-MACHINE_START(MSM8X60_SURF, "QCT MSM8X60 SURF")
-	.fixup = msm8x60_fixup,
-	.reserve = msm8x60_reserve,
-=======
 MACHINE_START(MSM8X60_SIM, "QCT MSM8X60 SIMULATOR")
->>>>>>> 3f6240f3
 	.map_io = msm8x60_map_io,
 	.reserve = msm8x60_reserve,
 	.init_irq = msm8x60_init_irq,
 	.handle_irq = gic_handle_irq,
-<<<<<<< HEAD
-	.init_machine = msm8x60_init,
-=======
 	.init_machine = msm8x60_sim_init,
->>>>>>> 3f6240f3
 	.timer = &msm_timer,
 	.init_early = msm8x60_charm_init_early,
 MACHINE_END
 
-<<<<<<< HEAD
-MACHINE_START(MSM8X60_SIM, "QCT MSM8X60 SIMULATOR")
-	.fixup = msm8x60_fixup,
-	.reserve = msm8x60_reserve,
-=======
 MACHINE_START(MSM8X60_SURF, "QCT MSM8X60 SURF")
->>>>>>> 3f6240f3
 	.map_io = msm8x60_map_io,
 	.reserve = msm8x60_reserve,
 	.init_irq = msm8x60_init_irq,
 	.handle_irq = gic_handle_irq,
-<<<<<<< HEAD
-	.init_machine = msm8x60_init,
-=======
 	.init_machine = msm8x60_surf_init,
->>>>>>> 3f6240f3
 	.timer = &msm_timer,
 	.init_early = msm8x60_charm_init_early,
 MACHINE_END
 
 MACHINE_START(MSM8X60_FFA, "QCT MSM8X60 FFA")
-	.fixup = msm8x60_fixup,
-	.reserve = msm8x60_reserve,
 	.map_io = msm8x60_map_io,
 	.reserve = msm8x60_reserve,
 	.init_irq = msm8x60_init_irq,
@@ -10750,24 +10625,7 @@
 	.reserve = msm8x60_reserve,
 	.init_irq = msm8x60_init_irq,
 	.handle_irq = gic_handle_irq,
-<<<<<<< HEAD
-	.init_machine = msm8x60_init,
-	.timer = &msm_timer,
-MACHINE_END
-
-#ifdef CONFIG_OF
-/* TODO: General device tree support for all MSM. */
-DT_MACHINE_START(MSM_DT, "Qualcomm MSM (Flattened Device Tree)")
-	.map_io = msm8x60_map_io,
-	.init_irq = msm8x60_init_irq,
-	.init_machine = msm8x60_dt_init,
-	.timer = &msm_timer,
-	.dt_compat = msm8x60_fluid_match,
-MACHINE_END
-#endif /* CONFIG_OF */
-=======
 	.init_machine = msm8x60_dragon_init,
 	.timer = &msm_timer,
 	.init_early = msm8x60_charm_init_early,
-MACHINE_END
->>>>>>> 3f6240f3
+MACHINE_END