#
# Makefile for the linux kernel.
#

ifdef CONFIG_DYNAMIC_FTRACE
CFLAGS_REMOVE_ftrace.o = -pg
endif

extra-y	:= head.o init_task.o vmlinux.lds

obj-y := entry.o efi.o efi_stub.o gate-data.o fsys.o ia64_ksyms.o irq.o irq_ia64.o	\
	 irq_lsapic.o ivt.o machvec.o pal.o patch.o process.o perfmon.o ptrace.o sal.o		\
	 salinfo.o setup.o signal.o sys_ia64.o time.o traps.o unaligned.o \
	 unwind.o mca.o mca_asm.o topology.o dma-mapping.o

obj-$(CONFIG_ACPI)		+= acpi.o acpi-ext.o
obj-$(CONFIG_IA64_BRL_EMU)	+= brl_emu.o

obj-$(CONFIG_IA64_PALINFO)	+= palinfo.o
obj-$(CONFIG_IOSAPIC)		+= iosapic.o
obj-$(CONFIG_MODULES)		+= module.o
obj-$(CONFIG_SMP)		+= smp.o smpboot.o
obj-$(CONFIG_NUMA)		+= numa.o
obj-$(CONFIG_PERFMON)		+= perfmon_default_smpl.o
obj-$(CONFIG_IA64_CYCLONE)	+= cyclone.o
obj-$(CONFIG_IA64_MCA_RECOVERY)	+= mca_recovery.o
obj-$(CONFIG_KPROBES)		+= kprobes.o jprobes.o
obj-$(CONFIG_DYNAMIC_FTRACE)	+= ftrace.o
obj-$(CONFIG_KEXEC)		+= machine_kexec.o relocate_kernel.o crash.o
obj-$(CONFIG_CRASH_DUMP)	+= crash_dump.o
obj-$(CONFIG_IA64_UNCACHED_ALLOCATOR)	+= uncached.o
obj-$(CONFIG_AUDIT)		+= audit.o
obj-$(CONFIG_PCI_MSI)		+= msi_ia64.o
mca_recovery-y			+= mca_drv.o mca_drv_asm.o
obj-$(CONFIG_IA64_MC_ERR_INJECT)+= err_inject.o
obj-$(CONFIG_STACKTRACE)	+= stacktrace.o

obj-$(CONFIG_IA64_ESI)		+= esi.o
ifneq ($(CONFIG_IA64_ESI),)
obj-y				+= esi_stub.o	# must be in kernel proper
endif
obj-$(CONFIG_INTEL_IOMMU)	+= pci-dma.o
obj-$(CONFIG_SWIOTLB)		+= pci-swiotlb.o

obj-$(CONFIG_BINFMT_ELF)	+= elfcore.o

# fp_emulate() expects f2-f5,f16-f31 to contain the user-level state.
CFLAGS_traps.o  += -mfixed-range=f2-f5,f16-f31

# The gate DSO image is built using a special linker script.
include $(src)/Makefile.gate
<<<<<<< HEAD
# tell compiled for native
CPPFLAGS_gate.lds += -D__IA64_GATE_PARAVIRTUALIZED_NATIVE
=======
>>>>>>> 4b8a8262

# Calculate NR_IRQ = max(IA64_NATIVE_NR_IRQS, XEN_NR_IRQS, ...) based on config
define sed-y
	"/^->/{s:^->\([^ ]*\) [\$$#]*\([^ ]*\) \(.*\):#define \1 \2 /* \3 */:; s:->::; p;}"
endef
quiet_cmd_nr_irqs = GEN     $@
define cmd_nr_irqs
	(set -e; \
	 echo "#ifndef __ASM_NR_IRQS_H__"; \
	 echo "#define __ASM_NR_IRQS_H__"; \
	 echo "/*"; \
	 echo " * DO NOT MODIFY."; \
	 echo " *"; \
	 echo " * This file was generated by Kbuild"; \
	 echo " *"; \
	 echo " */"; \
	 echo ""; \
	 sed -ne $(sed-y) $<; \
	 echo ""; \
	 echo "#endif" ) > $@
endef

# We use internal kbuild rules to avoid the "is up to date" message from make
arch/$(SRCARCH)/kernel/nr-irqs.s: arch/$(SRCARCH)/kernel/nr-irqs.c
	$(Q)mkdir -p $(dir $@)
	$(call if_changed_dep,cc_s_c)

include/generated/nr-irqs.h: arch/$(SRCARCH)/kernel/nr-irqs.s
	$(Q)mkdir -p $(dir $@)
	$(call cmd,nr_irqs)<|MERGE_RESOLUTION|>--- conflicted
+++ resolved
@@ -49,11 +49,6 @@
 
 # The gate DSO image is built using a special linker script.
 include $(src)/Makefile.gate
-<<<<<<< HEAD
-# tell compiled for native
-CPPFLAGS_gate.lds += -D__IA64_GATE_PARAVIRTUALIZED_NATIVE
-=======
->>>>>>> 4b8a8262
 
 # Calculate NR_IRQ = max(IA64_NATIVE_NR_IRQS, XEN_NR_IRQS, ...) based on config
 define sed-y
