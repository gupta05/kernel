--- conflicted
+++ resolved
@@ -32,11 +32,7 @@
 	struct mm_struct *mm;
 	struct mmu_table_batch *batch;
 	unsigned int fullmm;
-<<<<<<< HEAD
-	unsigned long start, unsigned long end;
-=======
 	unsigned long start, end;
->>>>>>> 020abbc9
 };
 
 struct mmu_table_batch {
