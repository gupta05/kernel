/*
 * hosting zSeries kernel virtual machines
 *
 * Copyright IBM Corp. 2008, 2009
 *
 * This program is free software; you can redistribute it and/or modify
 * it under the terms of the GNU General Public License (version 2 only)
 * as published by the Free Software Foundation.
 *
 *    Author(s): Carsten Otte <cotte@de.ibm.com>
 *               Christian Borntraeger <borntraeger@de.ibm.com>
 *               Heiko Carstens <heiko.carstens@de.ibm.com>
 *               Christian Ehrhardt <ehrhardt@de.ibm.com>
 *               Jason J. Herne <jjherne@us.ibm.com>
 */

#include <linux/compiler.h>
#include <linux/err.h>
#include <linux/fs.h>
#include <linux/hrtimer.h>
#include <linux/init.h>
#include <linux/kvm.h>
#include <linux/kvm_host.h>
#include <linux/module.h>
#include <linux/random.h>
#include <linux/slab.h>
#include <linux/timer.h>
#include <linux/vmalloc.h>
#include <asm/asm-offsets.h>
#include <asm/lowcore.h>
#include <asm/pgtable.h>
#include <asm/nmi.h>
#include <asm/switch_to.h>
<<<<<<< HEAD
=======
#include <asm/isc.h>
>>>>>>> 007760cf
#include <asm/sclp.h>
#include "kvm-s390.h"
#include "gaccess.h"

#define CREATE_TRACE_POINTS
#include "trace.h"
#include "trace-s390.h"

#define MEM_OP_MAX_SIZE 65536	/* Maximum transfer size for KVM_S390_MEM_OP */
#define LOCAL_IRQS 32
#define VCPU_IRQS_MAX_BUF (sizeof(struct kvm_s390_irq) * \
			   (KVM_MAX_VCPUS + LOCAL_IRQS))

#define VCPU_STAT(x) offsetof(struct kvm_vcpu, stat.x), KVM_STAT_VCPU

struct kvm_stats_debugfs_item debugfs_entries[] = {
	{ "userspace_handled", VCPU_STAT(exit_userspace) },
	{ "exit_null", VCPU_STAT(exit_null) },
	{ "exit_validity", VCPU_STAT(exit_validity) },
	{ "exit_stop_request", VCPU_STAT(exit_stop_request) },
	{ "exit_external_request", VCPU_STAT(exit_external_request) },
	{ "exit_external_interrupt", VCPU_STAT(exit_external_interrupt) },
	{ "exit_instruction", VCPU_STAT(exit_instruction) },
	{ "exit_program_interruption", VCPU_STAT(exit_program_interruption) },
	{ "exit_instr_and_program_int", VCPU_STAT(exit_instr_and_program) },
	{ "halt_successful_poll", VCPU_STAT(halt_successful_poll) },
	{ "halt_wakeup", VCPU_STAT(halt_wakeup) },
	{ "instruction_lctlg", VCPU_STAT(instruction_lctlg) },
	{ "instruction_lctl", VCPU_STAT(instruction_lctl) },
	{ "instruction_stctl", VCPU_STAT(instruction_stctl) },
	{ "instruction_stctg", VCPU_STAT(instruction_stctg) },
	{ "deliver_emergency_signal", VCPU_STAT(deliver_emergency_signal) },
	{ "deliver_external_call", VCPU_STAT(deliver_external_call) },
	{ "deliver_service_signal", VCPU_STAT(deliver_service_signal) },
	{ "deliver_virtio_interrupt", VCPU_STAT(deliver_virtio_interrupt) },
	{ "deliver_stop_signal", VCPU_STAT(deliver_stop_signal) },
	{ "deliver_prefix_signal", VCPU_STAT(deliver_prefix_signal) },
	{ "deliver_restart_signal", VCPU_STAT(deliver_restart_signal) },
	{ "deliver_program_interruption", VCPU_STAT(deliver_program_int) },
	{ "exit_wait_state", VCPU_STAT(exit_wait_state) },
	{ "instruction_pfmf", VCPU_STAT(instruction_pfmf) },
	{ "instruction_stidp", VCPU_STAT(instruction_stidp) },
	{ "instruction_spx", VCPU_STAT(instruction_spx) },
	{ "instruction_stpx", VCPU_STAT(instruction_stpx) },
	{ "instruction_stap", VCPU_STAT(instruction_stap) },
	{ "instruction_storage_key", VCPU_STAT(instruction_storage_key) },
	{ "instruction_ipte_interlock", VCPU_STAT(instruction_ipte_interlock) },
	{ "instruction_stsch", VCPU_STAT(instruction_stsch) },
	{ "instruction_chsc", VCPU_STAT(instruction_chsc) },
	{ "instruction_essa", VCPU_STAT(instruction_essa) },
	{ "instruction_stsi", VCPU_STAT(instruction_stsi) },
	{ "instruction_stfl", VCPU_STAT(instruction_stfl) },
	{ "instruction_tprot", VCPU_STAT(instruction_tprot) },
	{ "instruction_sigp_sense", VCPU_STAT(instruction_sigp_sense) },
	{ "instruction_sigp_sense_running", VCPU_STAT(instruction_sigp_sense_running) },
	{ "instruction_sigp_external_call", VCPU_STAT(instruction_sigp_external_call) },
	{ "instruction_sigp_emergency", VCPU_STAT(instruction_sigp_emergency) },
	{ "instruction_sigp_cond_emergency", VCPU_STAT(instruction_sigp_cond_emergency) },
	{ "instruction_sigp_start", VCPU_STAT(instruction_sigp_start) },
	{ "instruction_sigp_stop", VCPU_STAT(instruction_sigp_stop) },
	{ "instruction_sigp_stop_store_status", VCPU_STAT(instruction_sigp_stop_store_status) },
	{ "instruction_sigp_store_status", VCPU_STAT(instruction_sigp_store_status) },
	{ "instruction_sigp_store_adtl_status", VCPU_STAT(instruction_sigp_store_adtl_status) },
	{ "instruction_sigp_set_arch", VCPU_STAT(instruction_sigp_arch) },
	{ "instruction_sigp_set_prefix", VCPU_STAT(instruction_sigp_prefix) },
	{ "instruction_sigp_restart", VCPU_STAT(instruction_sigp_restart) },
	{ "instruction_sigp_cpu_reset", VCPU_STAT(instruction_sigp_cpu_reset) },
	{ "instruction_sigp_init_cpu_reset", VCPU_STAT(instruction_sigp_init_cpu_reset) },
	{ "instruction_sigp_unknown", VCPU_STAT(instruction_sigp_unknown) },
	{ "diagnose_10", VCPU_STAT(diagnose_10) },
	{ "diagnose_44", VCPU_STAT(diagnose_44) },
	{ "diagnose_9c", VCPU_STAT(diagnose_9c) },
	{ NULL }
};

/* upper facilities limit for kvm */
unsigned long kvm_s390_fac_list_mask[] = {
<<<<<<< HEAD
	0xff82fffbf4fc2000UL,
	0x005c000000000000UL,
=======
	0xffe6fffbfcfdfc40UL,
	0x205c800000000000UL,
>>>>>>> 007760cf
};

unsigned long kvm_s390_fac_list_mask_size(void)
{
	BUILD_BUG_ON(ARRAY_SIZE(kvm_s390_fac_list_mask) > S390_ARCH_FAC_MASK_SIZE_U64);
	return ARRAY_SIZE(kvm_s390_fac_list_mask);
}

static struct gmap_notifier gmap_notifier;

/* Section: not file related */
int kvm_arch_hardware_enable(void)
{
	/* every s390 is virtualization enabled ;-) */
	return 0;
}

static void kvm_gmap_notifier(struct gmap *gmap, unsigned long address);

int kvm_arch_hardware_setup(void)
{
	gmap_notifier.notifier_call = kvm_gmap_notifier;
	gmap_register_ipte_notifier(&gmap_notifier);
	return 0;
}

void kvm_arch_hardware_unsetup(void)
{
	gmap_unregister_ipte_notifier(&gmap_notifier);
}

int kvm_arch_init(void *opaque)
{
	/* Register floating interrupt controller interface. */
	return kvm_register_device_ops(&kvm_flic_ops, KVM_DEV_TYPE_FLIC);
}

/* Section: device related */
long kvm_arch_dev_ioctl(struct file *filp,
			unsigned int ioctl, unsigned long arg)
{
	if (ioctl == KVM_S390_ENABLE_SIE)
		return s390_enable_sie();
	return -EINVAL;
}

int kvm_vm_ioctl_check_extension(struct kvm *kvm, long ext)
{
	int r;

	switch (ext) {
	case KVM_CAP_S390_PSW:
	case KVM_CAP_S390_GMAP:
	case KVM_CAP_SYNC_MMU:
#ifdef CONFIG_KVM_S390_UCONTROL
	case KVM_CAP_S390_UCONTROL:
#endif
	case KVM_CAP_ASYNC_PF:
	case KVM_CAP_SYNC_REGS:
	case KVM_CAP_ONE_REG:
	case KVM_CAP_ENABLE_CAP:
	case KVM_CAP_S390_CSS_SUPPORT:
	case KVM_CAP_IOEVENTFD:
	case KVM_CAP_DEVICE_CTRL:
	case KVM_CAP_ENABLE_CAP_VM:
	case KVM_CAP_S390_IRQCHIP:
	case KVM_CAP_VM_ATTRIBUTES:
	case KVM_CAP_MP_STATE:
<<<<<<< HEAD
	case KVM_CAP_S390_USER_SIGP:
=======
	case KVM_CAP_S390_INJECT_IRQ:
	case KVM_CAP_S390_USER_SIGP:
	case KVM_CAP_S390_USER_STSI:
	case KVM_CAP_S390_SKEYS:
	case KVM_CAP_S390_IRQ_STATE:
>>>>>>> 007760cf
		r = 1;
		break;
	case KVM_CAP_S390_MEM_OP:
		r = MEM_OP_MAX_SIZE;
		break;
	case KVM_CAP_NR_VCPUS:
	case KVM_CAP_MAX_VCPUS:
		r = KVM_MAX_VCPUS;
		break;
	case KVM_CAP_NR_MEMSLOTS:
		r = KVM_USER_MEM_SLOTS;
		break;
	case KVM_CAP_S390_COW:
		r = MACHINE_HAS_ESOP;
		break;
	case KVM_CAP_S390_VECTOR_REGISTERS:
		r = MACHINE_HAS_VX;
		break;
	default:
		r = 0;
	}
	return r;
}

static void kvm_s390_sync_dirty_log(struct kvm *kvm,
					struct kvm_memory_slot *memslot)
{
	gfn_t cur_gfn, last_gfn;
	unsigned long address;
	struct gmap *gmap = kvm->arch.gmap;

	down_read(&gmap->mm->mmap_sem);
	/* Loop over all guest pages */
	last_gfn = memslot->base_gfn + memslot->npages;
	for (cur_gfn = memslot->base_gfn; cur_gfn <= last_gfn; cur_gfn++) {
		address = gfn_to_hva_memslot(memslot, cur_gfn);

		if (gmap_test_and_clear_dirty(address, gmap))
			mark_page_dirty(kvm, cur_gfn);
	}
	up_read(&gmap->mm->mmap_sem);
}

/* Section: vm related */
/*
 * Get (and clear) the dirty memory log for a memory slot.
 */
int kvm_vm_ioctl_get_dirty_log(struct kvm *kvm,
			       struct kvm_dirty_log *log)
{
	int r;
	unsigned long n;
	struct kvm_memory_slot *memslot;
	int is_dirty = 0;

	mutex_lock(&kvm->slots_lock);

	r = -EINVAL;
	if (log->slot >= KVM_USER_MEM_SLOTS)
		goto out;

	memslot = id_to_memslot(kvm->memslots, log->slot);
	r = -ENOENT;
	if (!memslot->dirty_bitmap)
		goto out;

	kvm_s390_sync_dirty_log(kvm, memslot);
	r = kvm_get_dirty_log(kvm, log, &is_dirty);
	if (r)
		goto out;

	/* Clear the dirty log */
	if (is_dirty) {
		n = kvm_dirty_bitmap_bytes(memslot);
		memset(memslot->dirty_bitmap, 0, n);
	}
	r = 0;
out:
	mutex_unlock(&kvm->slots_lock);
	return r;
}

static int kvm_vm_ioctl_enable_cap(struct kvm *kvm, struct kvm_enable_cap *cap)
{
	int r;

	if (cap->flags)
		return -EINVAL;

	switch (cap->cap) {
	case KVM_CAP_S390_IRQCHIP:
		kvm->arch.use_irqchip = 1;
		r = 0;
		break;
	case KVM_CAP_S390_USER_SIGP:
		kvm->arch.user_sigp = 1;
		r = 0;
		break;
<<<<<<< HEAD
=======
	case KVM_CAP_S390_VECTOR_REGISTERS:
		if (MACHINE_HAS_VX) {
			set_kvm_facility(kvm->arch.model.fac->mask, 129);
			set_kvm_facility(kvm->arch.model.fac->list, 129);
			r = 0;
		} else
			r = -EINVAL;
		break;
	case KVM_CAP_S390_USER_STSI:
		kvm->arch.user_stsi = 1;
		r = 0;
		break;
>>>>>>> 007760cf
	default:
		r = -EINVAL;
		break;
	}
	return r;
}

static int kvm_s390_get_mem_control(struct kvm *kvm, struct kvm_device_attr *attr)
{
	int ret;

	switch (attr->attr) {
	case KVM_S390_VM_MEM_LIMIT_SIZE:
		ret = 0;
		if (put_user(kvm->arch.gmap->asce_end, (u64 __user *)attr->addr))
			ret = -EFAULT;
		break;
	default:
		ret = -ENXIO;
		break;
	}
	return ret;
}

static int kvm_s390_set_mem_control(struct kvm *kvm, struct kvm_device_attr *attr)
{
	int ret;
	unsigned int idx;
	switch (attr->attr) {
	case KVM_S390_VM_MEM_ENABLE_CMMA:
		ret = -EBUSY;
		mutex_lock(&kvm->lock);
		if (atomic_read(&kvm->online_vcpus) == 0) {
			kvm->arch.use_cmma = 1;
			ret = 0;
		}
		mutex_unlock(&kvm->lock);
		break;
	case KVM_S390_VM_MEM_CLR_CMMA:
		mutex_lock(&kvm->lock);
		idx = srcu_read_lock(&kvm->srcu);
		s390_reset_cmma(kvm->arch.gmap->mm);
		srcu_read_unlock(&kvm->srcu, idx);
		mutex_unlock(&kvm->lock);
		ret = 0;
		break;
	case KVM_S390_VM_MEM_LIMIT_SIZE: {
		unsigned long new_limit;

		if (kvm_is_ucontrol(kvm))
			return -EINVAL;

		if (get_user(new_limit, (u64 __user *)attr->addr))
			return -EFAULT;

		if (new_limit > kvm->arch.gmap->asce_end)
			return -E2BIG;

		ret = -EBUSY;
		mutex_lock(&kvm->lock);
		if (atomic_read(&kvm->online_vcpus) == 0) {
			/* gmap_alloc will round the limit up */
			struct gmap *new = gmap_alloc(current->mm, new_limit);

			if (!new) {
				ret = -ENOMEM;
			} else {
				gmap_free(kvm->arch.gmap);
				new->private = kvm;
				kvm->arch.gmap = new;
				ret = 0;
			}
		}
		mutex_unlock(&kvm->lock);
		break;
	}
<<<<<<< HEAD
=======
	default:
		ret = -ENXIO;
		break;
	}
	return ret;
}

static void kvm_s390_vcpu_crypto_setup(struct kvm_vcpu *vcpu);

static int kvm_s390_vm_set_crypto(struct kvm *kvm, struct kvm_device_attr *attr)
{
	struct kvm_vcpu *vcpu;
	int i;

	if (!test_kvm_facility(kvm, 76))
		return -EINVAL;

	mutex_lock(&kvm->lock);
	switch (attr->attr) {
	case KVM_S390_VM_CRYPTO_ENABLE_AES_KW:
		get_random_bytes(
			kvm->arch.crypto.crycb->aes_wrapping_key_mask,
			sizeof(kvm->arch.crypto.crycb->aes_wrapping_key_mask));
		kvm->arch.crypto.aes_kw = 1;
		break;
	case KVM_S390_VM_CRYPTO_ENABLE_DEA_KW:
		get_random_bytes(
			kvm->arch.crypto.crycb->dea_wrapping_key_mask,
			sizeof(kvm->arch.crypto.crycb->dea_wrapping_key_mask));
		kvm->arch.crypto.dea_kw = 1;
		break;
	case KVM_S390_VM_CRYPTO_DISABLE_AES_KW:
		kvm->arch.crypto.aes_kw = 0;
		memset(kvm->arch.crypto.crycb->aes_wrapping_key_mask, 0,
			sizeof(kvm->arch.crypto.crycb->aes_wrapping_key_mask));
		break;
	case KVM_S390_VM_CRYPTO_DISABLE_DEA_KW:
		kvm->arch.crypto.dea_kw = 0;
		memset(kvm->arch.crypto.crycb->dea_wrapping_key_mask, 0,
			sizeof(kvm->arch.crypto.crycb->dea_wrapping_key_mask));
		break;
	default:
		mutex_unlock(&kvm->lock);
		return -ENXIO;
	}

	kvm_for_each_vcpu(i, vcpu, kvm) {
		kvm_s390_vcpu_crypto_setup(vcpu);
		exit_sie(vcpu);
	}
	mutex_unlock(&kvm->lock);
	return 0;
}

static int kvm_s390_set_tod_high(struct kvm *kvm, struct kvm_device_attr *attr)
{
	u8 gtod_high;

	if (copy_from_user(&gtod_high, (void __user *)attr->addr,
					   sizeof(gtod_high)))
		return -EFAULT;

	if (gtod_high != 0)
		return -EINVAL;

	return 0;
}

static int kvm_s390_set_tod_low(struct kvm *kvm, struct kvm_device_attr *attr)
{
	struct kvm_vcpu *cur_vcpu;
	unsigned int vcpu_idx;
	u64 host_tod, gtod;
	int r;

	if (copy_from_user(&gtod, (void __user *)attr->addr, sizeof(gtod)))
		return -EFAULT;

	r = store_tod_clock(&host_tod);
	if (r)
		return r;

	mutex_lock(&kvm->lock);
	kvm->arch.epoch = gtod - host_tod;
	kvm_for_each_vcpu(vcpu_idx, cur_vcpu, kvm) {
		cur_vcpu->arch.sie_block->epoch = kvm->arch.epoch;
		exit_sie(cur_vcpu);
	}
	mutex_unlock(&kvm->lock);
	return 0;
}

static int kvm_s390_set_tod(struct kvm *kvm, struct kvm_device_attr *attr)
{
	int ret;

	if (attr->flags)
		return -EINVAL;

	switch (attr->attr) {
	case KVM_S390_VM_TOD_HIGH:
		ret = kvm_s390_set_tod_high(kvm, attr);
		break;
	case KVM_S390_VM_TOD_LOW:
		ret = kvm_s390_set_tod_low(kvm, attr);
		break;
	default:
		ret = -ENXIO;
		break;
	}
	return ret;
}

static int kvm_s390_get_tod_high(struct kvm *kvm, struct kvm_device_attr *attr)
{
	u8 gtod_high = 0;

	if (copy_to_user((void __user *)attr->addr, &gtod_high,
					 sizeof(gtod_high)))
		return -EFAULT;

	return 0;
}

static int kvm_s390_get_tod_low(struct kvm *kvm, struct kvm_device_attr *attr)
{
	u64 host_tod, gtod;
	int r;

	r = store_tod_clock(&host_tod);
	if (r)
		return r;

	gtod = host_tod + kvm->arch.epoch;
	if (copy_to_user((void __user *)attr->addr, &gtod, sizeof(gtod)))
		return -EFAULT;

	return 0;
}

static int kvm_s390_get_tod(struct kvm *kvm, struct kvm_device_attr *attr)
{
	int ret;

	if (attr->flags)
		return -EINVAL;

	switch (attr->attr) {
	case KVM_S390_VM_TOD_HIGH:
		ret = kvm_s390_get_tod_high(kvm, attr);
		break;
	case KVM_S390_VM_TOD_LOW:
		ret = kvm_s390_get_tod_low(kvm, attr);
		break;
>>>>>>> 007760cf
	default:
		ret = -ENXIO;
		break;
	}
	return ret;
}

<<<<<<< HEAD
static void kvm_s390_vcpu_crypto_setup(struct kvm_vcpu *vcpu);

static int kvm_s390_vm_set_crypto(struct kvm *kvm, struct kvm_device_attr *attr)
{
	struct kvm_vcpu *vcpu;
	int i;

	if (!test_kvm_facility(kvm, 76))
		return -EINVAL;

	mutex_lock(&kvm->lock);
	switch (attr->attr) {
	case KVM_S390_VM_CRYPTO_ENABLE_AES_KW:
		get_random_bytes(
			kvm->arch.crypto.crycb->aes_wrapping_key_mask,
			sizeof(kvm->arch.crypto.crycb->aes_wrapping_key_mask));
		kvm->arch.crypto.aes_kw = 1;
		break;
	case KVM_S390_VM_CRYPTO_ENABLE_DEA_KW:
		get_random_bytes(
			kvm->arch.crypto.crycb->dea_wrapping_key_mask,
			sizeof(kvm->arch.crypto.crycb->dea_wrapping_key_mask));
		kvm->arch.crypto.dea_kw = 1;
		break;
	case KVM_S390_VM_CRYPTO_DISABLE_AES_KW:
		kvm->arch.crypto.aes_kw = 0;
		memset(kvm->arch.crypto.crycb->aes_wrapping_key_mask, 0,
			sizeof(kvm->arch.crypto.crycb->aes_wrapping_key_mask));
		break;
	case KVM_S390_VM_CRYPTO_DISABLE_DEA_KW:
		kvm->arch.crypto.dea_kw = 0;
		memset(kvm->arch.crypto.crycb->dea_wrapping_key_mask, 0,
			sizeof(kvm->arch.crypto.crycb->dea_wrapping_key_mask));
		break;
	default:
		mutex_unlock(&kvm->lock);
		return -ENXIO;
	}

	kvm_for_each_vcpu(i, vcpu, kvm) {
		kvm_s390_vcpu_crypto_setup(vcpu);
		exit_sie(vcpu);
	}
	mutex_unlock(&kvm->lock);
	return 0;
}

static int kvm_s390_set_tod_high(struct kvm *kvm, struct kvm_device_attr *attr)
{
	u8 gtod_high;

	if (copy_from_user(&gtod_high, (void __user *)attr->addr,
					   sizeof(gtod_high)))
		return -EFAULT;

	if (gtod_high != 0)
		return -EINVAL;

	return 0;
}

static int kvm_s390_set_tod_low(struct kvm *kvm, struct kvm_device_attr *attr)
{
	struct kvm_vcpu *cur_vcpu;
	unsigned int vcpu_idx;
	u64 host_tod, gtod;
	int r;

	if (copy_from_user(&gtod, (void __user *)attr->addr, sizeof(gtod)))
		return -EFAULT;

	r = store_tod_clock(&host_tod);
	if (r)
		return r;

	mutex_lock(&kvm->lock);
	kvm->arch.epoch = gtod - host_tod;
	kvm_for_each_vcpu(vcpu_idx, cur_vcpu, kvm) {
		cur_vcpu->arch.sie_block->epoch = kvm->arch.epoch;
		exit_sie(cur_vcpu);
	}
	mutex_unlock(&kvm->lock);
	return 0;
}

static int kvm_s390_set_tod(struct kvm *kvm, struct kvm_device_attr *attr)
{
	int ret;

	if (attr->flags)
		return -EINVAL;

	switch (attr->attr) {
	case KVM_S390_VM_TOD_HIGH:
		ret = kvm_s390_set_tod_high(kvm, attr);
		break;
	case KVM_S390_VM_TOD_LOW:
		ret = kvm_s390_set_tod_low(kvm, attr);
		break;
	default:
		ret = -ENXIO;
		break;
	}
	return ret;
}

static int kvm_s390_get_tod_high(struct kvm *kvm, struct kvm_device_attr *attr)
{
	u8 gtod_high = 0;

	if (copy_to_user((void __user *)attr->addr, &gtod_high,
					 sizeof(gtod_high)))
		return -EFAULT;

	return 0;
}

static int kvm_s390_get_tod_low(struct kvm *kvm, struct kvm_device_attr *attr)
{
	u64 host_tod, gtod;
	int r;

	r = store_tod_clock(&host_tod);
	if (r)
		return r;

	gtod = host_tod + kvm->arch.epoch;
	if (copy_to_user((void __user *)attr->addr, &gtod, sizeof(gtod)))
		return -EFAULT;

	return 0;
}

static int kvm_s390_get_tod(struct kvm *kvm, struct kvm_device_attr *attr)
{
	int ret;

	if (attr->flags)
		return -EINVAL;

	switch (attr->attr) {
	case KVM_S390_VM_TOD_HIGH:
		ret = kvm_s390_get_tod_high(kvm, attr);
		break;
	case KVM_S390_VM_TOD_LOW:
		ret = kvm_s390_get_tod_low(kvm, attr);
		break;
	default:
		ret = -ENXIO;
		break;
	}
	return ret;
}

=======
>>>>>>> 007760cf
static int kvm_s390_set_processor(struct kvm *kvm, struct kvm_device_attr *attr)
{
	struct kvm_s390_vm_cpu_processor *proc;
	int ret = 0;

	mutex_lock(&kvm->lock);
	if (atomic_read(&kvm->online_vcpus)) {
		ret = -EBUSY;
		goto out;
	}
	proc = kzalloc(sizeof(*proc), GFP_KERNEL);
	if (!proc) {
		ret = -ENOMEM;
		goto out;
	}
	if (!copy_from_user(proc, (void __user *)attr->addr,
			    sizeof(*proc))) {
		memcpy(&kvm->arch.model.cpu_id, &proc->cpuid,
		       sizeof(struct cpuid));
		kvm->arch.model.ibc = proc->ibc;
<<<<<<< HEAD
		memcpy(kvm->arch.model.fac->kvm, proc->fac_list,
=======
		memcpy(kvm->arch.model.fac->list, proc->fac_list,
>>>>>>> 007760cf
		       S390_ARCH_FAC_LIST_SIZE_BYTE);
	} else
		ret = -EFAULT;
	kfree(proc);
out:
	mutex_unlock(&kvm->lock);
	return ret;
}

static int kvm_s390_set_cpu_model(struct kvm *kvm, struct kvm_device_attr *attr)
{
	int ret = -ENXIO;

	switch (attr->attr) {
	case KVM_S390_VM_CPU_PROCESSOR:
		ret = kvm_s390_set_processor(kvm, attr);
		break;
	}
	return ret;
}

static int kvm_s390_get_processor(struct kvm *kvm, struct kvm_device_attr *attr)
{
	struct kvm_s390_vm_cpu_processor *proc;
	int ret = 0;

	proc = kzalloc(sizeof(*proc), GFP_KERNEL);
	if (!proc) {
		ret = -ENOMEM;
		goto out;
	}
	memcpy(&proc->cpuid, &kvm->arch.model.cpu_id, sizeof(struct cpuid));
	proc->ibc = kvm->arch.model.ibc;
<<<<<<< HEAD
	memcpy(&proc->fac_list, kvm->arch.model.fac->kvm, S390_ARCH_FAC_LIST_SIZE_BYTE);
=======
	memcpy(&proc->fac_list, kvm->arch.model.fac->list, S390_ARCH_FAC_LIST_SIZE_BYTE);
>>>>>>> 007760cf
	if (copy_to_user((void __user *)attr->addr, proc, sizeof(*proc)))
		ret = -EFAULT;
	kfree(proc);
out:
	return ret;
}

static int kvm_s390_get_machine(struct kvm *kvm, struct kvm_device_attr *attr)
{
	struct kvm_s390_vm_cpu_machine *mach;
	int ret = 0;

	mach = kzalloc(sizeof(*mach), GFP_KERNEL);
	if (!mach) {
		ret = -ENOMEM;
		goto out;
	}
	get_cpu_id((struct cpuid *) &mach->cpuid);
	mach->ibc = sclp_get_ibc();
<<<<<<< HEAD
	memcpy(&mach->fac_mask, kvm_s390_fac_list_mask,
	       kvm_s390_fac_list_mask_size() * sizeof(u64));
	memcpy((unsigned long *)&mach->fac_list, S390_lowcore.stfle_fac_list,
	       S390_ARCH_FAC_LIST_SIZE_U64);
=======
	memcpy(&mach->fac_mask, kvm->arch.model.fac->mask,
	       S390_ARCH_FAC_LIST_SIZE_BYTE);
	memcpy((unsigned long *)&mach->fac_list, S390_lowcore.stfle_fac_list,
	       S390_ARCH_FAC_LIST_SIZE_BYTE);
>>>>>>> 007760cf
	if (copy_to_user((void __user *)attr->addr, mach, sizeof(*mach)))
		ret = -EFAULT;
	kfree(mach);
out:
	return ret;
}

static int kvm_s390_get_cpu_model(struct kvm *kvm, struct kvm_device_attr *attr)
{
	int ret = -ENXIO;

	switch (attr->attr) {
	case KVM_S390_VM_CPU_PROCESSOR:
		ret = kvm_s390_get_processor(kvm, attr);
		break;
	case KVM_S390_VM_CPU_MACHINE:
		ret = kvm_s390_get_machine(kvm, attr);
		break;
	}
	return ret;
}

static int kvm_s390_vm_set_attr(struct kvm *kvm, struct kvm_device_attr *attr)
{
	int ret;

	switch (attr->group) {
	case KVM_S390_VM_MEM_CTRL:
		ret = kvm_s390_set_mem_control(kvm, attr);
		break;
	case KVM_S390_VM_TOD:
		ret = kvm_s390_set_tod(kvm, attr);
		break;
	case KVM_S390_VM_CPU_MODEL:
		ret = kvm_s390_set_cpu_model(kvm, attr);
		break;
	case KVM_S390_VM_CRYPTO:
		ret = kvm_s390_vm_set_crypto(kvm, attr);
		break;
	default:
		ret = -ENXIO;
		break;
	}

	return ret;
}

static int kvm_s390_vm_get_attr(struct kvm *kvm, struct kvm_device_attr *attr)
{
	int ret;

	switch (attr->group) {
	case KVM_S390_VM_MEM_CTRL:
		ret = kvm_s390_get_mem_control(kvm, attr);
		break;
	case KVM_S390_VM_TOD:
		ret = kvm_s390_get_tod(kvm, attr);
		break;
	case KVM_S390_VM_CPU_MODEL:
		ret = kvm_s390_get_cpu_model(kvm, attr);
		break;
	default:
		ret = -ENXIO;
		break;
	}

	return ret;
}

static int kvm_s390_vm_has_attr(struct kvm *kvm, struct kvm_device_attr *attr)
{
	int ret;

	switch (attr->group) {
	case KVM_S390_VM_MEM_CTRL:
		switch (attr->attr) {
		case KVM_S390_VM_MEM_ENABLE_CMMA:
		case KVM_S390_VM_MEM_CLR_CMMA:
		case KVM_S390_VM_MEM_LIMIT_SIZE:
			ret = 0;
			break;
		default:
			ret = -ENXIO;
			break;
		}
		break;
	case KVM_S390_VM_TOD:
		switch (attr->attr) {
		case KVM_S390_VM_TOD_LOW:
		case KVM_S390_VM_TOD_HIGH:
			ret = 0;
			break;
		default:
			ret = -ENXIO;
			break;
		}
		break;
	case KVM_S390_VM_CPU_MODEL:
		switch (attr->attr) {
		case KVM_S390_VM_CPU_PROCESSOR:
		case KVM_S390_VM_CPU_MACHINE:
			ret = 0;
			break;
		default:
			ret = -ENXIO;
			break;
		}
		break;
	case KVM_S390_VM_CRYPTO:
		switch (attr->attr) {
		case KVM_S390_VM_CRYPTO_ENABLE_AES_KW:
		case KVM_S390_VM_CRYPTO_ENABLE_DEA_KW:
		case KVM_S390_VM_CRYPTO_DISABLE_AES_KW:
		case KVM_S390_VM_CRYPTO_DISABLE_DEA_KW:
			ret = 0;
			break;
		default:
			ret = -ENXIO;
			break;
		}
		break;
	default:
		ret = -ENXIO;
		break;
	}

	return ret;
}

static long kvm_s390_get_skeys(struct kvm *kvm, struct kvm_s390_skeys *args)
{
	uint8_t *keys;
	uint64_t hva;
	unsigned long curkey;
	int i, r = 0;

	if (args->flags != 0)
		return -EINVAL;

	/* Is this guest using storage keys? */
	if (!mm_use_skey(current->mm))
		return KVM_S390_GET_SKEYS_NONE;

	/* Enforce sane limit on memory allocation */
	if (args->count < 1 || args->count > KVM_S390_SKEYS_MAX)
		return -EINVAL;

	keys = kmalloc_array(args->count, sizeof(uint8_t),
			     GFP_KERNEL | __GFP_NOWARN);
	if (!keys)
		keys = vmalloc(sizeof(uint8_t) * args->count);
	if (!keys)
		return -ENOMEM;

	for (i = 0; i < args->count; i++) {
		hva = gfn_to_hva(kvm, args->start_gfn + i);
		if (kvm_is_error_hva(hva)) {
			r = -EFAULT;
			goto out;
		}

		curkey = get_guest_storage_key(current->mm, hva);
		if (IS_ERR_VALUE(curkey)) {
			r = curkey;
			goto out;
		}
		keys[i] = curkey;
	}

	r = copy_to_user((uint8_t __user *)args->skeydata_addr, keys,
			 sizeof(uint8_t) * args->count);
	if (r)
		r = -EFAULT;
out:
	kvfree(keys);
	return r;
}

static long kvm_s390_set_skeys(struct kvm *kvm, struct kvm_s390_skeys *args)
{
	uint8_t *keys;
	uint64_t hva;
	int i, r = 0;

	if (args->flags != 0)
		return -EINVAL;

	/* Enforce sane limit on memory allocation */
	if (args->count < 1 || args->count > KVM_S390_SKEYS_MAX)
		return -EINVAL;

	keys = kmalloc_array(args->count, sizeof(uint8_t),
			     GFP_KERNEL | __GFP_NOWARN);
	if (!keys)
		keys = vmalloc(sizeof(uint8_t) * args->count);
	if (!keys)
		return -ENOMEM;

	r = copy_from_user(keys, (uint8_t __user *)args->skeydata_addr,
			   sizeof(uint8_t) * args->count);
	if (r) {
		r = -EFAULT;
		goto out;
	}

	/* Enable storage key handling for the guest */
	s390_enable_skey();

	for (i = 0; i < args->count; i++) {
		hva = gfn_to_hva(kvm, args->start_gfn + i);
		if (kvm_is_error_hva(hva)) {
			r = -EFAULT;
			goto out;
		}

		/* Lowest order bit is reserved */
		if (keys[i] & 0x01) {
			r = -EINVAL;
			goto out;
		}

		r = set_guest_storage_key(current->mm, hva,
					  (unsigned long)keys[i], 0);
		if (r)
			goto out;
	}
out:
	kvfree(keys);
	return r;
}

long kvm_arch_vm_ioctl(struct file *filp,
		       unsigned int ioctl, unsigned long arg)
{
	struct kvm *kvm = filp->private_data;
	void __user *argp = (void __user *)arg;
	struct kvm_device_attr attr;
	int r;

	switch (ioctl) {
	case KVM_S390_INTERRUPT: {
		struct kvm_s390_interrupt s390int;

		r = -EFAULT;
		if (copy_from_user(&s390int, argp, sizeof(s390int)))
			break;
		r = kvm_s390_inject_vm(kvm, &s390int);
		break;
	}
	case KVM_ENABLE_CAP: {
		struct kvm_enable_cap cap;
		r = -EFAULT;
		if (copy_from_user(&cap, argp, sizeof(cap)))
			break;
		r = kvm_vm_ioctl_enable_cap(kvm, &cap);
		break;
	}
	case KVM_CREATE_IRQCHIP: {
		struct kvm_irq_routing_entry routing;

		r = -EINVAL;
		if (kvm->arch.use_irqchip) {
			/* Set up dummy routing. */
			memset(&routing, 0, sizeof(routing));
			kvm_set_irq_routing(kvm, &routing, 0, 0);
			r = 0;
		}
		break;
	}
	case KVM_SET_DEVICE_ATTR: {
		r = -EFAULT;
		if (copy_from_user(&attr, (void __user *)arg, sizeof(attr)))
			break;
		r = kvm_s390_vm_set_attr(kvm, &attr);
		break;
	}
	case KVM_GET_DEVICE_ATTR: {
		r = -EFAULT;
		if (copy_from_user(&attr, (void __user *)arg, sizeof(attr)))
			break;
		r = kvm_s390_vm_get_attr(kvm, &attr);
		break;
	}
	case KVM_HAS_DEVICE_ATTR: {
		r = -EFAULT;
		if (copy_from_user(&attr, (void __user *)arg, sizeof(attr)))
			break;
		r = kvm_s390_vm_has_attr(kvm, &attr);
		break;
	}
	case KVM_S390_GET_SKEYS: {
		struct kvm_s390_skeys args;

		r = -EFAULT;
		if (copy_from_user(&args, argp,
				   sizeof(struct kvm_s390_skeys)))
			break;
		r = kvm_s390_get_skeys(kvm, &args);
		break;
	}
	case KVM_S390_SET_SKEYS: {
		struct kvm_s390_skeys args;

		r = -EFAULT;
		if (copy_from_user(&args, argp,
				   sizeof(struct kvm_s390_skeys)))
			break;
		r = kvm_s390_set_skeys(kvm, &args);
		break;
	}
	default:
		r = -ENOTTY;
	}

	return r;
}

static int kvm_s390_query_ap_config(u8 *config)
{
	u32 fcn_code = 0x04000000UL;
<<<<<<< HEAD
	u32 cc;

=======
	u32 cc = 0;

	memset(config, 0, 128);
>>>>>>> 007760cf
	asm volatile(
		"lgr 0,%1\n"
		"lgr 2,%2\n"
		".long 0xb2af0000\n"		/* PQAP(QCI) */
<<<<<<< HEAD
		"ipm %0\n"
		"srl %0,28\n"
		: "=r" (cc)
=======
		"0: ipm %0\n"
		"srl %0,28\n"
		"1:\n"
		EX_TABLE(0b, 1b)
		: "+r" (cc)
>>>>>>> 007760cf
		: "r" (fcn_code), "r" (config)
		: "cc", "0", "2", "memory"
	);

	return cc;
}

static int kvm_s390_apxa_installed(void)
{
	u8 config[128];
	int cc;

	if (test_facility(2) && test_facility(12)) {
		cc = kvm_s390_query_ap_config(config);

		if (cc)
			pr_err("PQAP(QCI) failed with cc=%d", cc);
		else
			return config[0] & 0x40;
	}

	return 0;
}

static void kvm_s390_set_crycb_format(struct kvm *kvm)
{
	kvm->arch.crypto.crycbd = (__u32)(unsigned long) kvm->arch.crypto.crycb;

	if (kvm_s390_apxa_installed())
		kvm->arch.crypto.crycbd |= CRYCB_FORMAT2;
	else
		kvm->arch.crypto.crycbd |= CRYCB_FORMAT1;
}

static void kvm_s390_get_cpu_id(struct cpuid *cpu_id)
{
	get_cpu_id(cpu_id);
	cpu_id->version = 0xff;
}

static int kvm_s390_crypto_init(struct kvm *kvm)
{
	if (!test_kvm_facility(kvm, 76))
		return 0;

	kvm->arch.crypto.crycb = kzalloc(sizeof(*kvm->arch.crypto.crycb),
					 GFP_KERNEL | GFP_DMA);
	if (!kvm->arch.crypto.crycb)
		return -ENOMEM;

	kvm_s390_set_crycb_format(kvm);

<<<<<<< HEAD
	/* Disable AES/DEA protected key functions by default */
	kvm->arch.crypto.aes_kw = 0;
	kvm->arch.crypto.dea_kw = 0;
=======
	/* Enable AES/DEA protected key functions by default */
	kvm->arch.crypto.aes_kw = 1;
	kvm->arch.crypto.dea_kw = 1;
	get_random_bytes(kvm->arch.crypto.crycb->aes_wrapping_key_mask,
			 sizeof(kvm->arch.crypto.crycb->aes_wrapping_key_mask));
	get_random_bytes(kvm->arch.crypto.crycb->dea_wrapping_key_mask,
			 sizeof(kvm->arch.crypto.crycb->dea_wrapping_key_mask));
>>>>>>> 007760cf

	return 0;
}

int kvm_arch_init_vm(struct kvm *kvm, unsigned long type)
{
	int i, rc;
	char debug_name[16];
	static unsigned long sca_offset;

	rc = -EINVAL;
#ifdef CONFIG_KVM_S390_UCONTROL
	if (type & ~KVM_VM_S390_UCONTROL)
		goto out_err;
	if ((type & KVM_VM_S390_UCONTROL) && (!capable(CAP_SYS_ADMIN)))
		goto out_err;
#else
	if (type)
		goto out_err;
#endif

	rc = s390_enable_sie();
	if (rc)
		goto out_err;

	rc = -ENOMEM;

	kvm->arch.sca = (struct sca_block *) get_zeroed_page(GFP_KERNEL);
	if (!kvm->arch.sca)
		goto out_err;
	spin_lock(&kvm_lock);
	sca_offset = (sca_offset + 16) & 0x7f0;
	kvm->arch.sca = (struct sca_block *) ((char *) kvm->arch.sca + sca_offset);
	spin_unlock(&kvm_lock);

	sprintf(debug_name, "kvm-%u", current->pid);

	kvm->arch.dbf = debug_register(debug_name, 8, 2, 8 * sizeof(long));
	if (!kvm->arch.dbf)
		goto out_err;

	/*
	 * The architectural maximum amount of facilities is 16 kbit. To store
	 * this amount, 2 kbyte of memory is required. Thus we need a full
	 * page to hold the guest facility list (arch.model.fac->list) and the
	 * facility mask (arch.model.fac->mask). Its address size has to be
	 * 31 bits and word aligned.
	 */
	kvm->arch.model.fac =
		(struct kvm_s390_fac *) get_zeroed_page(GFP_KERNEL | GFP_DMA);
	if (!kvm->arch.model.fac)
		goto out_err;

	/* Populate the facility mask initially. */
	memcpy(kvm->arch.model.fac->mask, S390_lowcore.stfle_fac_list,
	       S390_ARCH_FAC_LIST_SIZE_BYTE);
	for (i = 0; i < S390_ARCH_FAC_LIST_SIZE_U64; i++) {
		if (i < kvm_s390_fac_list_mask_size())
			kvm->arch.model.fac->mask[i] &= kvm_s390_fac_list_mask[i];
		else
			kvm->arch.model.fac->mask[i] = 0UL;
	}

	/* Populate the facility list initially. */
	memcpy(kvm->arch.model.fac->list, kvm->arch.model.fac->mask,
	       S390_ARCH_FAC_LIST_SIZE_BYTE);

	kvm_s390_get_cpu_id(&kvm->arch.model.cpu_id);
	kvm->arch.model.ibc = sclp_get_ibc() & 0x0fff;

	/*
	 * The architectural maximum amount of facilities is 16 kbit. To store
	 * this amount, 2 kbyte of memory is required. Thus we need a full
	 * page to hold the active copy (arch.model.fac->sie) and the current
	 * facilities set (arch.model.fac->kvm). Its address size has to be
	 * 31 bits and word aligned.
	 */
	kvm->arch.model.fac =
		(struct s390_model_fac *) get_zeroed_page(GFP_KERNEL | GFP_DMA);
	if (!kvm->arch.model.fac)
		goto out_nofac;

	memcpy(kvm->arch.model.fac->kvm, S390_lowcore.stfle_fac_list,
	       S390_ARCH_FAC_LIST_SIZE_U64);

	/*
	 * If this KVM host runs *not* in a LPAR, relax the facility bits
	 * of the kvm facility mask by all missing facilities. This will allow
	 * to determine the right CPU model by means of the remaining facilities.
	 * Live guest migration must prohibit the migration of KVMs running in
	 * a LPAR to non LPAR hosts.
	 */
	if (!MACHINE_IS_LPAR)
		for (i = 0; i < kvm_s390_fac_list_mask_size(); i++)
			kvm_s390_fac_list_mask[i] &= kvm->arch.model.fac->kvm[i];

	/*
	 * Apply the kvm facility mask to limit the kvm supported/tolerated
	 * facility list.
	 */
	for (i = 0; i < S390_ARCH_FAC_LIST_SIZE_U64; i++) {
		if (i < kvm_s390_fac_list_mask_size())
			kvm->arch.model.fac->kvm[i] &= kvm_s390_fac_list_mask[i];
		else
			kvm->arch.model.fac->kvm[i] = 0UL;
	}

	kvm_s390_get_cpu_id(&kvm->arch.model.cpu_id);
	kvm->arch.model.ibc = sclp_get_ibc() & 0x0fff;

	if (kvm_s390_crypto_init(kvm) < 0)
		goto out_err;

	spin_lock_init(&kvm->arch.float_int.lock);
	for (i = 0; i < FIRQ_LIST_COUNT; i++)
		INIT_LIST_HEAD(&kvm->arch.float_int.lists[i]);
	init_waitqueue_head(&kvm->arch.ipte_wq);
	mutex_init(&kvm->arch.ipte_mutex);

	debug_register_view(kvm->arch.dbf, &debug_sprintf_view);
	VM_EVENT(kvm, 3, "%s", "vm created");

	if (type & KVM_VM_S390_UCONTROL) {
		kvm->arch.gmap = NULL;
	} else {
		kvm->arch.gmap = gmap_alloc(current->mm, (1UL << 44) - 1);
		if (!kvm->arch.gmap)
			goto out_err;
		kvm->arch.gmap->private = kvm;
		kvm->arch.gmap->pfault_enabled = 0;
	}

	kvm->arch.css_support = 0;
	kvm->arch.use_irqchip = 0;
	kvm->arch.epoch = 0;

	spin_lock_init(&kvm->arch.start_stop_lock);

	return 0;
out_err:
	kfree(kvm->arch.crypto.crycb);
<<<<<<< HEAD
out_crypto:
	free_page((unsigned long)kvm->arch.model.fac);
out_nofac:
=======
	free_page((unsigned long)kvm->arch.model.fac);
>>>>>>> 007760cf
	debug_unregister(kvm->arch.dbf);
	free_page((unsigned long)(kvm->arch.sca));
	return rc;
}

void kvm_arch_vcpu_destroy(struct kvm_vcpu *vcpu)
{
	VCPU_EVENT(vcpu, 3, "%s", "free cpu");
	trace_kvm_s390_destroy_vcpu(vcpu->vcpu_id);
	kvm_s390_clear_local_irqs(vcpu);
	kvm_clear_async_pf_completion_queue(vcpu);
	if (!kvm_is_ucontrol(vcpu->kvm)) {
		clear_bit(63 - vcpu->vcpu_id,
			  (unsigned long *) &vcpu->kvm->arch.sca->mcn);
		if (vcpu->kvm->arch.sca->cpu[vcpu->vcpu_id].sda ==
		    (__u64) vcpu->arch.sie_block)
			vcpu->kvm->arch.sca->cpu[vcpu->vcpu_id].sda = 0;
	}
	smp_mb();

	if (kvm_is_ucontrol(vcpu->kvm))
		gmap_free(vcpu->arch.gmap);

	if (kvm_s390_cmma_enabled(vcpu->kvm))
		kvm_s390_vcpu_unsetup_cmma(vcpu);
	free_page((unsigned long)(vcpu->arch.sie_block));

	kvm_vcpu_uninit(vcpu);
	kmem_cache_free(kvm_vcpu_cache, vcpu);
}

static void kvm_free_vcpus(struct kvm *kvm)
{
	unsigned int i;
	struct kvm_vcpu *vcpu;

	kvm_for_each_vcpu(i, vcpu, kvm)
		kvm_arch_vcpu_destroy(vcpu);

	mutex_lock(&kvm->lock);
	for (i = 0; i < atomic_read(&kvm->online_vcpus); i++)
		kvm->vcpus[i] = NULL;

	atomic_set(&kvm->online_vcpus, 0);
	mutex_unlock(&kvm->lock);
}

void kvm_arch_destroy_vm(struct kvm *kvm)
{
	kvm_free_vcpus(kvm);
	free_page((unsigned long)kvm->arch.model.fac);
	free_page((unsigned long)(kvm->arch.sca));
	debug_unregister(kvm->arch.dbf);
	kfree(kvm->arch.crypto.crycb);
	if (!kvm_is_ucontrol(kvm))
		gmap_free(kvm->arch.gmap);
	kvm_s390_destroy_adapters(kvm);
	kvm_s390_clear_float_irqs(kvm);
}

/* Section: vcpu related */
static int __kvm_ucontrol_vcpu_init(struct kvm_vcpu *vcpu)
{
	vcpu->arch.gmap = gmap_alloc(current->mm, -1UL);
	if (!vcpu->arch.gmap)
		return -ENOMEM;
	vcpu->arch.gmap->private = vcpu->kvm;

	return 0;
}

int kvm_arch_vcpu_init(struct kvm_vcpu *vcpu)
{
	vcpu->arch.pfault_token = KVM_S390_PFAULT_TOKEN_INVALID;
	kvm_clear_async_pf_completion_queue(vcpu);
	vcpu->run->kvm_valid_regs = KVM_SYNC_PREFIX |
				    KVM_SYNC_GPRS |
				    KVM_SYNC_ACRS |
				    KVM_SYNC_CRS |
				    KVM_SYNC_ARCH0 |
				    KVM_SYNC_PFAULT;
<<<<<<< HEAD
=======
	if (test_kvm_facility(vcpu->kvm, 129))
		vcpu->run->kvm_valid_regs |= KVM_SYNC_VRS;
>>>>>>> 007760cf

	if (kvm_is_ucontrol(vcpu->kvm))
		return __kvm_ucontrol_vcpu_init(vcpu);

	return 0;
}

void kvm_arch_vcpu_load(struct kvm_vcpu *vcpu, int cpu)
{
	save_fp_ctl(&vcpu->arch.host_fpregs.fpc);
	if (test_kvm_facility(vcpu->kvm, 129))
		save_vx_regs((__vector128 *)&vcpu->arch.host_vregs->vrs);
	else
		save_fp_regs(vcpu->arch.host_fpregs.fprs);
	save_access_regs(vcpu->arch.host_acrs);
	if (test_kvm_facility(vcpu->kvm, 129)) {
		restore_fp_ctl(&vcpu->run->s.regs.fpc);
		restore_vx_regs((__vector128 *)&vcpu->run->s.regs.vrs);
	} else {
		restore_fp_ctl(&vcpu->arch.guest_fpregs.fpc);
		restore_fp_regs(vcpu->arch.guest_fpregs.fprs);
	}
	restore_access_regs(vcpu->run->s.regs.acrs);
	gmap_enable(vcpu->arch.gmap);
	atomic_set_mask(CPUSTAT_RUNNING, &vcpu->arch.sie_block->cpuflags);
}

void kvm_arch_vcpu_put(struct kvm_vcpu *vcpu)
{
	atomic_clear_mask(CPUSTAT_RUNNING, &vcpu->arch.sie_block->cpuflags);
	gmap_disable(vcpu->arch.gmap);
	if (test_kvm_facility(vcpu->kvm, 129)) {
		save_fp_ctl(&vcpu->run->s.regs.fpc);
		save_vx_regs((__vector128 *)&vcpu->run->s.regs.vrs);
	} else {
		save_fp_ctl(&vcpu->arch.guest_fpregs.fpc);
		save_fp_regs(vcpu->arch.guest_fpregs.fprs);
	}
	save_access_regs(vcpu->run->s.regs.acrs);
	restore_fp_ctl(&vcpu->arch.host_fpregs.fpc);
	if (test_kvm_facility(vcpu->kvm, 129))
		restore_vx_regs((__vector128 *)&vcpu->arch.host_vregs->vrs);
	else
		restore_fp_regs(vcpu->arch.host_fpregs.fprs);
	restore_access_regs(vcpu->arch.host_acrs);
}

static void kvm_s390_vcpu_initial_reset(struct kvm_vcpu *vcpu)
{
	/* this equals initial cpu reset in pop, but we don't switch to ESA */
	vcpu->arch.sie_block->gpsw.mask = 0UL;
	vcpu->arch.sie_block->gpsw.addr = 0UL;
	kvm_s390_set_prefix(vcpu, 0);
	vcpu->arch.sie_block->cputm     = 0UL;
	vcpu->arch.sie_block->ckc       = 0UL;
	vcpu->arch.sie_block->todpr     = 0;
	memset(vcpu->arch.sie_block->gcr, 0, 16 * sizeof(__u64));
	vcpu->arch.sie_block->gcr[0]  = 0xE0UL;
	vcpu->arch.sie_block->gcr[14] = 0xC2000000UL;
	vcpu->arch.guest_fpregs.fpc = 0;
	asm volatile("lfpc %0" : : "Q" (vcpu->arch.guest_fpregs.fpc));
	vcpu->arch.sie_block->gbea = 1;
	vcpu->arch.sie_block->pp = 0;
	vcpu->arch.pfault_token = KVM_S390_PFAULT_TOKEN_INVALID;
	kvm_clear_async_pf_completion_queue(vcpu);
	if (!kvm_s390_user_cpu_state_ctrl(vcpu->kvm))
		kvm_s390_vcpu_stop(vcpu);
	kvm_s390_clear_local_irqs(vcpu);
}

void kvm_arch_vcpu_postcreate(struct kvm_vcpu *vcpu)
{
	mutex_lock(&vcpu->kvm->lock);
	vcpu->arch.sie_block->epoch = vcpu->kvm->arch.epoch;
	mutex_unlock(&vcpu->kvm->lock);
	if (!kvm_is_ucontrol(vcpu->kvm))
		vcpu->arch.gmap = vcpu->kvm->arch.gmap;
}

static void kvm_s390_vcpu_crypto_setup(struct kvm_vcpu *vcpu)
{
	if (!test_kvm_facility(vcpu->kvm, 76))
		return;

	vcpu->arch.sie_block->ecb3 &= ~(ECB3_AES | ECB3_DEA);

	if (vcpu->kvm->arch.crypto.aes_kw)
		vcpu->arch.sie_block->ecb3 |= ECB3_AES;
	if (vcpu->kvm->arch.crypto.dea_kw)
		vcpu->arch.sie_block->ecb3 |= ECB3_DEA;

	vcpu->arch.sie_block->crycbd = vcpu->kvm->arch.crypto.crycbd;
}

void kvm_s390_vcpu_unsetup_cmma(struct kvm_vcpu *vcpu)
{
	free_page(vcpu->arch.sie_block->cbrlo);
	vcpu->arch.sie_block->cbrlo = 0;
}

int kvm_s390_vcpu_setup_cmma(struct kvm_vcpu *vcpu)
{
	vcpu->arch.sie_block->cbrlo = get_zeroed_page(GFP_KERNEL);
	if (!vcpu->arch.sie_block->cbrlo)
		return -ENOMEM;

	vcpu->arch.sie_block->ecb2 |= 0x80;
	vcpu->arch.sie_block->ecb2 &= ~0x08;
	return 0;
}

static void kvm_s390_vcpu_setup_model(struct kvm_vcpu *vcpu)
{
	struct kvm_s390_cpu_model *model = &vcpu->kvm->arch.model;

	vcpu->arch.cpu_id = model->cpu_id;
	vcpu->arch.sie_block->ibc = model->ibc;
	vcpu->arch.sie_block->fac = (int) (long) model->fac->list;
}

int kvm_arch_vcpu_setup(struct kvm_vcpu *vcpu)
{
	int rc = 0;

	atomic_set(&vcpu->arch.sie_block->cpuflags, CPUSTAT_ZARCH |
						    CPUSTAT_SM |
						    CPUSTAT_STOPPED |
						    CPUSTAT_GED);
	kvm_s390_vcpu_setup_model(vcpu);

	vcpu->arch.sie_block->ecb   = 6;
	if (test_kvm_facility(vcpu->kvm, 50) && test_kvm_facility(vcpu->kvm, 73))
		vcpu->arch.sie_block->ecb |= 0x10;

	vcpu->arch.sie_block->ecb2  = 8;
	vcpu->arch.sie_block->eca   = 0xC1002000U;
	if (sclp_has_siif())
		vcpu->arch.sie_block->eca |= 1;
	if (sclp_has_sigpif())
		vcpu->arch.sie_block->eca |= 0x10000000U;
<<<<<<< HEAD
	vcpu->arch.sie_block->ictl |= ICTL_ISKE | ICTL_SSKE | ICTL_RRBE |
				      ICTL_TPROT;
=======
	if (test_kvm_facility(vcpu->kvm, 129)) {
		vcpu->arch.sie_block->eca |= 0x00020000;
		vcpu->arch.sie_block->ecd |= 0x20000000;
	}
	vcpu->arch.sie_block->ictl |= ICTL_ISKE | ICTL_SSKE | ICTL_RRBE;
>>>>>>> 007760cf

	if (kvm_s390_cmma_enabled(vcpu->kvm)) {
		rc = kvm_s390_vcpu_setup_cmma(vcpu);
		if (rc)
			return rc;
	}
	hrtimer_init(&vcpu->arch.ckc_timer, CLOCK_MONOTONIC, HRTIMER_MODE_REL);
	vcpu->arch.ckc_timer.function = kvm_s390_idle_wakeup;
<<<<<<< HEAD

	mutex_lock(&vcpu->kvm->lock);
	vcpu->arch.cpu_id = vcpu->kvm->arch.model.cpu_id;
	memcpy(vcpu->kvm->arch.model.fac->sie, vcpu->kvm->arch.model.fac->kvm,
	       S390_ARCH_FAC_LIST_SIZE_BYTE);
	vcpu->arch.sie_block->ibc = vcpu->kvm->arch.model.ibc;
	mutex_unlock(&vcpu->kvm->lock);
=======
>>>>>>> 007760cf

	kvm_s390_vcpu_crypto_setup(vcpu);

	return rc;
}

struct kvm_vcpu *kvm_arch_vcpu_create(struct kvm *kvm,
				      unsigned int id)
{
	struct kvm_vcpu *vcpu;
	struct sie_page *sie_page;
	int rc = -EINVAL;

	if (id >= KVM_MAX_VCPUS)
		goto out;

	rc = -ENOMEM;

	vcpu = kmem_cache_zalloc(kvm_vcpu_cache, GFP_KERNEL);
	if (!vcpu)
		goto out;

	sie_page = (struct sie_page *) get_zeroed_page(GFP_KERNEL);
	if (!sie_page)
		goto out_free_cpu;

	vcpu->arch.sie_block = &sie_page->sie_block;
	vcpu->arch.sie_block->itdba = (unsigned long) &sie_page->itdb;
	vcpu->arch.host_vregs = &sie_page->vregs;

	vcpu->arch.sie_block->icpua = id;
	if (!kvm_is_ucontrol(kvm)) {
		if (!kvm->arch.sca) {
			WARN_ON_ONCE(1);
			goto out_free_cpu;
		}
		if (!kvm->arch.sca->cpu[id].sda)
			kvm->arch.sca->cpu[id].sda =
				(__u64) vcpu->arch.sie_block;
		vcpu->arch.sie_block->scaoh =
			(__u32)(((__u64)kvm->arch.sca) >> 32);
		vcpu->arch.sie_block->scaol = (__u32)(__u64)kvm->arch.sca;
		set_bit(63 - id, (unsigned long *) &kvm->arch.sca->mcn);
	}
	vcpu->arch.sie_block->fac = (int) (long) kvm->arch.model.fac->sie;

	spin_lock_init(&vcpu->arch.local_int.lock);
	vcpu->arch.local_int.float_int = &kvm->arch.float_int;
	vcpu->arch.local_int.wq = &vcpu->wq;
	vcpu->arch.local_int.cpuflags = &vcpu->arch.sie_block->cpuflags;

	rc = kvm_vcpu_init(vcpu, kvm, id);
	if (rc)
		goto out_free_sie_block;
	VM_EVENT(kvm, 3, "create cpu %d at %p, sie block at %p", id, vcpu,
		 vcpu->arch.sie_block);
	trace_kvm_s390_create_vcpu(id, vcpu, vcpu->arch.sie_block);

	return vcpu;
out_free_sie_block:
	free_page((unsigned long)(vcpu->arch.sie_block));
out_free_cpu:
	kmem_cache_free(kvm_vcpu_cache, vcpu);
out:
	return ERR_PTR(rc);
}

int kvm_arch_vcpu_runnable(struct kvm_vcpu *vcpu)
{
	return kvm_s390_vcpu_has_irq(vcpu, 0);
}

void s390_vcpu_block(struct kvm_vcpu *vcpu)
{
	atomic_set_mask(PROG_BLOCK_SIE, &vcpu->arch.sie_block->prog20);
}

void s390_vcpu_unblock(struct kvm_vcpu *vcpu)
{
	atomic_clear_mask(PROG_BLOCK_SIE, &vcpu->arch.sie_block->prog20);
}

/*
 * Kick a guest cpu out of SIE and wait until SIE is not running.
 * If the CPU is not running (e.g. waiting as idle) the function will
 * return immediately. */
void exit_sie(struct kvm_vcpu *vcpu)
{
	atomic_set_mask(CPUSTAT_STOP_INT, &vcpu->arch.sie_block->cpuflags);
	while (vcpu->arch.sie_block->prog0c & PROG_IN_SIE)
		cpu_relax();
}

/* Kick a guest cpu out of SIE and prevent SIE-reentry */
void exit_sie_sync(struct kvm_vcpu *vcpu)
{
	s390_vcpu_block(vcpu);
	exit_sie(vcpu);
}

static void kvm_gmap_notifier(struct gmap *gmap, unsigned long address)
{
	int i;
	struct kvm *kvm = gmap->private;
	struct kvm_vcpu *vcpu;

	kvm_for_each_vcpu(i, vcpu, kvm) {
		/* match against both prefix pages */
		if (kvm_s390_get_prefix(vcpu) == (address & ~0x1000UL)) {
			VCPU_EVENT(vcpu, 2, "gmap notifier for %lx", address);
			kvm_make_request(KVM_REQ_MMU_RELOAD, vcpu);
			exit_sie_sync(vcpu);
		}
	}
}

int kvm_arch_vcpu_should_kick(struct kvm_vcpu *vcpu)
{
	/* kvm common code refers to this, but never calls it */
	BUG();
	return 0;
}

static int kvm_arch_vcpu_ioctl_get_one_reg(struct kvm_vcpu *vcpu,
					   struct kvm_one_reg *reg)
{
	int r = -EINVAL;

	switch (reg->id) {
	case KVM_REG_S390_TODPR:
		r = put_user(vcpu->arch.sie_block->todpr,
			     (u32 __user *)reg->addr);
		break;
	case KVM_REG_S390_EPOCHDIFF:
		r = put_user(vcpu->arch.sie_block->epoch,
			     (u64 __user *)reg->addr);
		break;
	case KVM_REG_S390_CPU_TIMER:
		r = put_user(vcpu->arch.sie_block->cputm,
			     (u64 __user *)reg->addr);
		break;
	case KVM_REG_S390_CLOCK_COMP:
		r = put_user(vcpu->arch.sie_block->ckc,
			     (u64 __user *)reg->addr);
		break;
	case KVM_REG_S390_PFTOKEN:
		r = put_user(vcpu->arch.pfault_token,
			     (u64 __user *)reg->addr);
		break;
	case KVM_REG_S390_PFCOMPARE:
		r = put_user(vcpu->arch.pfault_compare,
			     (u64 __user *)reg->addr);
		break;
	case KVM_REG_S390_PFSELECT:
		r = put_user(vcpu->arch.pfault_select,
			     (u64 __user *)reg->addr);
		break;
	case KVM_REG_S390_PP:
		r = put_user(vcpu->arch.sie_block->pp,
			     (u64 __user *)reg->addr);
		break;
	case KVM_REG_S390_GBEA:
		r = put_user(vcpu->arch.sie_block->gbea,
			     (u64 __user *)reg->addr);
		break;
	default:
		break;
	}

	return r;
}

static int kvm_arch_vcpu_ioctl_set_one_reg(struct kvm_vcpu *vcpu,
					   struct kvm_one_reg *reg)
{
	int r = -EINVAL;

	switch (reg->id) {
	case KVM_REG_S390_TODPR:
		r = get_user(vcpu->arch.sie_block->todpr,
			     (u32 __user *)reg->addr);
		break;
	case KVM_REG_S390_EPOCHDIFF:
		r = get_user(vcpu->arch.sie_block->epoch,
			     (u64 __user *)reg->addr);
		break;
	case KVM_REG_S390_CPU_TIMER:
		r = get_user(vcpu->arch.sie_block->cputm,
			     (u64 __user *)reg->addr);
		break;
	case KVM_REG_S390_CLOCK_COMP:
		r = get_user(vcpu->arch.sie_block->ckc,
			     (u64 __user *)reg->addr);
		break;
	case KVM_REG_S390_PFTOKEN:
		r = get_user(vcpu->arch.pfault_token,
			     (u64 __user *)reg->addr);
		if (vcpu->arch.pfault_token == KVM_S390_PFAULT_TOKEN_INVALID)
			kvm_clear_async_pf_completion_queue(vcpu);
		break;
	case KVM_REG_S390_PFCOMPARE:
		r = get_user(vcpu->arch.pfault_compare,
			     (u64 __user *)reg->addr);
		break;
	case KVM_REG_S390_PFSELECT:
		r = get_user(vcpu->arch.pfault_select,
			     (u64 __user *)reg->addr);
		break;
	case KVM_REG_S390_PP:
		r = get_user(vcpu->arch.sie_block->pp,
			     (u64 __user *)reg->addr);
		break;
	case KVM_REG_S390_GBEA:
		r = get_user(vcpu->arch.sie_block->gbea,
			     (u64 __user *)reg->addr);
		break;
	default:
		break;
	}

	return r;
}

static int kvm_arch_vcpu_ioctl_initial_reset(struct kvm_vcpu *vcpu)
{
	kvm_s390_vcpu_initial_reset(vcpu);
	return 0;
}

int kvm_arch_vcpu_ioctl_set_regs(struct kvm_vcpu *vcpu, struct kvm_regs *regs)
{
	memcpy(&vcpu->run->s.regs.gprs, &regs->gprs, sizeof(regs->gprs));
	return 0;
}

int kvm_arch_vcpu_ioctl_get_regs(struct kvm_vcpu *vcpu, struct kvm_regs *regs)
{
	memcpy(&regs->gprs, &vcpu->run->s.regs.gprs, sizeof(regs->gprs));
	return 0;
}

int kvm_arch_vcpu_ioctl_set_sregs(struct kvm_vcpu *vcpu,
				  struct kvm_sregs *sregs)
{
	memcpy(&vcpu->run->s.regs.acrs, &sregs->acrs, sizeof(sregs->acrs));
	memcpy(&vcpu->arch.sie_block->gcr, &sregs->crs, sizeof(sregs->crs));
	restore_access_regs(vcpu->run->s.regs.acrs);
	return 0;
}

int kvm_arch_vcpu_ioctl_get_sregs(struct kvm_vcpu *vcpu,
				  struct kvm_sregs *sregs)
{
	memcpy(&sregs->acrs, &vcpu->run->s.regs.acrs, sizeof(sregs->acrs));
	memcpy(&sregs->crs, &vcpu->arch.sie_block->gcr, sizeof(sregs->crs));
	return 0;
}

int kvm_arch_vcpu_ioctl_set_fpu(struct kvm_vcpu *vcpu, struct kvm_fpu *fpu)
{
	if (test_fp_ctl(fpu->fpc))
		return -EINVAL;
	memcpy(&vcpu->arch.guest_fpregs.fprs, &fpu->fprs, sizeof(fpu->fprs));
	vcpu->arch.guest_fpregs.fpc = fpu->fpc;
	restore_fp_ctl(&vcpu->arch.guest_fpregs.fpc);
	restore_fp_regs(vcpu->arch.guest_fpregs.fprs);
	return 0;
}

int kvm_arch_vcpu_ioctl_get_fpu(struct kvm_vcpu *vcpu, struct kvm_fpu *fpu)
{
	memcpy(&fpu->fprs, &vcpu->arch.guest_fpregs.fprs, sizeof(fpu->fprs));
	fpu->fpc = vcpu->arch.guest_fpregs.fpc;
	return 0;
}

static int kvm_arch_vcpu_ioctl_set_initial_psw(struct kvm_vcpu *vcpu, psw_t psw)
{
	int rc = 0;

	if (!is_vcpu_stopped(vcpu))
		rc = -EBUSY;
	else {
		vcpu->run->psw_mask = psw.mask;
		vcpu->run->psw_addr = psw.addr;
	}
	return rc;
}

int kvm_arch_vcpu_ioctl_translate(struct kvm_vcpu *vcpu,
				  struct kvm_translation *tr)
{
	return -EINVAL; /* not implemented yet */
}

#define VALID_GUESTDBG_FLAGS (KVM_GUESTDBG_SINGLESTEP | \
			      KVM_GUESTDBG_USE_HW_BP | \
			      KVM_GUESTDBG_ENABLE)

int kvm_arch_vcpu_ioctl_set_guest_debug(struct kvm_vcpu *vcpu,
					struct kvm_guest_debug *dbg)
{
	int rc = 0;

	vcpu->guest_debug = 0;
	kvm_s390_clear_bp_data(vcpu);

	if (dbg->control & ~VALID_GUESTDBG_FLAGS)
		return -EINVAL;

	if (dbg->control & KVM_GUESTDBG_ENABLE) {
		vcpu->guest_debug = dbg->control;
		/* enforce guest PER */
		atomic_set_mask(CPUSTAT_P, &vcpu->arch.sie_block->cpuflags);

		if (dbg->control & KVM_GUESTDBG_USE_HW_BP)
			rc = kvm_s390_import_bp_data(vcpu, dbg);
	} else {
		atomic_clear_mask(CPUSTAT_P, &vcpu->arch.sie_block->cpuflags);
		vcpu->arch.guestdbg.last_bp = 0;
	}

	if (rc) {
		vcpu->guest_debug = 0;
		kvm_s390_clear_bp_data(vcpu);
		atomic_clear_mask(CPUSTAT_P, &vcpu->arch.sie_block->cpuflags);
	}

	return rc;
}

int kvm_arch_vcpu_ioctl_get_mpstate(struct kvm_vcpu *vcpu,
				    struct kvm_mp_state *mp_state)
{
	/* CHECK_STOP and LOAD are not supported yet */
	return is_vcpu_stopped(vcpu) ? KVM_MP_STATE_STOPPED :
				       KVM_MP_STATE_OPERATING;
}

int kvm_arch_vcpu_ioctl_set_mpstate(struct kvm_vcpu *vcpu,
				    struct kvm_mp_state *mp_state)
{
	int rc = 0;

	/* user space knows about this interface - let it control the state */
	vcpu->kvm->arch.user_cpu_state_ctrl = 1;

	switch (mp_state->mp_state) {
	case KVM_MP_STATE_STOPPED:
		kvm_s390_vcpu_stop(vcpu);
		break;
	case KVM_MP_STATE_OPERATING:
		kvm_s390_vcpu_start(vcpu);
		break;
	case KVM_MP_STATE_LOAD:
	case KVM_MP_STATE_CHECK_STOP:
		/* fall through - CHECK_STOP and LOAD are not supported yet */
	default:
		rc = -ENXIO;
	}

	return rc;
}

bool kvm_s390_cmma_enabled(struct kvm *kvm)
{
	if (!MACHINE_IS_LPAR)
		return false;
	/* only enable for z10 and later */
	if (!MACHINE_HAS_EDAT1)
		return false;
	if (!kvm->arch.use_cmma)
		return false;
	return true;
}

static bool ibs_enabled(struct kvm_vcpu *vcpu)
{
	return atomic_read(&vcpu->arch.sie_block->cpuflags) & CPUSTAT_IBS;
}

static int kvm_s390_handle_requests(struct kvm_vcpu *vcpu)
{
retry:
	s390_vcpu_unblock(vcpu);
	/*
	 * We use MMU_RELOAD just to re-arm the ipte notifier for the
	 * guest prefix page. gmap_ipte_notify will wait on the ptl lock.
	 * This ensures that the ipte instruction for this request has
	 * already finished. We might race against a second unmapper that
	 * wants to set the blocking bit. Lets just retry the request loop.
	 */
	if (kvm_check_request(KVM_REQ_MMU_RELOAD, vcpu)) {
		int rc;
		rc = gmap_ipte_notify(vcpu->arch.gmap,
				      kvm_s390_get_prefix(vcpu),
				      PAGE_SIZE * 2);
		if (rc)
			return rc;
		goto retry;
	}

	if (kvm_check_request(KVM_REQ_TLB_FLUSH, vcpu)) {
		vcpu->arch.sie_block->ihcpu = 0xffff;
		goto retry;
	}

	if (kvm_check_request(KVM_REQ_ENABLE_IBS, vcpu)) {
		if (!ibs_enabled(vcpu)) {
			trace_kvm_s390_enable_disable_ibs(vcpu->vcpu_id, 1);
			atomic_set_mask(CPUSTAT_IBS,
					&vcpu->arch.sie_block->cpuflags);
		}
		goto retry;
	}

	if (kvm_check_request(KVM_REQ_DISABLE_IBS, vcpu)) {
		if (ibs_enabled(vcpu)) {
			trace_kvm_s390_enable_disable_ibs(vcpu->vcpu_id, 0);
			atomic_clear_mask(CPUSTAT_IBS,
					  &vcpu->arch.sie_block->cpuflags);
		}
		goto retry;
	}

	/* nothing to do, just clear the request */
	clear_bit(KVM_REQ_UNHALT, &vcpu->requests);

	return 0;
}

/**
 * kvm_arch_fault_in_page - fault-in guest page if necessary
 * @vcpu: The corresponding virtual cpu
 * @gpa: Guest physical address
 * @writable: Whether the page should be writable or not
 *
 * Make sure that a guest page has been faulted-in on the host.
 *
 * Return: Zero on success, negative error code otherwise.
 */
long kvm_arch_fault_in_page(struct kvm_vcpu *vcpu, gpa_t gpa, int writable)
{
	return gmap_fault(vcpu->arch.gmap, gpa,
			  writable ? FAULT_FLAG_WRITE : 0);
}

static void __kvm_inject_pfault_token(struct kvm_vcpu *vcpu, bool start_token,
				      unsigned long token)
{
	struct kvm_s390_interrupt inti;
	struct kvm_s390_irq irq;

	if (start_token) {
		irq.u.ext.ext_params2 = token;
		irq.type = KVM_S390_INT_PFAULT_INIT;
		WARN_ON_ONCE(kvm_s390_inject_vcpu(vcpu, &irq));
	} else {
		inti.type = KVM_S390_INT_PFAULT_DONE;
		inti.parm64 = token;
		WARN_ON_ONCE(kvm_s390_inject_vm(vcpu->kvm, &inti));
	}
}

void kvm_arch_async_page_not_present(struct kvm_vcpu *vcpu,
				     struct kvm_async_pf *work)
{
	trace_kvm_s390_pfault_init(vcpu, work->arch.pfault_token);
	__kvm_inject_pfault_token(vcpu, true, work->arch.pfault_token);
}

void kvm_arch_async_page_present(struct kvm_vcpu *vcpu,
				 struct kvm_async_pf *work)
{
	trace_kvm_s390_pfault_done(vcpu, work->arch.pfault_token);
	__kvm_inject_pfault_token(vcpu, false, work->arch.pfault_token);
}

void kvm_arch_async_page_ready(struct kvm_vcpu *vcpu,
			       struct kvm_async_pf *work)
{
	/* s390 will always inject the page directly */
}

bool kvm_arch_can_inject_async_page_present(struct kvm_vcpu *vcpu)
{
	/*
	 * s390 will always inject the page directly,
	 * but we still want check_async_completion to cleanup
	 */
	return true;
}

static int kvm_arch_setup_async_pf(struct kvm_vcpu *vcpu)
{
	hva_t hva;
	struct kvm_arch_async_pf arch;
	int rc;

	if (vcpu->arch.pfault_token == KVM_S390_PFAULT_TOKEN_INVALID)
		return 0;
	if ((vcpu->arch.sie_block->gpsw.mask & vcpu->arch.pfault_select) !=
	    vcpu->arch.pfault_compare)
		return 0;
	if (psw_extint_disabled(vcpu))
		return 0;
	if (kvm_s390_vcpu_has_irq(vcpu, 0))
		return 0;
	if (!(vcpu->arch.sie_block->gcr[0] & 0x200ul))
		return 0;
	if (!vcpu->arch.gmap->pfault_enabled)
		return 0;

	hva = gfn_to_hva(vcpu->kvm, gpa_to_gfn(current->thread.gmap_addr));
	hva += current->thread.gmap_addr & ~PAGE_MASK;
	if (read_guest_real(vcpu, vcpu->arch.pfault_token, &arch.pfault_token, 8))
		return 0;

	rc = kvm_setup_async_pf(vcpu, current->thread.gmap_addr, hva, &arch);
	return rc;
}

static int vcpu_pre_run(struct kvm_vcpu *vcpu)
{
	int rc, cpuflags;

	/*
	 * On s390 notifications for arriving pages will be delivered directly
	 * to the guest but the house keeping for completed pfaults is
	 * handled outside the worker.
	 */
	kvm_check_async_pf_completion(vcpu);

	memcpy(&vcpu->arch.sie_block->gg14, &vcpu->run->s.regs.gprs[14], 16);

	if (need_resched())
		schedule();

	if (test_cpu_flag(CIF_MCCK_PENDING))
		s390_handle_mcck();

	if (!kvm_is_ucontrol(vcpu->kvm)) {
		rc = kvm_s390_deliver_pending_interrupts(vcpu);
		if (rc)
			return rc;
	}

	rc = kvm_s390_handle_requests(vcpu);
	if (rc)
		return rc;

	if (guestdbg_enabled(vcpu)) {
		kvm_s390_backup_guest_per_regs(vcpu);
		kvm_s390_patch_guest_per_regs(vcpu);
	}

	vcpu->arch.sie_block->icptcode = 0;
	cpuflags = atomic_read(&vcpu->arch.sie_block->cpuflags);
	VCPU_EVENT(vcpu, 6, "entering sie flags %x", cpuflags);
	trace_kvm_s390_sie_enter(vcpu, cpuflags);

	return 0;
}

static int vcpu_post_run_fault_in_sie(struct kvm_vcpu *vcpu)
{
	psw_t *psw = &vcpu->arch.sie_block->gpsw;
	u8 opcode;
	int rc;

	VCPU_EVENT(vcpu, 3, "%s", "fault in sie instruction");
	trace_kvm_s390_sie_fault(vcpu);

	/*
	 * We want to inject an addressing exception, which is defined as a
	 * suppressing or terminating exception. However, since we came here
	 * by a DAT access exception, the PSW still points to the faulting
	 * instruction since DAT exceptions are nullifying. So we've got
	 * to look up the current opcode to get the length of the instruction
	 * to be able to forward the PSW.
	 */
	rc = read_guest(vcpu, psw->addr, 0, &opcode, 1);
	if (rc)
		return kvm_s390_inject_prog_cond(vcpu, rc);
	psw->addr = __rewind_psw(*psw, -insn_length(opcode));

	return kvm_s390_inject_program_int(vcpu, PGM_ADDRESSING);
}

static int vcpu_post_run(struct kvm_vcpu *vcpu, int exit_reason)
{
	int rc = -1;

	VCPU_EVENT(vcpu, 6, "exit sie icptcode %d",
		   vcpu->arch.sie_block->icptcode);
	trace_kvm_s390_sie_exit(vcpu, vcpu->arch.sie_block->icptcode);

	if (guestdbg_enabled(vcpu))
		kvm_s390_restore_guest_per_regs(vcpu);

	if (exit_reason >= 0) {
		rc = 0;
	} else if (kvm_is_ucontrol(vcpu->kvm)) {
		vcpu->run->exit_reason = KVM_EXIT_S390_UCONTROL;
		vcpu->run->s390_ucontrol.trans_exc_code =
						current->thread.gmap_addr;
		vcpu->run->s390_ucontrol.pgm_code = 0x10;
		rc = -EREMOTE;

	} else if (current->thread.gmap_pfault) {
		trace_kvm_s390_major_guest_pfault(vcpu);
		current->thread.gmap_pfault = 0;
		if (kvm_arch_setup_async_pf(vcpu)) {
			rc = 0;
		} else {
			gpa_t gpa = current->thread.gmap_addr;
			rc = kvm_arch_fault_in_page(vcpu, gpa, 1);
		}
	}

	if (rc == -1)
		rc = vcpu_post_run_fault_in_sie(vcpu);

	memcpy(&vcpu->run->s.regs.gprs[14], &vcpu->arch.sie_block->gg14, 16);

	if (rc == 0) {
		if (kvm_is_ucontrol(vcpu->kvm))
			/* Don't exit for host interrupts. */
			rc = vcpu->arch.sie_block->icptcode ? -EOPNOTSUPP : 0;
		else
			rc = kvm_handle_sie_intercept(vcpu);
	}

	return rc;
}

static int __vcpu_run(struct kvm_vcpu *vcpu)
{
	int rc, exit_reason;

	/*
	 * We try to hold kvm->srcu during most of vcpu_run (except when run-
	 * ning the guest), so that memslots (and other stuff) are protected
	 */
	vcpu->srcu_idx = srcu_read_lock(&vcpu->kvm->srcu);

	do {
		rc = vcpu_pre_run(vcpu);
		if (rc)
			break;

		srcu_read_unlock(&vcpu->kvm->srcu, vcpu->srcu_idx);
		/*
		 * As PF_VCPU will be used in fault handler, between
		 * guest_enter and guest_exit should be no uaccess.
		 */
		preempt_disable();
		kvm_guest_enter();
		preempt_enable();
		exit_reason = sie64a(vcpu->arch.sie_block,
				     vcpu->run->s.regs.gprs);
		kvm_guest_exit();
		vcpu->srcu_idx = srcu_read_lock(&vcpu->kvm->srcu);

		rc = vcpu_post_run(vcpu, exit_reason);
	} while (!signal_pending(current) && !guestdbg_exit_pending(vcpu) && !rc);

	srcu_read_unlock(&vcpu->kvm->srcu, vcpu->srcu_idx);
	return rc;
}

static void sync_regs(struct kvm_vcpu *vcpu, struct kvm_run *kvm_run)
{
	vcpu->arch.sie_block->gpsw.mask = kvm_run->psw_mask;
	vcpu->arch.sie_block->gpsw.addr = kvm_run->psw_addr;
	if (kvm_run->kvm_dirty_regs & KVM_SYNC_PREFIX)
		kvm_s390_set_prefix(vcpu, kvm_run->s.regs.prefix);
	if (kvm_run->kvm_dirty_regs & KVM_SYNC_CRS) {
		memcpy(&vcpu->arch.sie_block->gcr, &kvm_run->s.regs.crs, 128);
		/* some control register changes require a tlb flush */
		kvm_make_request(KVM_REQ_TLB_FLUSH, vcpu);
	}
	if (kvm_run->kvm_dirty_regs & KVM_SYNC_ARCH0) {
		vcpu->arch.sie_block->cputm = kvm_run->s.regs.cputm;
		vcpu->arch.sie_block->ckc = kvm_run->s.regs.ckc;
		vcpu->arch.sie_block->todpr = kvm_run->s.regs.todpr;
		vcpu->arch.sie_block->pp = kvm_run->s.regs.pp;
		vcpu->arch.sie_block->gbea = kvm_run->s.regs.gbea;
	}
	if (kvm_run->kvm_dirty_regs & KVM_SYNC_PFAULT) {
		vcpu->arch.pfault_token = kvm_run->s.regs.pft;
		vcpu->arch.pfault_select = kvm_run->s.regs.pfs;
		vcpu->arch.pfault_compare = kvm_run->s.regs.pfc;
		if (vcpu->arch.pfault_token == KVM_S390_PFAULT_TOKEN_INVALID)
			kvm_clear_async_pf_completion_queue(vcpu);
	}
	kvm_run->kvm_dirty_regs = 0;
}

static void store_regs(struct kvm_vcpu *vcpu, struct kvm_run *kvm_run)
{
	kvm_run->psw_mask = vcpu->arch.sie_block->gpsw.mask;
	kvm_run->psw_addr = vcpu->arch.sie_block->gpsw.addr;
	kvm_run->s.regs.prefix = kvm_s390_get_prefix(vcpu);
	memcpy(&kvm_run->s.regs.crs, &vcpu->arch.sie_block->gcr, 128);
	kvm_run->s.regs.cputm = vcpu->arch.sie_block->cputm;
	kvm_run->s.regs.ckc = vcpu->arch.sie_block->ckc;
	kvm_run->s.regs.todpr = vcpu->arch.sie_block->todpr;
	kvm_run->s.regs.pp = vcpu->arch.sie_block->pp;
	kvm_run->s.regs.gbea = vcpu->arch.sie_block->gbea;
	kvm_run->s.regs.pft = vcpu->arch.pfault_token;
	kvm_run->s.regs.pfs = vcpu->arch.pfault_select;
	kvm_run->s.regs.pfc = vcpu->arch.pfault_compare;
}

int kvm_arch_vcpu_ioctl_run(struct kvm_vcpu *vcpu, struct kvm_run *kvm_run)
{
	int rc;
	sigset_t sigsaved;

	if (guestdbg_exit_pending(vcpu)) {
		kvm_s390_prepare_debug_exit(vcpu);
		return 0;
	}

	if (vcpu->sigset_active)
		sigprocmask(SIG_SETMASK, &vcpu->sigset, &sigsaved);

	if (!kvm_s390_user_cpu_state_ctrl(vcpu->kvm)) {
		kvm_s390_vcpu_start(vcpu);
	} else if (is_vcpu_stopped(vcpu)) {
		pr_err_ratelimited("kvm-s390: can't run stopped vcpu %d\n",
				   vcpu->vcpu_id);
		return -EINVAL;
	}

	sync_regs(vcpu, kvm_run);

	might_fault();
	rc = __vcpu_run(vcpu);

	if (signal_pending(current) && !rc) {
		kvm_run->exit_reason = KVM_EXIT_INTR;
		rc = -EINTR;
	}

	if (guestdbg_exit_pending(vcpu) && !rc)  {
		kvm_s390_prepare_debug_exit(vcpu);
		rc = 0;
	}

	if (rc == -EOPNOTSUPP) {
		/* intercept cannot be handled in-kernel, prepare kvm-run */
		kvm_run->exit_reason         = KVM_EXIT_S390_SIEIC;
		kvm_run->s390_sieic.icptcode = vcpu->arch.sie_block->icptcode;
		kvm_run->s390_sieic.ipa      = vcpu->arch.sie_block->ipa;
		kvm_run->s390_sieic.ipb      = vcpu->arch.sie_block->ipb;
		rc = 0;
	}

	if (rc == -EREMOTE) {
		/* intercept was handled, but userspace support is needed
		 * kvm_run has been prepared by the handler */
		rc = 0;
	}

	store_regs(vcpu, kvm_run);

	if (vcpu->sigset_active)
		sigprocmask(SIG_SETMASK, &sigsaved, NULL);

	vcpu->stat.exit_userspace++;
	return rc;
}

/*
 * store status at address
 * we use have two special cases:
 * KVM_S390_STORE_STATUS_NOADDR: -> 0x1200 on 64 bit
 * KVM_S390_STORE_STATUS_PREFIXED: -> prefix
 */
int kvm_s390_store_status_unloaded(struct kvm_vcpu *vcpu, unsigned long gpa)
{
	unsigned char archmode = 1;
	unsigned int px;
	u64 clkcomp;
	int rc;

	if (gpa == KVM_S390_STORE_STATUS_NOADDR) {
		if (write_guest_abs(vcpu, 163, &archmode, 1))
			return -EFAULT;
		gpa = SAVE_AREA_BASE;
	} else if (gpa == KVM_S390_STORE_STATUS_PREFIXED) {
		if (write_guest_real(vcpu, 163, &archmode, 1))
			return -EFAULT;
		gpa = kvm_s390_real_to_abs(vcpu, SAVE_AREA_BASE);
	}
	rc = write_guest_abs(vcpu, gpa + offsetof(struct save_area, fp_regs),
			     vcpu->arch.guest_fpregs.fprs, 128);
	rc |= write_guest_abs(vcpu, gpa + offsetof(struct save_area, gp_regs),
			      vcpu->run->s.regs.gprs, 128);
	rc |= write_guest_abs(vcpu, gpa + offsetof(struct save_area, psw),
			      &vcpu->arch.sie_block->gpsw, 16);
	px = kvm_s390_get_prefix(vcpu);
	rc |= write_guest_abs(vcpu, gpa + offsetof(struct save_area, pref_reg),
			      &px, 4);
	rc |= write_guest_abs(vcpu,
			      gpa + offsetof(struct save_area, fp_ctrl_reg),
			      &vcpu->arch.guest_fpregs.fpc, 4);
	rc |= write_guest_abs(vcpu, gpa + offsetof(struct save_area, tod_reg),
			      &vcpu->arch.sie_block->todpr, 4);
	rc |= write_guest_abs(vcpu, gpa + offsetof(struct save_area, timer),
			      &vcpu->arch.sie_block->cputm, 8);
	clkcomp = vcpu->arch.sie_block->ckc >> 8;
	rc |= write_guest_abs(vcpu, gpa + offsetof(struct save_area, clk_cmp),
			      &clkcomp, 8);
	rc |= write_guest_abs(vcpu, gpa + offsetof(struct save_area, acc_regs),
			      &vcpu->run->s.regs.acrs, 64);
	rc |= write_guest_abs(vcpu, gpa + offsetof(struct save_area, ctrl_regs),
			      &vcpu->arch.sie_block->gcr, 128);
	return rc ? -EFAULT : 0;
}

int kvm_s390_vcpu_store_status(struct kvm_vcpu *vcpu, unsigned long addr)
{
	/*
	 * The guest FPRS and ACRS are in the host FPRS/ACRS due to the lazy
	 * copying in vcpu load/put. Lets update our copies before we save
	 * it into the save area
	 */
	save_fp_ctl(&vcpu->arch.guest_fpregs.fpc);
	save_fp_regs(vcpu->arch.guest_fpregs.fprs);
	save_access_regs(vcpu->run->s.regs.acrs);

	return kvm_s390_store_status_unloaded(vcpu, addr);
}

/*
 * store additional status at address
 */
int kvm_s390_store_adtl_status_unloaded(struct kvm_vcpu *vcpu,
					unsigned long gpa)
{
	/* Only bits 0-53 are used for address formation */
	if (!(gpa & ~0x3ff))
		return 0;

	return write_guest_abs(vcpu, gpa & ~0x3ff,
			       (void *)&vcpu->run->s.regs.vrs, 512);
}

int kvm_s390_vcpu_store_adtl_status(struct kvm_vcpu *vcpu, unsigned long addr)
{
	if (!test_kvm_facility(vcpu->kvm, 129))
		return 0;

	/*
	 * The guest VXRS are in the host VXRs due to the lazy
	 * copying in vcpu load/put. Let's update our copies before we save
	 * it into the save area.
	 */
	save_vx_regs((__vector128 *)&vcpu->run->s.regs.vrs);

	return kvm_s390_store_adtl_status_unloaded(vcpu, addr);
}

static void __disable_ibs_on_vcpu(struct kvm_vcpu *vcpu)
{
	kvm_check_request(KVM_REQ_ENABLE_IBS, vcpu);
	kvm_make_request(KVM_REQ_DISABLE_IBS, vcpu);
	exit_sie_sync(vcpu);
}

static void __disable_ibs_on_all_vcpus(struct kvm *kvm)
{
	unsigned int i;
	struct kvm_vcpu *vcpu;

	kvm_for_each_vcpu(i, vcpu, kvm) {
		__disable_ibs_on_vcpu(vcpu);
	}
}

static void __enable_ibs_on_vcpu(struct kvm_vcpu *vcpu)
{
	kvm_check_request(KVM_REQ_DISABLE_IBS, vcpu);
	kvm_make_request(KVM_REQ_ENABLE_IBS, vcpu);
	exit_sie_sync(vcpu);
}

void kvm_s390_vcpu_start(struct kvm_vcpu *vcpu)
{
	int i, online_vcpus, started_vcpus = 0;

	if (!is_vcpu_stopped(vcpu))
		return;

	trace_kvm_s390_vcpu_start_stop(vcpu->vcpu_id, 1);
	/* Only one cpu at a time may enter/leave the STOPPED state. */
	spin_lock(&vcpu->kvm->arch.start_stop_lock);
	online_vcpus = atomic_read(&vcpu->kvm->online_vcpus);

	for (i = 0; i < online_vcpus; i++) {
		if (!is_vcpu_stopped(vcpu->kvm->vcpus[i]))
			started_vcpus++;
	}

	if (started_vcpus == 0) {
		/* we're the only active VCPU -> speed it up */
		__enable_ibs_on_vcpu(vcpu);
	} else if (started_vcpus == 1) {
		/*
		 * As we are starting a second VCPU, we have to disable
		 * the IBS facility on all VCPUs to remove potentially
		 * oustanding ENABLE requests.
		 */
		__disable_ibs_on_all_vcpus(vcpu->kvm);
	}

	atomic_clear_mask(CPUSTAT_STOPPED, &vcpu->arch.sie_block->cpuflags);
	/*
	 * Another VCPU might have used IBS while we were offline.
	 * Let's play safe and flush the VCPU at startup.
	 */
	kvm_make_request(KVM_REQ_TLB_FLUSH, vcpu);
	spin_unlock(&vcpu->kvm->arch.start_stop_lock);
	return;
}

void kvm_s390_vcpu_stop(struct kvm_vcpu *vcpu)
{
	int i, online_vcpus, started_vcpus = 0;
	struct kvm_vcpu *started_vcpu = NULL;

	if (is_vcpu_stopped(vcpu))
		return;

	trace_kvm_s390_vcpu_start_stop(vcpu->vcpu_id, 0);
	/* Only one cpu at a time may enter/leave the STOPPED state. */
	spin_lock(&vcpu->kvm->arch.start_stop_lock);
	online_vcpus = atomic_read(&vcpu->kvm->online_vcpus);

	/* SIGP STOP and SIGP STOP AND STORE STATUS has been fully processed */
	kvm_s390_clear_stop_irq(vcpu);

	atomic_set_mask(CPUSTAT_STOPPED, &vcpu->arch.sie_block->cpuflags);
	__disable_ibs_on_vcpu(vcpu);

	for (i = 0; i < online_vcpus; i++) {
		if (!is_vcpu_stopped(vcpu->kvm->vcpus[i])) {
			started_vcpus++;
			started_vcpu = vcpu->kvm->vcpus[i];
		}
	}

	if (started_vcpus == 1) {
		/*
		 * As we only have one VCPU left, we want to enable the
		 * IBS facility for that VCPU to speed it up.
		 */
		__enable_ibs_on_vcpu(started_vcpu);
	}

	spin_unlock(&vcpu->kvm->arch.start_stop_lock);
	return;
}

static int kvm_vcpu_ioctl_enable_cap(struct kvm_vcpu *vcpu,
				     struct kvm_enable_cap *cap)
{
	int r;

	if (cap->flags)
		return -EINVAL;

	switch (cap->cap) {
	case KVM_CAP_S390_CSS_SUPPORT:
		if (!vcpu->kvm->arch.css_support) {
			vcpu->kvm->arch.css_support = 1;
			trace_kvm_s390_enable_css(vcpu->kvm);
		}
		r = 0;
		break;
	default:
		r = -EINVAL;
		break;
	}
	return r;
}

static long kvm_s390_guest_mem_op(struct kvm_vcpu *vcpu,
				  struct kvm_s390_mem_op *mop)
{
	void __user *uaddr = (void __user *)mop->buf;
	void *tmpbuf = NULL;
	int r, srcu_idx;
	const u64 supported_flags = KVM_S390_MEMOP_F_INJECT_EXCEPTION
				    | KVM_S390_MEMOP_F_CHECK_ONLY;

	if (mop->flags & ~supported_flags)
		return -EINVAL;

	if (mop->size > MEM_OP_MAX_SIZE)
		return -E2BIG;

	if (!(mop->flags & KVM_S390_MEMOP_F_CHECK_ONLY)) {
		tmpbuf = vmalloc(mop->size);
		if (!tmpbuf)
			return -ENOMEM;
	}

	srcu_idx = srcu_read_lock(&vcpu->kvm->srcu);

	switch (mop->op) {
	case KVM_S390_MEMOP_LOGICAL_READ:
		if (mop->flags & KVM_S390_MEMOP_F_CHECK_ONLY) {
			r = check_gva_range(vcpu, mop->gaddr, mop->ar, mop->size, false);
			break;
		}
		r = read_guest(vcpu, mop->gaddr, mop->ar, tmpbuf, mop->size);
		if (r == 0) {
			if (copy_to_user(uaddr, tmpbuf, mop->size))
				r = -EFAULT;
		}
		break;
	case KVM_S390_MEMOP_LOGICAL_WRITE:
		if (mop->flags & KVM_S390_MEMOP_F_CHECK_ONLY) {
			r = check_gva_range(vcpu, mop->gaddr, mop->ar, mop->size, true);
			break;
		}
		if (copy_from_user(tmpbuf, uaddr, mop->size)) {
			r = -EFAULT;
			break;
		}
		r = write_guest(vcpu, mop->gaddr, mop->ar, tmpbuf, mop->size);
		break;
	default:
		r = -EINVAL;
	}

	srcu_read_unlock(&vcpu->kvm->srcu, srcu_idx);

	if (r > 0 && (mop->flags & KVM_S390_MEMOP_F_INJECT_EXCEPTION) != 0)
		kvm_s390_inject_prog_irq(vcpu, &vcpu->arch.pgm);

	vfree(tmpbuf);
	return r;
}

long kvm_arch_vcpu_ioctl(struct file *filp,
			 unsigned int ioctl, unsigned long arg)
{
	struct kvm_vcpu *vcpu = filp->private_data;
	void __user *argp = (void __user *)arg;
	int idx;
	long r;

	switch (ioctl) {
	case KVM_S390_IRQ: {
		struct kvm_s390_irq s390irq;

		r = -EFAULT;
		if (copy_from_user(&s390irq, argp, sizeof(s390irq)))
			break;
		r = kvm_s390_inject_vcpu(vcpu, &s390irq);
		break;
	}
	case KVM_S390_INTERRUPT: {
		struct kvm_s390_interrupt s390int;
		struct kvm_s390_irq s390irq;

		r = -EFAULT;
		if (copy_from_user(&s390int, argp, sizeof(s390int)))
			break;
		if (s390int_to_s390irq(&s390int, &s390irq))
			return -EINVAL;
		r = kvm_s390_inject_vcpu(vcpu, &s390irq);
		break;
	}
	case KVM_S390_STORE_STATUS:
		idx = srcu_read_lock(&vcpu->kvm->srcu);
		r = kvm_s390_vcpu_store_status(vcpu, arg);
		srcu_read_unlock(&vcpu->kvm->srcu, idx);
		break;
	case KVM_S390_SET_INITIAL_PSW: {
		psw_t psw;

		r = -EFAULT;
		if (copy_from_user(&psw, argp, sizeof(psw)))
			break;
		r = kvm_arch_vcpu_ioctl_set_initial_psw(vcpu, psw);
		break;
	}
	case KVM_S390_INITIAL_RESET:
		r = kvm_arch_vcpu_ioctl_initial_reset(vcpu);
		break;
	case KVM_SET_ONE_REG:
	case KVM_GET_ONE_REG: {
		struct kvm_one_reg reg;
		r = -EFAULT;
		if (copy_from_user(&reg, argp, sizeof(reg)))
			break;
		if (ioctl == KVM_SET_ONE_REG)
			r = kvm_arch_vcpu_ioctl_set_one_reg(vcpu, &reg);
		else
			r = kvm_arch_vcpu_ioctl_get_one_reg(vcpu, &reg);
		break;
	}
#ifdef CONFIG_KVM_S390_UCONTROL
	case KVM_S390_UCAS_MAP: {
		struct kvm_s390_ucas_mapping ucasmap;

		if (copy_from_user(&ucasmap, argp, sizeof(ucasmap))) {
			r = -EFAULT;
			break;
		}

		if (!kvm_is_ucontrol(vcpu->kvm)) {
			r = -EINVAL;
			break;
		}

		r = gmap_map_segment(vcpu->arch.gmap, ucasmap.user_addr,
				     ucasmap.vcpu_addr, ucasmap.length);
		break;
	}
	case KVM_S390_UCAS_UNMAP: {
		struct kvm_s390_ucas_mapping ucasmap;

		if (copy_from_user(&ucasmap, argp, sizeof(ucasmap))) {
			r = -EFAULT;
			break;
		}

		if (!kvm_is_ucontrol(vcpu->kvm)) {
			r = -EINVAL;
			break;
		}

		r = gmap_unmap_segment(vcpu->arch.gmap, ucasmap.vcpu_addr,
			ucasmap.length);
		break;
	}
#endif
	case KVM_S390_VCPU_FAULT: {
		r = gmap_fault(vcpu->arch.gmap, arg, 0);
		break;
	}
	case KVM_ENABLE_CAP:
	{
		struct kvm_enable_cap cap;
		r = -EFAULT;
		if (copy_from_user(&cap, argp, sizeof(cap)))
			break;
		r = kvm_vcpu_ioctl_enable_cap(vcpu, &cap);
		break;
	}
	case KVM_S390_MEM_OP: {
		struct kvm_s390_mem_op mem_op;

		if (copy_from_user(&mem_op, argp, sizeof(mem_op)) == 0)
			r = kvm_s390_guest_mem_op(vcpu, &mem_op);
		else
			r = -EFAULT;
		break;
	}
	case KVM_S390_SET_IRQ_STATE: {
		struct kvm_s390_irq_state irq_state;

		r = -EFAULT;
		if (copy_from_user(&irq_state, argp, sizeof(irq_state)))
			break;
		if (irq_state.len > VCPU_IRQS_MAX_BUF ||
		    irq_state.len == 0 ||
		    irq_state.len % sizeof(struct kvm_s390_irq) > 0) {
			r = -EINVAL;
			break;
		}
		r = kvm_s390_set_irq_state(vcpu,
					   (void __user *) irq_state.buf,
					   irq_state.len);
		break;
	}
	case KVM_S390_GET_IRQ_STATE: {
		struct kvm_s390_irq_state irq_state;

		r = -EFAULT;
		if (copy_from_user(&irq_state, argp, sizeof(irq_state)))
			break;
		if (irq_state.len == 0) {
			r = -EINVAL;
			break;
		}
		r = kvm_s390_get_irq_state(vcpu,
					   (__u8 __user *)  irq_state.buf,
					   irq_state.len);
		break;
	}
	default:
		r = -ENOTTY;
	}
	return r;
}

int kvm_arch_vcpu_fault(struct kvm_vcpu *vcpu, struct vm_fault *vmf)
{
#ifdef CONFIG_KVM_S390_UCONTROL
	if ((vmf->pgoff == KVM_S390_SIE_PAGE_OFFSET)
		 && (kvm_is_ucontrol(vcpu->kvm))) {
		vmf->page = virt_to_page(vcpu->arch.sie_block);
		get_page(vmf->page);
		return 0;
	}
#endif
	return VM_FAULT_SIGBUS;
}

int kvm_arch_create_memslot(struct kvm *kvm, struct kvm_memory_slot *slot,
			    unsigned long npages)
{
	return 0;
}

/* Section: memory related */
int kvm_arch_prepare_memory_region(struct kvm *kvm,
				   struct kvm_memory_slot *memslot,
				   struct kvm_userspace_memory_region *mem,
				   enum kvm_mr_change change)
{
	/* A few sanity checks. We can have memory slots which have to be
	   located/ended at a segment boundary (1MB). The memory in userland is
	   ok to be fragmented into various different vmas. It is okay to mmap()
	   and munmap() stuff in this slot after doing this call at any time */

	if (mem->userspace_addr & 0xffffful)
		return -EINVAL;

	if (mem->memory_size & 0xffffful)
		return -EINVAL;

	return 0;
}

void kvm_arch_commit_memory_region(struct kvm *kvm,
				struct kvm_userspace_memory_region *mem,
				const struct kvm_memory_slot *old,
				enum kvm_mr_change change)
{
	int rc;

	/* If the basics of the memslot do not change, we do not want
	 * to update the gmap. Every update causes several unnecessary
	 * segment translation exceptions. This is usually handled just
	 * fine by the normal fault handler + gmap, but it will also
	 * cause faults on the prefix page of running guest CPUs.
	 */
	if (old->userspace_addr == mem->userspace_addr &&
	    old->base_gfn * PAGE_SIZE == mem->guest_phys_addr &&
	    old->npages * PAGE_SIZE == mem->memory_size)
		return;

	rc = gmap_map_segment(kvm->arch.gmap, mem->userspace_addr,
		mem->guest_phys_addr, mem->memory_size);
	if (rc)
		printk(KERN_WARNING "kvm-s390: failed to commit memory region\n");
	return;
}

static int __init kvm_s390_init(void)
{
	return kvm_init(NULL, sizeof(struct kvm_vcpu), 0, THIS_MODULE);
}

static void __exit kvm_s390_exit(void)
{
	kvm_exit();
}

module_init(kvm_s390_init);
module_exit(kvm_s390_exit);

/*
 * Enable autoloading of the kvm module.
 * Note that we add the module alias here instead of virt/kvm/kvm_main.c
 * since x86 takes a different approach.
 */
#include <linux/miscdevice.h>
MODULE_ALIAS_MISCDEV(KVM_MINOR);
MODULE_ALIAS("devname:kvm");<|MERGE_RESOLUTION|>--- conflicted
+++ resolved
@@ -31,10 +31,7 @@
 #include <asm/pgtable.h>
 #include <asm/nmi.h>
 #include <asm/switch_to.h>
-<<<<<<< HEAD
-=======
 #include <asm/isc.h>
->>>>>>> 007760cf
 #include <asm/sclp.h>
 #include "kvm-s390.h"
 #include "gaccess.h"
@@ -112,13 +109,8 @@
 
 /* upper facilities limit for kvm */
 unsigned long kvm_s390_fac_list_mask[] = {
-<<<<<<< HEAD
-	0xff82fffbf4fc2000UL,
-	0x005c000000000000UL,
-=======
 	0xffe6fffbfcfdfc40UL,
 	0x205c800000000000UL,
->>>>>>> 007760cf
 };
 
 unsigned long kvm_s390_fac_list_mask_size(void)
@@ -187,15 +179,11 @@
 	case KVM_CAP_S390_IRQCHIP:
 	case KVM_CAP_VM_ATTRIBUTES:
 	case KVM_CAP_MP_STATE:
-<<<<<<< HEAD
-	case KVM_CAP_S390_USER_SIGP:
-=======
 	case KVM_CAP_S390_INJECT_IRQ:
 	case KVM_CAP_S390_USER_SIGP:
 	case KVM_CAP_S390_USER_STSI:
 	case KVM_CAP_S390_SKEYS:
 	case KVM_CAP_S390_IRQ_STATE:
->>>>>>> 007760cf
 		r = 1;
 		break;
 	case KVM_CAP_S390_MEM_OP:
@@ -294,8 +282,6 @@
 		kvm->arch.user_sigp = 1;
 		r = 0;
 		break;
-<<<<<<< HEAD
-=======
 	case KVM_CAP_S390_VECTOR_REGISTERS:
 		if (MACHINE_HAS_VX) {
 			set_kvm_facility(kvm->arch.model.fac->mask, 129);
@@ -308,7 +294,6 @@
 		kvm->arch.user_stsi = 1;
 		r = 0;
 		break;
->>>>>>> 007760cf
 	default:
 		r = -EINVAL;
 		break;
@@ -385,8 +370,6 @@
 		mutex_unlock(&kvm->lock);
 		break;
 	}
-<<<<<<< HEAD
-=======
 	default:
 		ret = -ENXIO;
 		break;
@@ -541,7 +524,6 @@
 	case KVM_S390_VM_TOD_LOW:
 		ret = kvm_s390_get_tod_low(kvm, attr);
 		break;
->>>>>>> 007760cf
 	default:
 		ret = -ENXIO;
 		break;
@@ -549,163 +531,6 @@
 	return ret;
 }
 
-<<<<<<< HEAD
-static void kvm_s390_vcpu_crypto_setup(struct kvm_vcpu *vcpu);
-
-static int kvm_s390_vm_set_crypto(struct kvm *kvm, struct kvm_device_attr *attr)
-{
-	struct kvm_vcpu *vcpu;
-	int i;
-
-	if (!test_kvm_facility(kvm, 76))
-		return -EINVAL;
-
-	mutex_lock(&kvm->lock);
-	switch (attr->attr) {
-	case KVM_S390_VM_CRYPTO_ENABLE_AES_KW:
-		get_random_bytes(
-			kvm->arch.crypto.crycb->aes_wrapping_key_mask,
-			sizeof(kvm->arch.crypto.crycb->aes_wrapping_key_mask));
-		kvm->arch.crypto.aes_kw = 1;
-		break;
-	case KVM_S390_VM_CRYPTO_ENABLE_DEA_KW:
-		get_random_bytes(
-			kvm->arch.crypto.crycb->dea_wrapping_key_mask,
-			sizeof(kvm->arch.crypto.crycb->dea_wrapping_key_mask));
-		kvm->arch.crypto.dea_kw = 1;
-		break;
-	case KVM_S390_VM_CRYPTO_DISABLE_AES_KW:
-		kvm->arch.crypto.aes_kw = 0;
-		memset(kvm->arch.crypto.crycb->aes_wrapping_key_mask, 0,
-			sizeof(kvm->arch.crypto.crycb->aes_wrapping_key_mask));
-		break;
-	case KVM_S390_VM_CRYPTO_DISABLE_DEA_KW:
-		kvm->arch.crypto.dea_kw = 0;
-		memset(kvm->arch.crypto.crycb->dea_wrapping_key_mask, 0,
-			sizeof(kvm->arch.crypto.crycb->dea_wrapping_key_mask));
-		break;
-	default:
-		mutex_unlock(&kvm->lock);
-		return -ENXIO;
-	}
-
-	kvm_for_each_vcpu(i, vcpu, kvm) {
-		kvm_s390_vcpu_crypto_setup(vcpu);
-		exit_sie(vcpu);
-	}
-	mutex_unlock(&kvm->lock);
-	return 0;
-}
-
-static int kvm_s390_set_tod_high(struct kvm *kvm, struct kvm_device_attr *attr)
-{
-	u8 gtod_high;
-
-	if (copy_from_user(&gtod_high, (void __user *)attr->addr,
-					   sizeof(gtod_high)))
-		return -EFAULT;
-
-	if (gtod_high != 0)
-		return -EINVAL;
-
-	return 0;
-}
-
-static int kvm_s390_set_tod_low(struct kvm *kvm, struct kvm_device_attr *attr)
-{
-	struct kvm_vcpu *cur_vcpu;
-	unsigned int vcpu_idx;
-	u64 host_tod, gtod;
-	int r;
-
-	if (copy_from_user(&gtod, (void __user *)attr->addr, sizeof(gtod)))
-		return -EFAULT;
-
-	r = store_tod_clock(&host_tod);
-	if (r)
-		return r;
-
-	mutex_lock(&kvm->lock);
-	kvm->arch.epoch = gtod - host_tod;
-	kvm_for_each_vcpu(vcpu_idx, cur_vcpu, kvm) {
-		cur_vcpu->arch.sie_block->epoch = kvm->arch.epoch;
-		exit_sie(cur_vcpu);
-	}
-	mutex_unlock(&kvm->lock);
-	return 0;
-}
-
-static int kvm_s390_set_tod(struct kvm *kvm, struct kvm_device_attr *attr)
-{
-	int ret;
-
-	if (attr->flags)
-		return -EINVAL;
-
-	switch (attr->attr) {
-	case KVM_S390_VM_TOD_HIGH:
-		ret = kvm_s390_set_tod_high(kvm, attr);
-		break;
-	case KVM_S390_VM_TOD_LOW:
-		ret = kvm_s390_set_tod_low(kvm, attr);
-		break;
-	default:
-		ret = -ENXIO;
-		break;
-	}
-	return ret;
-}
-
-static int kvm_s390_get_tod_high(struct kvm *kvm, struct kvm_device_attr *attr)
-{
-	u8 gtod_high = 0;
-
-	if (copy_to_user((void __user *)attr->addr, &gtod_high,
-					 sizeof(gtod_high)))
-		return -EFAULT;
-
-	return 0;
-}
-
-static int kvm_s390_get_tod_low(struct kvm *kvm, struct kvm_device_attr *attr)
-{
-	u64 host_tod, gtod;
-	int r;
-
-	r = store_tod_clock(&host_tod);
-	if (r)
-		return r;
-
-	gtod = host_tod + kvm->arch.epoch;
-	if (copy_to_user((void __user *)attr->addr, &gtod, sizeof(gtod)))
-		return -EFAULT;
-
-	return 0;
-}
-
-static int kvm_s390_get_tod(struct kvm *kvm, struct kvm_device_attr *attr)
-{
-	int ret;
-
-	if (attr->flags)
-		return -EINVAL;
-
-	switch (attr->attr) {
-	case KVM_S390_VM_TOD_HIGH:
-		ret = kvm_s390_get_tod_high(kvm, attr);
-		break;
-	case KVM_S390_VM_TOD_LOW:
-		ret = kvm_s390_get_tod_low(kvm, attr);
-		break;
-	default:
-		ret = -ENXIO;
-		break;
-	}
-	return ret;
-}
-
-=======
->>>>>>> 007760cf
 static int kvm_s390_set_processor(struct kvm *kvm, struct kvm_device_attr *attr)
 {
 	struct kvm_s390_vm_cpu_processor *proc;
@@ -726,11 +551,7 @@
 		memcpy(&kvm->arch.model.cpu_id, &proc->cpuid,
 		       sizeof(struct cpuid));
 		kvm->arch.model.ibc = proc->ibc;
-<<<<<<< HEAD
-		memcpy(kvm->arch.model.fac->kvm, proc->fac_list,
-=======
 		memcpy(kvm->arch.model.fac->list, proc->fac_list,
->>>>>>> 007760cf
 		       S390_ARCH_FAC_LIST_SIZE_BYTE);
 	} else
 		ret = -EFAULT;
@@ -764,11 +585,7 @@
 	}
 	memcpy(&proc->cpuid, &kvm->arch.model.cpu_id, sizeof(struct cpuid));
 	proc->ibc = kvm->arch.model.ibc;
-<<<<<<< HEAD
-	memcpy(&proc->fac_list, kvm->arch.model.fac->kvm, S390_ARCH_FAC_LIST_SIZE_BYTE);
-=======
 	memcpy(&proc->fac_list, kvm->arch.model.fac->list, S390_ARCH_FAC_LIST_SIZE_BYTE);
->>>>>>> 007760cf
 	if (copy_to_user((void __user *)attr->addr, proc, sizeof(*proc)))
 		ret = -EFAULT;
 	kfree(proc);
@@ -788,17 +605,10 @@
 	}
 	get_cpu_id((struct cpuid *) &mach->cpuid);
 	mach->ibc = sclp_get_ibc();
-<<<<<<< HEAD
-	memcpy(&mach->fac_mask, kvm_s390_fac_list_mask,
-	       kvm_s390_fac_list_mask_size() * sizeof(u64));
-	memcpy((unsigned long *)&mach->fac_list, S390_lowcore.stfle_fac_list,
-	       S390_ARCH_FAC_LIST_SIZE_U64);
-=======
 	memcpy(&mach->fac_mask, kvm->arch.model.fac->mask,
 	       S390_ARCH_FAC_LIST_SIZE_BYTE);
 	memcpy((unsigned long *)&mach->fac_list, S390_lowcore.stfle_fac_list,
 	       S390_ARCH_FAC_LIST_SIZE_BYTE);
->>>>>>> 007760cf
 	if (copy_to_user((void __user *)attr->addr, mach, sizeof(*mach)))
 		ret = -EFAULT;
 	kfree(mach);
@@ -1119,29 +929,18 @@
 static int kvm_s390_query_ap_config(u8 *config)
 {
 	u32 fcn_code = 0x04000000UL;
-<<<<<<< HEAD
-	u32 cc;
-
-=======
 	u32 cc = 0;
 
 	memset(config, 0, 128);
->>>>>>> 007760cf
 	asm volatile(
 		"lgr 0,%1\n"
 		"lgr 2,%2\n"
 		".long 0xb2af0000\n"		/* PQAP(QCI) */
-<<<<<<< HEAD
-		"ipm %0\n"
-		"srl %0,28\n"
-		: "=r" (cc)
-=======
 		"0: ipm %0\n"
 		"srl %0,28\n"
 		"1:\n"
 		EX_TABLE(0b, 1b)
 		: "+r" (cc)
->>>>>>> 007760cf
 		: "r" (fcn_code), "r" (config)
 		: "cc", "0", "2", "memory"
 	);
@@ -1194,11 +993,6 @@
 
 	kvm_s390_set_crycb_format(kvm);
 
-<<<<<<< HEAD
-	/* Disable AES/DEA protected key functions by default */
-	kvm->arch.crypto.aes_kw = 0;
-	kvm->arch.crypto.dea_kw = 0;
-=======
 	/* Enable AES/DEA protected key functions by default */
 	kvm->arch.crypto.aes_kw = 1;
 	kvm->arch.crypto.dea_kw = 1;
@@ -1206,7 +1000,6 @@
 			 sizeof(kvm->arch.crypto.crycb->aes_wrapping_key_mask));
 	get_random_bytes(kvm->arch.crypto.crycb->dea_wrapping_key_mask,
 			 sizeof(kvm->arch.crypto.crycb->dea_wrapping_key_mask));
->>>>>>> 007760cf
 
 	return 0;
 }
@@ -1277,46 +1070,6 @@
 	kvm_s390_get_cpu_id(&kvm->arch.model.cpu_id);
 	kvm->arch.model.ibc = sclp_get_ibc() & 0x0fff;
 
-	/*
-	 * The architectural maximum amount of facilities is 16 kbit. To store
-	 * this amount, 2 kbyte of memory is required. Thus we need a full
-	 * page to hold the active copy (arch.model.fac->sie) and the current
-	 * facilities set (arch.model.fac->kvm). Its address size has to be
-	 * 31 bits and word aligned.
-	 */
-	kvm->arch.model.fac =
-		(struct s390_model_fac *) get_zeroed_page(GFP_KERNEL | GFP_DMA);
-	if (!kvm->arch.model.fac)
-		goto out_nofac;
-
-	memcpy(kvm->arch.model.fac->kvm, S390_lowcore.stfle_fac_list,
-	       S390_ARCH_FAC_LIST_SIZE_U64);
-
-	/*
-	 * If this KVM host runs *not* in a LPAR, relax the facility bits
-	 * of the kvm facility mask by all missing facilities. This will allow
-	 * to determine the right CPU model by means of the remaining facilities.
-	 * Live guest migration must prohibit the migration of KVMs running in
-	 * a LPAR to non LPAR hosts.
-	 */
-	if (!MACHINE_IS_LPAR)
-		for (i = 0; i < kvm_s390_fac_list_mask_size(); i++)
-			kvm_s390_fac_list_mask[i] &= kvm->arch.model.fac->kvm[i];
-
-	/*
-	 * Apply the kvm facility mask to limit the kvm supported/tolerated
-	 * facility list.
-	 */
-	for (i = 0; i < S390_ARCH_FAC_LIST_SIZE_U64; i++) {
-		if (i < kvm_s390_fac_list_mask_size())
-			kvm->arch.model.fac->kvm[i] &= kvm_s390_fac_list_mask[i];
-		else
-			kvm->arch.model.fac->kvm[i] = 0UL;
-	}
-
-	kvm_s390_get_cpu_id(&kvm->arch.model.cpu_id);
-	kvm->arch.model.ibc = sclp_get_ibc() & 0x0fff;
-
 	if (kvm_s390_crypto_init(kvm) < 0)
 		goto out_err;
 
@@ -1348,13 +1101,7 @@
 	return 0;
 out_err:
 	kfree(kvm->arch.crypto.crycb);
-<<<<<<< HEAD
-out_crypto:
 	free_page((unsigned long)kvm->arch.model.fac);
-out_nofac:
-=======
-	free_page((unsigned long)kvm->arch.model.fac);
->>>>>>> 007760cf
 	debug_unregister(kvm->arch.dbf);
 	free_page((unsigned long)(kvm->arch.sca));
 	return rc;
@@ -1436,11 +1183,8 @@
 				    KVM_SYNC_CRS |
 				    KVM_SYNC_ARCH0 |
 				    KVM_SYNC_PFAULT;
-<<<<<<< HEAD
-=======
 	if (test_kvm_facility(vcpu->kvm, 129))
 		vcpu->run->kvm_valid_regs |= KVM_SYNC_VRS;
->>>>>>> 007760cf
 
 	if (kvm_is_ucontrol(vcpu->kvm))
 		return __kvm_ucontrol_vcpu_init(vcpu);
@@ -1581,16 +1325,11 @@
 		vcpu->arch.sie_block->eca |= 1;
 	if (sclp_has_sigpif())
 		vcpu->arch.sie_block->eca |= 0x10000000U;
-<<<<<<< HEAD
-	vcpu->arch.sie_block->ictl |= ICTL_ISKE | ICTL_SSKE | ICTL_RRBE |
-				      ICTL_TPROT;
-=======
 	if (test_kvm_facility(vcpu->kvm, 129)) {
 		vcpu->arch.sie_block->eca |= 0x00020000;
 		vcpu->arch.sie_block->ecd |= 0x20000000;
 	}
 	vcpu->arch.sie_block->ictl |= ICTL_ISKE | ICTL_SSKE | ICTL_RRBE;
->>>>>>> 007760cf
 
 	if (kvm_s390_cmma_enabled(vcpu->kvm)) {
 		rc = kvm_s390_vcpu_setup_cmma(vcpu);
@@ -1599,16 +1338,6 @@
 	}
 	hrtimer_init(&vcpu->arch.ckc_timer, CLOCK_MONOTONIC, HRTIMER_MODE_REL);
 	vcpu->arch.ckc_timer.function = kvm_s390_idle_wakeup;
-<<<<<<< HEAD
-
-	mutex_lock(&vcpu->kvm->lock);
-	vcpu->arch.cpu_id = vcpu->kvm->arch.model.cpu_id;
-	memcpy(vcpu->kvm->arch.model.fac->sie, vcpu->kvm->arch.model.fac->kvm,
-	       S390_ARCH_FAC_LIST_SIZE_BYTE);
-	vcpu->arch.sie_block->ibc = vcpu->kvm->arch.model.ibc;
-	mutex_unlock(&vcpu->kvm->lock);
-=======
->>>>>>> 007760cf
 
 	kvm_s390_vcpu_crypto_setup(vcpu);
 
@@ -1653,7 +1382,6 @@
 		vcpu->arch.sie_block->scaol = (__u32)(__u64)kvm->arch.sca;
 		set_bit(63 - id, (unsigned long *) &kvm->arch.sca->mcn);
 	}
-	vcpu->arch.sie_block->fac = (int) (long) kvm->arch.model.fac->sie;
 
 	spin_lock_init(&vcpu->arch.local_int.lock);
 	vcpu->arch.local_int.float_int = &kvm->arch.float_int;
