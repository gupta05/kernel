--- conflicted
+++ resolved
@@ -61,11 +61,7 @@
 
 struct pt_regs {
 
-<<<<<<< HEAD
-	long orig_r0;
-=======
 	unsigned long orig_r0;
->>>>>>> 3cb5ff02
 
 	union {
 		struct {
@@ -80,28 +76,6 @@
 		unsigned long event;
 	};
 
-<<<<<<< HEAD
-	long bta;	/* bta_l1, bta_l2, erbta */
-
-	long user_r25;
-
-	long r26;	/* gp */
-	long fp;
-	long sp;	/* user/kernel sp depending on where we came from  */
-
-	long r12;
-
-	/*------- Below list auto saved by h/w -----------*/
-	long r0, r1, r2, r3, r4, r5, r6, r7, r8, r9, r10, r11;
-
-	long blink;
-	long lp_end, lp_start, lp_count;
-
-	long ei, ldi, jli;
-
-	long ret;
-	long status32;
-=======
 	unsigned long bta;	/* bta_l1, bta_l2, erbta */
 
 	unsigned long user_r25;
@@ -122,7 +96,6 @@
 
 	unsigned long ret;
 	unsigned long status32;
->>>>>>> 3cb5ff02
 };
 
 #endif
@@ -133,7 +106,7 @@
 	unsigned long r25, r24, r23, r22, r21, r20, r19, r18, r17, r16, r15, r14, r13;
 };
 
-#define instruction_pointer(regs)	(unsigned long)((regs)->ret)
+#define instruction_pointer(regs)	((regs)->ret)
 #define profile_pc(regs)		instruction_pointer(regs)
 
 /* return 1 if user mode or 0 if kernel mode */
