--- conflicted
+++ resolved
@@ -620,23 +620,6 @@
 bool clk_hw_is_prepared(const struct clk_hw *hw);
 bool __clk_is_enabled(struct clk *clk);
 struct clk *__clk_lookup(const char *name);
-<<<<<<< HEAD
-long __clk_mux_determine_rate(struct clk_hw *hw, unsigned long rate,
-			      unsigned long min_rate,
-			      unsigned long max_rate,
-			      unsigned long *best_parent_rate,
-			      struct clk_hw **best_parent_p);
-unsigned long __clk_determine_rate(struct clk_hw *core,
-				   unsigned long rate,
-				   unsigned long min_rate,
-				   unsigned long max_rate);
-long __clk_mux_determine_rate_closest(struct clk_hw *hw, unsigned long rate,
-			      unsigned long min_rate,
-			      unsigned long max_rate,
-			      unsigned long *best_parent_rate,
-			      struct clk_hw **best_parent_p);
-void clk_hw_reparent(struct clk_hw *hw, struct clk_hw *new_parent);
-=======
 int __clk_mux_determine_rate(struct clk_hw *hw,
 			     struct clk_rate_request *req);
 int __clk_determine_rate(struct clk_hw *core, struct clk_rate_request *req);
@@ -645,7 +628,6 @@
 void clk_hw_reparent(struct clk_hw *hw, struct clk_hw *new_parent);
 void clk_hw_set_rate_range(struct clk_hw *hw, unsigned long min_rate,
 			   unsigned long max_rate);
->>>>>>> 9fe8ecca
 
 static inline void __clk_hw_set_clk(struct clk_hw *dst, struct clk_hw *src)
 {
