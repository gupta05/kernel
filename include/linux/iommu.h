--- conflicted
+++ resolved
@@ -19,13 +19,9 @@
 #ifndef __LINUX_IOMMU_H
 #define __LINUX_IOMMU_H
 
-<<<<<<< HEAD
-#include <linux/errno.h>
-=======
 #include <linux/types.h>
 #include <linux/errno.h>
 #include <linux/scatterlist.h>
->>>>>>> 3f6240f3
 
 #define IOMMU_READ	(1)
 #define IOMMU_WRITE	(2)
@@ -73,73 +69,46 @@
 	int (*attach_dev)(struct iommu_domain *domain, struct device *dev);
 	void (*detach_dev)(struct iommu_domain *domain, struct device *dev);
 	int (*map)(struct iommu_domain *domain, unsigned long iova,
-<<<<<<< HEAD
 		   phys_addr_t paddr, size_t size, int prot);
 	size_t (*unmap)(struct iommu_domain *domain, unsigned long iova,
 		     size_t size);
-=======
-		   phys_addr_t paddr, int gfp_order, int prot);
-	int (*unmap)(struct iommu_domain *domain, unsigned long iova,
-		     int gfp_order);
 	int (*map_range)(struct iommu_domain *domain, unsigned int iova,
 		    struct scatterlist *sg, unsigned int len, int prot);
 	int (*unmap_range)(struct iommu_domain *domain, unsigned int iova,
 		      unsigned int len);
->>>>>>> 3f6240f3
 	phys_addr_t (*iova_to_phys)(struct iommu_domain *domain,
 				    unsigned long iova);
 	int (*domain_has_cap)(struct iommu_domain *domain,
 			      unsigned long cap);
-<<<<<<< HEAD
+	phys_addr_t (*get_pt_base_addr)(struct iommu_domain *domain);
 	int (*device_group)(struct device *dev, unsigned int *groupid);
 	unsigned long pgsize_bitmap;
 };
 
 extern int bus_set_iommu(struct bus_type *bus, struct iommu_ops *ops);
 extern bool iommu_present(struct bus_type *bus);
-extern struct iommu_domain *iommu_domain_alloc(struct bus_type *bus);
-=======
-	phys_addr_t (*get_pt_base_addr)(struct iommu_domain *domain);
-};
-
-#ifdef CONFIG_IOMMU_API
-
-extern void register_iommu(struct iommu_ops *ops);
-extern bool iommu_found(void);
-extern struct iommu_domain *iommu_domain_alloc(int flags);
->>>>>>> 3f6240f3
+extern struct iommu_domain *iommu_domain_alloc(struct bus_type *bus, int flags);
 extern void iommu_domain_free(struct iommu_domain *domain);
 extern int iommu_attach_device(struct iommu_domain *domain,
 			       struct device *dev);
 extern void iommu_detach_device(struct iommu_domain *domain,
 				struct device *dev);
 extern int iommu_map(struct iommu_domain *domain, unsigned long iova,
-<<<<<<< HEAD
 		     phys_addr_t paddr, size_t size, int prot);
 extern size_t iommu_unmap(struct iommu_domain *domain, unsigned long iova,
 		       size_t size);
-=======
-		     phys_addr_t paddr, int gfp_order, int prot);
-extern int iommu_unmap(struct iommu_domain *domain, unsigned long iova,
-		       int gfp_order);
 extern int iommu_map_range(struct iommu_domain *domain, unsigned int iova,
 		    struct scatterlist *sg, unsigned int len, int prot);
 extern int iommu_unmap_range(struct iommu_domain *domain, unsigned int iova,
 		      unsigned int len);
->>>>>>> 3f6240f3
 extern phys_addr_t iommu_iova_to_phys(struct iommu_domain *domain,
 				      unsigned long iova);
 extern int iommu_domain_has_cap(struct iommu_domain *domain,
 				unsigned long cap);
-<<<<<<< HEAD
+extern phys_addr_t iommu_get_pt_base_addr(struct iommu_domain *domain);
 extern void iommu_set_fault_handler(struct iommu_domain *domain,
 					iommu_fault_handler_t handler);
 extern int iommu_device_group(struct device *dev, unsigned int *groupid);
-=======
-extern phys_addr_t iommu_get_pt_base_addr(struct iommu_domain *domain);
-extern void iommu_set_fault_handler(struct iommu_domain *domain,
-					iommu_fault_handler_t handler);
->>>>>>> 3f6240f3
 
 /**
  * report_iommu_fault() - report about an IOMMU fault to the IOMMU framework
@@ -169,8 +138,6 @@
 		struct device *dev, unsigned long iova, int flags)
 {
 	int ret = -ENOSYS;
-<<<<<<< HEAD
-=======
 
 	/*
 	 * if upper layers showed interest and installed a fault handler,
@@ -181,17 +148,6 @@
 
 	return ret;
 }
->>>>>>> 3f6240f3
-
-	/*
-	 * if upper layers showed interest and installed a fault handler,
-	 * invoke it.
-	 */
-	if (domain->handler)
-		ret = domain->handler(domain, dev, iova, flags);
-
-	return ret;
-}
 
 #else /* CONFIG_IOMMU_API */
 
@@ -202,11 +158,7 @@
 	return false;
 }
 
-<<<<<<< HEAD
-static inline struct iommu_domain *iommu_domain_alloc(struct bus_type *bus)
-=======
-static inline struct iommu_domain *iommu_domain_alloc(int flags)
->>>>>>> 3f6240f3
+static inline struct iommu_domain *iommu_domain_alloc(struct bus_type *bus, int flags)
 {
 	return NULL;
 }
@@ -263,7 +215,11 @@
 	return 0;
 }
 
-<<<<<<< HEAD
+static inline phys_addr_t iommu_get_pt_base_addr(struct iommu_domain *domain)
+{
+	return 0;
+}
+
 static inline void iommu_set_fault_handler(struct iommu_domain *domain,
 					iommu_fault_handler_t handler)
 {
@@ -272,16 +228,6 @@
 static inline int iommu_device_group(struct device *dev, unsigned int *groupid)
 {
 	return -ENODEV;
-=======
-static inline phys_addr_t iommu_get_pt_base_addr(struct iommu_domain *domain)
-{
-	return 0;
-}
-
-static inline void iommu_set_fault_handler(struct iommu_domain *domain,
-					iommu_fault_handler_t handler)
-{
->>>>>>> 3f6240f3
 }
 
 #endif /* CONFIG_IOMMU_API */
