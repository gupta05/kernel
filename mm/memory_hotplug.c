--- conflicted
+++ resolved
@@ -423,14 +423,11 @@
 {
 	unsigned long pfn = page_to_pfn(page);
 
-<<<<<<< HEAD
-=======
 	totalram_pages++;
 #ifdef CONFIG_FIX_MOVABLE_ZONE
 	if (zone_idx(page_zone(page)) != ZONE_MOVABLE)
 		total_unmovable_pages++;
 #endif
->>>>>>> 3f6240f3
 	if (pfn >= num_physpages)
 		num_physpages = pfn + 1;
 }
