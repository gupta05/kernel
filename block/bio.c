/*
 * Copyright (C) 2001 Jens Axboe <axboe@kernel.dk>
 *
 * This program is free software; you can redistribute it and/or modify
 * it under the terms of the GNU General Public License version 2 as
 * published by the Free Software Foundation.
 *
 * This program is distributed in the hope that it will be useful,
 * but WITHOUT ANY WARRANTY; without even the implied warranty of
 * MERCHANTABILITY or FITNESS FOR A PARTICULAR PURPOSE.  See the
 * GNU General Public License for more details.
 *
 * You should have received a copy of the GNU General Public Licens
 * along with this program; if not, write to the Free Software
 * Foundation, Inc., 59 Temple Place, Suite 330, Boston, MA  02111-
 *
 */
#include <linux/mm.h>
#include <linux/swap.h>
#include <linux/bio.h>
#include <linux/blkdev.h>
#include <linux/uio.h>
#include <linux/iocontext.h>
#include <linux/slab.h>
#include <linux/init.h>
#include <linux/kernel.h>
#include <linux/export.h>
#include <linux/mempool.h>
#include <linux/workqueue.h>
#include <linux/cgroup.h>

#include <trace/events/block.h>

/*
 * Test patch to inline a certain number of bi_io_vec's inside the bio
 * itself, to shrink a bio data allocation from two mempool calls to one
 */
#define BIO_INLINE_VECS		4

/*
 * if you change this list, also change bvec_alloc or things will
 * break badly! cannot be bigger than what you can fit into an
 * unsigned short
 */
#define BV(x) { .nr_vecs = x, .name = "biovec-"__stringify(x) }
static struct biovec_slab bvec_slabs[BIOVEC_NR_POOLS] __read_mostly = {
	BV(1), BV(4), BV(16), BV(64), BV(128), BV(BIO_MAX_PAGES),
};
#undef BV

/*
 * fs_bio_set is the bio_set containing bio and iovec memory pools used by
 * IO code that does not need private memory pools.
 */
struct bio_set *fs_bio_set;
EXPORT_SYMBOL(fs_bio_set);

/*
 * Our slab pool management
 */
struct bio_slab {
	struct kmem_cache *slab;
	unsigned int slab_ref;
	unsigned int slab_size;
	char name[8];
};
static DEFINE_MUTEX(bio_slab_lock);
static struct bio_slab *bio_slabs;
static unsigned int bio_slab_nr, bio_slab_max;

static struct kmem_cache *bio_find_or_create_slab(unsigned int extra_size)
{
	unsigned int sz = sizeof(struct bio) + extra_size;
	struct kmem_cache *slab = NULL;
	struct bio_slab *bslab, *new_bio_slabs;
	unsigned int new_bio_slab_max;
	unsigned int i, entry = -1;

	mutex_lock(&bio_slab_lock);

	i = 0;
	while (i < bio_slab_nr) {
		bslab = &bio_slabs[i];

		if (!bslab->slab && entry == -1)
			entry = i;
		else if (bslab->slab_size == sz) {
			slab = bslab->slab;
			bslab->slab_ref++;
			break;
		}
		i++;
	}

	if (slab)
		goto out_unlock;

	if (bio_slab_nr == bio_slab_max && entry == -1) {
		new_bio_slab_max = bio_slab_max << 1;
		new_bio_slabs = krealloc(bio_slabs,
					 new_bio_slab_max * sizeof(struct bio_slab),
					 GFP_KERNEL);
		if (!new_bio_slabs)
			goto out_unlock;
		bio_slab_max = new_bio_slab_max;
		bio_slabs = new_bio_slabs;
	}
	if (entry == -1)
		entry = bio_slab_nr++;

	bslab = &bio_slabs[entry];

	snprintf(bslab->name, sizeof(bslab->name), "bio-%d", entry);
	slab = kmem_cache_create(bslab->name, sz, ARCH_KMALLOC_MINALIGN,
				 SLAB_HWCACHE_ALIGN, NULL);
	if (!slab)
		goto out_unlock;

	bslab->slab = slab;
	bslab->slab_ref = 1;
	bslab->slab_size = sz;
out_unlock:
	mutex_unlock(&bio_slab_lock);
	return slab;
}

static void bio_put_slab(struct bio_set *bs)
{
	struct bio_slab *bslab = NULL;
	unsigned int i;

	mutex_lock(&bio_slab_lock);

	for (i = 0; i < bio_slab_nr; i++) {
		if (bs->bio_slab == bio_slabs[i].slab) {
			bslab = &bio_slabs[i];
			break;
		}
	}

	if (WARN(!bslab, KERN_ERR "bio: unable to find slab!\n"))
		goto out;

	WARN_ON(!bslab->slab_ref);

	if (--bslab->slab_ref)
		goto out;

	kmem_cache_destroy(bslab->slab);
	bslab->slab = NULL;

out:
	mutex_unlock(&bio_slab_lock);
}

unsigned int bvec_nr_vecs(unsigned short idx)
{
	return bvec_slabs[idx].nr_vecs;
}

void bvec_free(mempool_t *pool, struct bio_vec *bv, unsigned int idx)
{
	BIO_BUG_ON(idx >= BIOVEC_NR_POOLS);

	if (idx == BIOVEC_MAX_IDX)
		mempool_free(bv, pool);
	else {
		struct biovec_slab *bvs = bvec_slabs + idx;

		kmem_cache_free(bvs->slab, bv);
	}
}

struct bio_vec *bvec_alloc(gfp_t gfp_mask, int nr, unsigned long *idx,
			   mempool_t *pool)
{
	struct bio_vec *bvl;

	/*
	 * see comment near bvec_array define!
	 */
	switch (nr) {
	case 1:
		*idx = 0;
		break;
	case 2 ... 4:
		*idx = 1;
		break;
	case 5 ... 16:
		*idx = 2;
		break;
	case 17 ... 64:
		*idx = 3;
		break;
	case 65 ... 128:
		*idx = 4;
		break;
	case 129 ... BIO_MAX_PAGES:
		*idx = 5;
		break;
	default:
		return NULL;
	}

	/*
	 * idx now points to the pool we want to allocate from. only the
	 * 1-vec entry pool is mempool backed.
	 */
	if (*idx == BIOVEC_MAX_IDX) {
fallback:
		bvl = mempool_alloc(pool, gfp_mask);
	} else {
		struct biovec_slab *bvs = bvec_slabs + *idx;
		gfp_t __gfp_mask = gfp_mask & ~(__GFP_WAIT | __GFP_IO);

		/*
		 * Make this allocation restricted and don't dump info on
		 * allocation failures, since we'll fallback to the mempool
		 * in case of failure.
		 */
		__gfp_mask |= __GFP_NOMEMALLOC | __GFP_NORETRY | __GFP_NOWARN;

		/*
		 * Try a slab allocation. If this fails and __GFP_WAIT
		 * is set, retry with the 1-entry mempool
		 */
		bvl = kmem_cache_alloc(bvs->slab, __gfp_mask);
		if (unlikely(!bvl && (gfp_mask & __GFP_WAIT))) {
			*idx = BIOVEC_MAX_IDX;
			goto fallback;
		}
	}

	return bvl;
}

static void __bio_free(struct bio *bio)
{
	bio_disassociate_task(bio);

	if (bio_integrity(bio))
		bio_integrity_free(bio);
}

static void bio_free(struct bio *bio)
{
	struct bio_set *bs = bio->bi_pool;
	void *p;

	__bio_free(bio);

	if (bs) {
		if (bio_flagged(bio, BIO_OWNS_VEC))
			bvec_free(bs->bvec_pool, bio->bi_io_vec, BIO_POOL_IDX(bio));

		/*
		 * If we have front padding, adjust the bio pointer before freeing
		 */
		p = bio;
		p -= bs->front_pad;

		mempool_free(p, bs->bio_pool);
	} else {
		/* Bio was allocated by bio_kmalloc() */
		kfree(bio);
	}
}

void bio_init(struct bio *bio)
{
	memset(bio, 0, sizeof(*bio));
	bio->bi_flags = 1 << BIO_UPTODATE;
	atomic_set(&bio->__bi_remaining, 1);
	atomic_set(&bio->__bi_cnt, 1);
}
EXPORT_SYMBOL(bio_init);

/**
 * bio_reset - reinitialize a bio
 * @bio:	bio to reset
 *
 * Description:
 *   After calling bio_reset(), @bio will be in the same state as a freshly
 *   allocated bio returned bio bio_alloc_bioset() - the only fields that are
 *   preserved are the ones that are initialized by bio_alloc_bioset(). See
 *   comment in struct bio.
 */
void bio_reset(struct bio *bio)
{
	unsigned long flags = bio->bi_flags & (~0UL << BIO_RESET_BITS);

	__bio_free(bio);

	memset(bio, 0, BIO_RESET_BYTES);
	bio->bi_flags = flags | (1 << BIO_UPTODATE);
	atomic_set(&bio->__bi_remaining, 1);
}
EXPORT_SYMBOL(bio_reset);

static void bio_chain_endio(struct bio *bio, int error)
{
	bio_endio(bio->bi_private, error);
	bio_put(bio);
}

/*
 * Increment chain count for the bio. Make sure the CHAIN flag update
 * is visible before the raised count.
 */
static inline void bio_inc_remaining(struct bio *bio)
{
	bio->bi_flags |= (1 << BIO_CHAIN);
	smp_mb__before_atomic();
	atomic_inc(&bio->__bi_remaining);
}

/**
 * bio_chain - chain bio completions
 * @bio: the target bio
 * @parent: the @bio's parent bio
 *
 * The caller won't have a bi_end_io called when @bio completes - instead,
 * @parent's bi_end_io won't be called until both @parent and @bio have
 * completed; the chained bio will also be freed when it completes.
 *
 * The caller must not set bi_private or bi_end_io in @bio.
 */
void bio_chain(struct bio *bio, struct bio *parent)
{
	BUG_ON(bio->bi_private || bio->bi_end_io);

	bio->bi_private = parent;
	bio->bi_end_io	= bio_chain_endio;
	bio_inc_remaining(parent);
}
EXPORT_SYMBOL(bio_chain);

static void bio_alloc_rescue(struct work_struct *work)
{
	struct bio_set *bs = container_of(work, struct bio_set, rescue_work);
	struct bio *bio;

	while (1) {
		spin_lock(&bs->rescue_lock);
		bio = bio_list_pop(&bs->rescue_list);
		spin_unlock(&bs->rescue_lock);

		if (!bio)
			break;

		generic_make_request(bio);
	}
}

static void punt_bios_to_rescuer(struct bio_set *bs)
{
	struct bio_list punt, nopunt;
	struct bio *bio;

	/*
	 * In order to guarantee forward progress we must punt only bios that
	 * were allocated from this bio_set; otherwise, if there was a bio on
	 * there for a stacking driver higher up in the stack, processing it
	 * could require allocating bios from this bio_set, and doing that from
	 * our own rescuer would be bad.
	 *
	 * Since bio lists are singly linked, pop them all instead of trying to
	 * remove from the middle of the list:
	 */

	bio_list_init(&punt);
	bio_list_init(&nopunt);

	while ((bio = bio_list_pop(current->bio_list)))
		bio_list_add(bio->bi_pool == bs ? &punt : &nopunt, bio);

	*current->bio_list = nopunt;

	spin_lock(&bs->rescue_lock);
	bio_list_merge(&bs->rescue_list, &punt);
	spin_unlock(&bs->rescue_lock);

	queue_work(bs->rescue_workqueue, &bs->rescue_work);
}

/**
 * bio_alloc_bioset - allocate a bio for I/O
 * @gfp_mask:   the GFP_ mask given to the slab allocator
 * @nr_iovecs:	number of iovecs to pre-allocate
 * @bs:		the bio_set to allocate from.
 *
 * Description:
 *   If @bs is NULL, uses kmalloc() to allocate the bio; else the allocation is
 *   backed by the @bs's mempool.
 *
 *   When @bs is not NULL, if %__GFP_WAIT is set then bio_alloc will always be
 *   able to allocate a bio. This is due to the mempool guarantees. To make this
 *   work, callers must never allocate more than 1 bio at a time from this pool.
 *   Callers that need to allocate more than 1 bio must always submit the
 *   previously allocated bio for IO before attempting to allocate a new one.
 *   Failure to do so can cause deadlocks under memory pressure.
 *
 *   Note that when running under generic_make_request() (i.e. any block
 *   driver), bios are not submitted until after you return - see the code in
 *   generic_make_request() that converts recursion into iteration, to prevent
 *   stack overflows.
 *
 *   This would normally mean allocating multiple bios under
 *   generic_make_request() would be susceptible to deadlocks, but we have
 *   deadlock avoidance code that resubmits any blocked bios from a rescuer
 *   thread.
 *
 *   However, we do not guarantee forward progress for allocations from other
 *   mempools. Doing multiple allocations from the same mempool under
 *   generic_make_request() should be avoided - instead, use bio_set's front_pad
 *   for per bio allocations.
 *
 *   RETURNS:
 *   Pointer to new bio on success, NULL on failure.
 */
struct bio *bio_alloc_bioset(gfp_t gfp_mask, int nr_iovecs, struct bio_set *bs)
{
	gfp_t saved_gfp = gfp_mask;
	unsigned front_pad;
	unsigned inline_vecs;
	unsigned long idx = BIO_POOL_NONE;
	struct bio_vec *bvl = NULL;
	struct bio *bio;
	void *p;

	if (!bs) {
		if (nr_iovecs > UIO_MAXIOV)
			return NULL;

		p = kmalloc(sizeof(struct bio) +
			    nr_iovecs * sizeof(struct bio_vec),
			    gfp_mask);
		front_pad = 0;
		inline_vecs = nr_iovecs;
	} else {
		/* should not use nobvec bioset for nr_iovecs > 0 */
		if (WARN_ON_ONCE(!bs->bvec_pool && nr_iovecs > 0))
			return NULL;
		/*
		 * generic_make_request() converts recursion to iteration; this
		 * means if we're running beneath it, any bios we allocate and
		 * submit will not be submitted (and thus freed) until after we
		 * return.
		 *
		 * This exposes us to a potential deadlock if we allocate
		 * multiple bios from the same bio_set() while running
		 * underneath generic_make_request(). If we were to allocate
		 * multiple bios (say a stacking block driver that was splitting
		 * bios), we would deadlock if we exhausted the mempool's
		 * reserve.
		 *
		 * We solve this, and guarantee forward progress, with a rescuer
		 * workqueue per bio_set. If we go to allocate and there are
		 * bios on current->bio_list, we first try the allocation
		 * without __GFP_WAIT; if that fails, we punt those bios we
		 * would be blocking to the rescuer workqueue before we retry
		 * with the original gfp_flags.
		 */

		if (current->bio_list && !bio_list_empty(current->bio_list))
			gfp_mask &= ~__GFP_WAIT;

		p = mempool_alloc(bs->bio_pool, gfp_mask);
		if (!p && gfp_mask != saved_gfp) {
			punt_bios_to_rescuer(bs);
			gfp_mask = saved_gfp;
			p = mempool_alloc(bs->bio_pool, gfp_mask);
		}

		front_pad = bs->front_pad;
		inline_vecs = BIO_INLINE_VECS;
	}

	if (unlikely(!p))
		return NULL;

	bio = p + front_pad;
	bio_init(bio);

	if (nr_iovecs > inline_vecs) {
		bvl = bvec_alloc(gfp_mask, nr_iovecs, &idx, bs->bvec_pool);
		if (!bvl && gfp_mask != saved_gfp) {
			punt_bios_to_rescuer(bs);
			gfp_mask = saved_gfp;
			bvl = bvec_alloc(gfp_mask, nr_iovecs, &idx, bs->bvec_pool);
		}

		if (unlikely(!bvl))
			goto err_free;

		bio->bi_flags |= 1 << BIO_OWNS_VEC;
	} else if (nr_iovecs) {
		bvl = bio->bi_inline_vecs;
	}

	bio->bi_pool = bs;
	bio->bi_flags |= idx << BIO_POOL_OFFSET;
	bio->bi_max_vecs = nr_iovecs;
	bio->bi_io_vec = bvl;
	return bio;

err_free:
	mempool_free(p, bs->bio_pool);
	return NULL;
}
EXPORT_SYMBOL(bio_alloc_bioset);

void zero_fill_bio(struct bio *bio)
{
	unsigned long flags;
	struct bio_vec bv;
	struct bvec_iter iter;

	bio_for_each_segment(bv, bio, iter) {
		char *data = bvec_kmap_irq(&bv, &flags);
		memset(data, 0, bv.bv_len);
		flush_dcache_page(bv.bv_page);
		bvec_kunmap_irq(data, &flags);
	}
}
EXPORT_SYMBOL(zero_fill_bio);

/**
 * bio_put - release a reference to a bio
 * @bio:   bio to release reference to
 *
 * Description:
 *   Put a reference to a &struct bio, either one you have gotten with
 *   bio_alloc, bio_get or bio_clone. The last put of a bio will free it.
 **/
void bio_put(struct bio *bio)
{
	if (!bio_flagged(bio, BIO_REFFED))
		bio_free(bio);
	else {
		BIO_BUG_ON(!atomic_read(&bio->__bi_cnt));

		/*
		 * last put frees it
		 */
		if (atomic_dec_and_test(&bio->__bi_cnt))
			bio_free(bio);
	}
}
EXPORT_SYMBOL(bio_put);

inline int bio_phys_segments(struct request_queue *q, struct bio *bio)
{
	if (unlikely(!bio_flagged(bio, BIO_SEG_VALID)))
		blk_recount_segments(q, bio);

	return bio->bi_phys_segments;
}
EXPORT_SYMBOL(bio_phys_segments);

/**
 * 	__bio_clone_fast - clone a bio that shares the original bio's biovec
 * 	@bio: destination bio
 * 	@bio_src: bio to clone
 *
 *	Clone a &bio. Caller will own the returned bio, but not
 *	the actual data it points to. Reference count of returned
 * 	bio will be one.
 *
 * 	Caller must ensure that @bio_src is not freed before @bio.
 */
void __bio_clone_fast(struct bio *bio, struct bio *bio_src)
{
	BUG_ON(bio->bi_pool && BIO_POOL_IDX(bio) != BIO_POOL_NONE);

	/*
	 * most users will be overriding ->bi_bdev with a new target,
	 * so we don't set nor calculate new physical/hw segment counts here
	 */
	bio->bi_bdev = bio_src->bi_bdev;
	bio->bi_flags |= 1 << BIO_CLONED;
	bio->bi_rw = bio_src->bi_rw;
	bio->bi_iter = bio_src->bi_iter;
	bio->bi_io_vec = bio_src->bi_io_vec;
}
EXPORT_SYMBOL(__bio_clone_fast);

/**
 *	bio_clone_fast - clone a bio that shares the original bio's biovec
 *	@bio: bio to clone
 *	@gfp_mask: allocation priority
 *	@bs: bio_set to allocate from
 *
 * 	Like __bio_clone_fast, only also allocates the returned bio
 */
struct bio *bio_clone_fast(struct bio *bio, gfp_t gfp_mask, struct bio_set *bs)
{
	struct bio *b;

	b = bio_alloc_bioset(gfp_mask, 0, bs);
	if (!b)
		return NULL;

	__bio_clone_fast(b, bio);

	if (bio_integrity(bio)) {
		int ret;

		ret = bio_integrity_clone(b, bio, gfp_mask);

		if (ret < 0) {
			bio_put(b);
			return NULL;
		}
	}

	return b;
}
EXPORT_SYMBOL(bio_clone_fast);

/**
 * 	bio_clone_bioset - clone a bio
 * 	@bio_src: bio to clone
 *	@gfp_mask: allocation priority
 *	@bs: bio_set to allocate from
 *
 *	Clone bio. Caller will own the returned bio, but not the actual data it
 *	points to. Reference count of returned bio will be one.
 */
struct bio *bio_clone_bioset(struct bio *bio_src, gfp_t gfp_mask,
			     struct bio_set *bs)
{
	struct bvec_iter iter;
	struct bio_vec bv;
	struct bio *bio;

	/*
	 * Pre immutable biovecs, __bio_clone() used to just do a memcpy from
	 * bio_src->bi_io_vec to bio->bi_io_vec.
	 *
	 * We can't do that anymore, because:
	 *
	 *  - The point of cloning the biovec is to produce a bio with a biovec
	 *    the caller can modify: bi_idx and bi_bvec_done should be 0.
	 *
	 *  - The original bio could've had more than BIO_MAX_PAGES biovecs; if
	 *    we tried to clone the whole thing bio_alloc_bioset() would fail.
	 *    But the clone should succeed as long as the number of biovecs we
	 *    actually need to allocate is fewer than BIO_MAX_PAGES.
	 *
	 *  - Lastly, bi_vcnt should not be looked at or relied upon by code
	 *    that does not own the bio - reason being drivers don't use it for
	 *    iterating over the biovec anymore, so expecting it to be kept up
	 *    to date (i.e. for clones that share the parent biovec) is just
	 *    asking for trouble and would force extra work on
	 *    __bio_clone_fast() anyways.
	 */

	bio = bio_alloc_bioset(gfp_mask, bio_segments(bio_src), bs);
	if (!bio)
		return NULL;

	bio->bi_bdev		= bio_src->bi_bdev;
	bio->bi_rw		= bio_src->bi_rw;
	bio->bi_iter.bi_sector	= bio_src->bi_iter.bi_sector;
	bio->bi_iter.bi_size	= bio_src->bi_iter.bi_size;

	if (bio->bi_rw & REQ_DISCARD)
		goto integrity_clone;

	if (bio->bi_rw & REQ_WRITE_SAME) {
		bio->bi_io_vec[bio->bi_vcnt++] = bio_src->bi_io_vec[0];
		goto integrity_clone;
	}

	bio_for_each_segment(bv, bio_src, iter)
		bio->bi_io_vec[bio->bi_vcnt++] = bv;

integrity_clone:
	if (bio_integrity(bio_src)) {
		int ret;

		ret = bio_integrity_clone(bio, bio_src, gfp_mask);
		if (ret < 0) {
			bio_put(bio);
			return NULL;
		}
	}

	return bio;
}
EXPORT_SYMBOL(bio_clone_bioset);

/**
 *	bio_get_nr_vecs		- return approx number of vecs
 *	@bdev:  I/O target
 *
 *	Return the approximate number of pages we can send to this target.
 *	There's no guarantee that you will be able to fit this number of pages
 *	into a bio, it does not account for dynamic restrictions that vary
 *	on offset.
 */
int bio_get_nr_vecs(struct block_device *bdev)
{
	struct request_queue *q = bdev_get_queue(bdev);
	int nr_pages;

	nr_pages = min_t(unsigned,
		     queue_max_segments(q),
		     queue_max_sectors(q) / (PAGE_SIZE >> 9) + 1);

	return min_t(unsigned, nr_pages, BIO_MAX_PAGES);

}
EXPORT_SYMBOL(bio_get_nr_vecs);

static int __bio_add_page(struct request_queue *q, struct bio *bio, struct page
			  *page, unsigned int len, unsigned int offset,
			  unsigned int max_sectors)
{
	int retried_segments = 0;
	struct bio_vec *bvec;

	/*
	 * cloned bio must not modify vec list
	 */
	if (unlikely(bio_flagged(bio, BIO_CLONED)))
		return 0;

	if (((bio->bi_iter.bi_size + len) >> 9) > max_sectors)
		return 0;

	/*
	 * For filesystems with a blocksize smaller than the pagesize
	 * we will often be called with the same page as last time and
	 * a consecutive offset.  Optimize this special case.
	 */
	if (bio->bi_vcnt > 0) {
		struct bio_vec *prev = &bio->bi_io_vec[bio->bi_vcnt - 1];

		if (page == prev->bv_page &&
		    offset == prev->bv_offset + prev->bv_len) {
			unsigned int prev_bv_len = prev->bv_len;
			prev->bv_len += len;

			if (q->merge_bvec_fn) {
				struct bvec_merge_data bvm = {
					/* prev_bvec is already charged in
					   bi_size, discharge it in order to
					   simulate merging updated prev_bvec
					   as new bvec. */
					.bi_bdev = bio->bi_bdev,
					.bi_sector = bio->bi_iter.bi_sector,
					.bi_size = bio->bi_iter.bi_size -
						prev_bv_len,
					.bi_rw = bio->bi_rw,
				};

				if (q->merge_bvec_fn(q, &bvm, prev) < prev->bv_len) {
					prev->bv_len -= len;
					return 0;
				}
			}

			bio->bi_iter.bi_size += len;
			goto done;
		}

		/*
		 * If the queue doesn't support SG gaps and adding this
		 * offset would create a gap, disallow it.
		 */
		if (q->queue_flags & (1 << QUEUE_FLAG_SG_GAPS) &&
		    bvec_gap_to_prev(prev, offset))
			return 0;
	}

	if (bio->bi_vcnt >= bio->bi_max_vecs)
		return 0;

	/*
	 * setup the new entry, we might clear it again later if we
	 * cannot add the page
	 */
	bvec = &bio->bi_io_vec[bio->bi_vcnt];
	bvec->bv_page = page;
	bvec->bv_len = len;
	bvec->bv_offset = offset;
	bio->bi_vcnt++;
	bio->bi_phys_segments++;
	bio->bi_iter.bi_size += len;

	/*
	 * Perform a recount if the number of segments is greater
	 * than queue_max_segments(q).
	 */

	while (bio->bi_phys_segments > queue_max_segments(q)) {

		if (retried_segments)
			goto failed;

		retried_segments = 1;
		blk_recount_segments(q, bio);
	}

	/*
	 * if queue has other restrictions (eg varying max sector size
	 * depending on offset), it can specify a merge_bvec_fn in the
	 * queue to get further control
	 */
	if (q->merge_bvec_fn) {
		struct bvec_merge_data bvm = {
			.bi_bdev = bio->bi_bdev,
			.bi_sector = bio->bi_iter.bi_sector,
			.bi_size = bio->bi_iter.bi_size - len,
			.bi_rw = bio->bi_rw,
		};

		/*
		 * merge_bvec_fn() returns number of bytes it can accept
		 * at this offset
		 */
		if (q->merge_bvec_fn(q, &bvm, bvec) < bvec->bv_len)
			goto failed;
	}

	/* If we may be able to merge these biovecs, force a recount */
	if (bio->bi_vcnt > 1 && (BIOVEC_PHYS_MERGEABLE(bvec-1, bvec)))
		bio->bi_flags &= ~(1 << BIO_SEG_VALID);

 done:
	return len;

 failed:
	bvec->bv_page = NULL;
	bvec->bv_len = 0;
	bvec->bv_offset = 0;
	bio->bi_vcnt--;
	bio->bi_iter.bi_size -= len;
	blk_recount_segments(q, bio);
	return 0;
}

/**
 *	bio_add_pc_page	-	attempt to add page to bio
 *	@q: the target queue
 *	@bio: destination bio
 *	@page: page to add
 *	@len: vec entry length
 *	@offset: vec entry offset
 *
 *	Attempt to add a page to the bio_vec maplist. This can fail for a
 *	number of reasons, such as the bio being full or target block device
 *	limitations. The target block device must allow bio's up to PAGE_SIZE,
 *	so it is always possible to add a single page to an empty bio.
 *
 *	This should only be used by REQ_PC bios.
 */
int bio_add_pc_page(struct request_queue *q, struct bio *bio, struct page *page,
		    unsigned int len, unsigned int offset)
{
	return __bio_add_page(q, bio, page, len, offset,
			      queue_max_hw_sectors(q));
}
EXPORT_SYMBOL(bio_add_pc_page);

/**
 *	bio_add_page	-	attempt to add page to bio
 *	@bio: destination bio
 *	@page: page to add
 *	@len: vec entry length
 *	@offset: vec entry offset
 *
 *	Attempt to add a page to the bio_vec maplist. This can fail for a
 *	number of reasons, such as the bio being full or target block device
 *	limitations. The target block device must allow bio's up to PAGE_SIZE,
 *	so it is always possible to add a single page to an empty bio.
 */
int bio_add_page(struct bio *bio, struct page *page, unsigned int len,
		 unsigned int offset)
{
	struct request_queue *q = bdev_get_queue(bio->bi_bdev);
	unsigned int max_sectors;

	max_sectors = blk_max_size_offset(q, bio->bi_iter.bi_sector);
	if ((max_sectors < (len >> 9)) && !bio->bi_iter.bi_size)
		max_sectors = len >> 9;

	return __bio_add_page(q, bio, page, len, offset, max_sectors);
}
EXPORT_SYMBOL(bio_add_page);

struct submit_bio_ret {
	struct completion event;
	int error;
};

static void submit_bio_wait_endio(struct bio *bio, int error)
{
	struct submit_bio_ret *ret = bio->bi_private;

	ret->error = error;
	complete(&ret->event);
}

/**
 * submit_bio_wait - submit a bio, and wait until it completes
 * @rw: whether to %READ or %WRITE, or maybe to %READA (read ahead)
 * @bio: The &struct bio which describes the I/O
 *
 * Simple wrapper around submit_bio(). Returns 0 on success, or the error from
 * bio_endio() on failure.
 */
int submit_bio_wait(int rw, struct bio *bio)
{
	struct submit_bio_ret ret;

	rw |= REQ_SYNC;
	init_completion(&ret.event);
	bio->bi_private = &ret;
	bio->bi_end_io = submit_bio_wait_endio;
	submit_bio(rw, bio);
	wait_for_completion(&ret.event);

	return ret.error;
}
EXPORT_SYMBOL(submit_bio_wait);

/**
 * bio_advance - increment/complete a bio by some number of bytes
 * @bio:	bio to advance
 * @bytes:	number of bytes to complete
 *
 * This updates bi_sector, bi_size and bi_idx; if the number of bytes to
 * complete doesn't align with a bvec boundary, then bv_len and bv_offset will
 * be updated on the last bvec as well.
 *
 * @bio will then represent the remaining, uncompleted portion of the io.
 */
void bio_advance(struct bio *bio, unsigned bytes)
{
	if (bio_integrity(bio))
		bio_integrity_advance(bio, bytes);

	bio_advance_iter(bio, &bio->bi_iter, bytes);
}
EXPORT_SYMBOL(bio_advance);

/**
 * bio_alloc_pages - allocates a single page for each bvec in a bio
 * @bio: bio to allocate pages for
 * @gfp_mask: flags for allocation
 *
 * Allocates pages up to @bio->bi_vcnt.
 *
 * Returns 0 on success, -ENOMEM on failure. On failure, any allocated pages are
 * freed.
 */
int bio_alloc_pages(struct bio *bio, gfp_t gfp_mask)
{
	int i;
	struct bio_vec *bv;

	bio_for_each_segment_all(bv, bio, i) {
		bv->bv_page = alloc_page(gfp_mask);
		if (!bv->bv_page) {
			while (--bv >= bio->bi_io_vec)
				__free_page(bv->bv_page);
			return -ENOMEM;
		}
	}

	return 0;
}
EXPORT_SYMBOL(bio_alloc_pages);

/**
 * bio_copy_data - copy contents of data buffers from one chain of bios to
 * another
 * @src: source bio list
 * @dst: destination bio list
 *
 * If @src and @dst are single bios, bi_next must be NULL - otherwise, treats
 * @src and @dst as linked lists of bios.
 *
 * Stops when it reaches the end of either @src or @dst - that is, copies
 * min(src->bi_size, dst->bi_size) bytes (or the equivalent for lists of bios).
 */
void bio_copy_data(struct bio *dst, struct bio *src)
{
	struct bvec_iter src_iter, dst_iter;
	struct bio_vec src_bv, dst_bv;
	void *src_p, *dst_p;
	unsigned bytes;

	src_iter = src->bi_iter;
	dst_iter = dst->bi_iter;

	while (1) {
		if (!src_iter.bi_size) {
			src = src->bi_next;
			if (!src)
				break;

			src_iter = src->bi_iter;
		}

		if (!dst_iter.bi_size) {
			dst = dst->bi_next;
			if (!dst)
				break;

			dst_iter = dst->bi_iter;
		}

		src_bv = bio_iter_iovec(src, src_iter);
		dst_bv = bio_iter_iovec(dst, dst_iter);

		bytes = min(src_bv.bv_len, dst_bv.bv_len);

		src_p = kmap_atomic(src_bv.bv_page);
		dst_p = kmap_atomic(dst_bv.bv_page);

		memcpy(dst_p + dst_bv.bv_offset,
		       src_p + src_bv.bv_offset,
		       bytes);

		kunmap_atomic(dst_p);
		kunmap_atomic(src_p);

		bio_advance_iter(src, &src_iter, bytes);
		bio_advance_iter(dst, &dst_iter, bytes);
	}
}
EXPORT_SYMBOL(bio_copy_data);

struct bio_map_data {
	int is_our_pages;
	struct iov_iter iter;
	struct iovec iov[];
};

static struct bio_map_data *bio_alloc_map_data(unsigned int iov_count,
					       gfp_t gfp_mask)
{
	if (iov_count > UIO_MAXIOV)
		return NULL;

	return kmalloc(sizeof(struct bio_map_data) +
		       sizeof(struct iovec) * iov_count, gfp_mask);
}

/**
 * bio_copy_from_iter - copy all pages from iov_iter to bio
 * @bio: The &struct bio which describes the I/O as destination
 * @iter: iov_iter as source
 *
 * Copy all pages from iov_iter to bio.
 * Returns 0 on success, or error on failure.
 */
static int bio_copy_from_iter(struct bio *bio, struct iov_iter iter)
{
	int i;
	struct bio_vec *bvec;

	bio_for_each_segment_all(bvec, bio, i) {
		ssize_t ret;

		ret = copy_page_from_iter(bvec->bv_page,
					  bvec->bv_offset,
					  bvec->bv_len,
					  &iter);

		if (!iov_iter_count(&iter))
			break;

		if (ret < bvec->bv_len)
			return -EFAULT;
	}

	return 0;
}

/**
 * bio_copy_to_iter - copy all pages from bio to iov_iter
 * @bio: The &struct bio which describes the I/O as source
 * @iter: iov_iter as destination
 *
 * Copy all pages from bio to iov_iter.
 * Returns 0 on success, or error on failure.
 */
static int bio_copy_to_iter(struct bio *bio, struct iov_iter iter)
{
	int i;
	struct bio_vec *bvec;

	bio_for_each_segment_all(bvec, bio, i) {
		ssize_t ret;

		ret = copy_page_to_iter(bvec->bv_page,
					bvec->bv_offset,
					bvec->bv_len,
					&iter);

		if (!iov_iter_count(&iter))
			break;

		if (ret < bvec->bv_len)
			return -EFAULT;
	}

	return 0;
}

static void bio_free_pages(struct bio *bio)
{
	struct bio_vec *bvec;
	int i;

	bio_for_each_segment_all(bvec, bio, i)
		__free_page(bvec->bv_page);
}

/**
 *	bio_uncopy_user	-	finish previously mapped bio
 *	@bio: bio being terminated
 *
 *	Free pages allocated from bio_copy_user_iov() and write back data
 *	to user space in case of a read.
 */
int bio_uncopy_user(struct bio *bio)
{
	struct bio_map_data *bmd = bio->bi_private;
	int ret = 0;

	if (!bio_flagged(bio, BIO_NULL_MAPPED)) {
		/*
		 * if we're in a workqueue, the request is orphaned, so
		 * don't copy into a random user address space, just free.
		 */
		if (current->mm && bio_data_dir(bio) == READ)
			ret = bio_copy_to_iter(bio, bmd->iter);
		if (bmd->is_our_pages)
			bio_free_pages(bio);
	}
	kfree(bmd);
	bio_put(bio);
	return ret;
}
EXPORT_SYMBOL(bio_uncopy_user);

/**
 *	bio_copy_user_iov	-	copy user data to bio
 *	@q:		destination block queue
 *	@map_data:	pointer to the rq_map_data holding pages (if necessary)
 *	@iter:		iovec iterator
 *	@gfp_mask:	memory allocation flags
 *
 *	Prepares and returns a bio for indirect user io, bouncing data
 *	to/from kernel pages as necessary. Must be paired with
 *	call bio_uncopy_user() on io completion.
 */
struct bio *bio_copy_user_iov(struct request_queue *q,
			      struct rq_map_data *map_data,
			      const struct iov_iter *iter,
			      gfp_t gfp_mask)
{
	struct bio_map_data *bmd;
	struct page *page;
	struct bio *bio;
	int i, ret;
	int nr_pages = 0;
	unsigned int len = iter->count;
	unsigned int offset = map_data ? map_data->offset & ~PAGE_MASK : 0;

	for (i = 0; i < iter->nr_segs; i++) {
		unsigned long uaddr;
		unsigned long end;
		unsigned long start;

		uaddr = (unsigned long) iter->iov[i].iov_base;
		end = (uaddr + iter->iov[i].iov_len + PAGE_SIZE - 1)
			>> PAGE_SHIFT;
		start = uaddr >> PAGE_SHIFT;

		/*
		 * Overflow, abort
		 */
		if (end < start)
			return ERR_PTR(-EINVAL);

		nr_pages += end - start;
	}

	if (offset)
		nr_pages++;

	bmd = bio_alloc_map_data(iter->nr_segs, gfp_mask);
	if (!bmd)
		return ERR_PTR(-ENOMEM);

	/*
	 * We need to do a deep copy of the iov_iter including the iovecs.
	 * The caller provided iov might point to an on-stack or otherwise
	 * shortlived one.
	 */
	bmd->is_our_pages = map_data ? 0 : 1;
	memcpy(bmd->iov, iter->iov, sizeof(struct iovec) * iter->nr_segs);
	iov_iter_init(&bmd->iter, iter->type, bmd->iov,
			iter->nr_segs, iter->count);

	ret = -ENOMEM;
	bio = bio_kmalloc(gfp_mask, nr_pages);
	if (!bio)
		goto out_bmd;

	if (iter->type & WRITE)
		bio->bi_rw |= REQ_WRITE;

	ret = 0;

	if (map_data) {
		nr_pages = 1 << map_data->page_order;
		i = map_data->offset / PAGE_SIZE;
	}
	while (len) {
		unsigned int bytes = PAGE_SIZE;

		bytes -= offset;

		if (bytes > len)
			bytes = len;

		if (map_data) {
			if (i == map_data->nr_entries * nr_pages) {
				ret = -ENOMEM;
				break;
			}

			page = map_data->pages[i / nr_pages];
			page += (i % nr_pages);

			i++;
		} else {
			page = alloc_page(q->bounce_gfp | gfp_mask);
			if (!page) {
				ret = -ENOMEM;
				break;
			}
		}

		if (bio_add_pc_page(q, bio, page, bytes, offset) < bytes)
			break;

		len -= bytes;
		offset = 0;
	}

	if (ret)
		goto cleanup;

	/*
	 * success
	 */
	if (((iter->type & WRITE) && (!map_data || !map_data->null_mapped)) ||
	    (map_data && map_data->from_user)) {
		ret = bio_copy_from_iter(bio, *iter);
		if (ret)
			goto cleanup;
	}

	bio->bi_private = bmd;
	return bio;
cleanup:
	if (!map_data)
		bio_free_pages(bio);
	bio_put(bio);
out_bmd:
	kfree(bmd);
	return ERR_PTR(ret);
}

/**
 *	bio_map_user_iov - map user iovec into bio
 *	@q:		the struct request_queue for the bio
 *	@iter:		iovec iterator
 *	@gfp_mask:	memory allocation flags
 *
 *	Map the user space address into a bio suitable for io to a block
 *	device. Returns an error pointer in case of error.
 */
struct bio *bio_map_user_iov(struct request_queue *q,
			     const struct iov_iter *iter,
			     gfp_t gfp_mask)
{
	int j;
	int nr_pages = 0;
	struct page **pages;
	struct bio *bio;
	int cur_page = 0;
	int ret, offset;
	struct iov_iter i;
	struct iovec iov;

	iov_for_each(iov, i, *iter) {
		unsigned long uaddr = (unsigned long) iov.iov_base;
		unsigned long len = iov.iov_len;
		unsigned long end = (uaddr + len + PAGE_SIZE - 1) >> PAGE_SHIFT;
		unsigned long start = uaddr >> PAGE_SHIFT;

		/*
		 * Overflow, abort
		 */
		if (end < start)
			return ERR_PTR(-EINVAL);

		nr_pages += end - start;
		/*
		 * buffer must be aligned to at least hardsector size for now
		 */
		if (uaddr & queue_dma_alignment(q))
			return ERR_PTR(-EINVAL);
	}

	if (!nr_pages)
		return ERR_PTR(-EINVAL);

	bio = bio_kmalloc(gfp_mask, nr_pages);
	if (!bio)
		return ERR_PTR(-ENOMEM);

	ret = -ENOMEM;
	pages = kcalloc(nr_pages, sizeof(struct page *), gfp_mask);
	if (!pages)
		goto out;

	iov_for_each(iov, i, *iter) {
		unsigned long uaddr = (unsigned long) iov.iov_base;
		unsigned long len = iov.iov_len;
		unsigned long end = (uaddr + len + PAGE_SIZE - 1) >> PAGE_SHIFT;
		unsigned long start = uaddr >> PAGE_SHIFT;
		const int local_nr_pages = end - start;
		const int page_limit = cur_page + local_nr_pages;

		ret = get_user_pages_fast(uaddr, local_nr_pages,
				(iter->type & WRITE) != WRITE,
				&pages[cur_page]);
		if (ret < local_nr_pages) {
			ret = -EFAULT;
			goto out_unmap;
		}

		offset = uaddr & ~PAGE_MASK;
		for (j = cur_page; j < page_limit; j++) {
			unsigned int bytes = PAGE_SIZE - offset;

			if (len <= 0)
				break;
			
			if (bytes > len)
				bytes = len;

			/*
			 * sorry...
			 */
			if (bio_add_pc_page(q, bio, pages[j], bytes, offset) <
					    bytes)
				break;

			len -= bytes;
			offset = 0;
		}

		cur_page = j;
		/*
		 * release the pages we didn't map into the bio, if any
		 */
		while (j < page_limit)
			page_cache_release(pages[j++]);
	}

	kfree(pages);

	/*
	 * set data direction, and check if mapped pages need bouncing
	 */
	if (iter->type & WRITE)
		bio->bi_rw |= REQ_WRITE;

	bio->bi_flags |= (1 << BIO_USER_MAPPED);

	/*
	 * subtle -- if __bio_map_user() ended up bouncing a bio,
	 * it would normally disappear when its bi_end_io is run.
	 * however, we need it for the unmap, so grab an extra
	 * reference to it
	 */
	bio_get(bio);
	return bio;

 out_unmap:
	for (j = 0; j < nr_pages; j++) {
		if (!pages[j])
			break;
		page_cache_release(pages[j]);
	}
 out:
	kfree(pages);
	bio_put(bio);
	return ERR_PTR(ret);
}

static void __bio_unmap_user(struct bio *bio)
{
	struct bio_vec *bvec;
	int i;

	/*
	 * make sure we dirty pages we wrote to
	 */
	bio_for_each_segment_all(bvec, bio, i) {
		if (bio_data_dir(bio) == READ)
			set_page_dirty_lock(bvec->bv_page);

		page_cache_release(bvec->bv_page);
	}

	bio_put(bio);
}

/**
 *	bio_unmap_user	-	unmap a bio
 *	@bio:		the bio being unmapped
 *
 *	Unmap a bio previously mapped by bio_map_user(). Must be called with
 *	a process context.
 *
 *	bio_unmap_user() may sleep.
 */
void bio_unmap_user(struct bio *bio)
{
	__bio_unmap_user(bio);
	bio_put(bio);
}
EXPORT_SYMBOL(bio_unmap_user);

static void bio_map_kern_endio(struct bio *bio, int err)
{
	bio_put(bio);
}

/**
 *	bio_map_kern	-	map kernel address into bio
 *	@q: the struct request_queue for the bio
 *	@data: pointer to buffer to map
 *	@len: length in bytes
 *	@gfp_mask: allocation flags for bio allocation
 *
 *	Map the kernel address into a bio suitable for io to a block
 *	device. Returns an error pointer in case of error.
 */
struct bio *bio_map_kern(struct request_queue *q, void *data, unsigned int len,
			 gfp_t gfp_mask)
{
	unsigned long kaddr = (unsigned long)data;
	unsigned long end = (kaddr + len + PAGE_SIZE - 1) >> PAGE_SHIFT;
	unsigned long start = kaddr >> PAGE_SHIFT;
	const int nr_pages = end - start;
	int offset, i;
	struct bio *bio;

	bio = bio_kmalloc(gfp_mask, nr_pages);
	if (!bio)
		return ERR_PTR(-ENOMEM);

	offset = offset_in_page(kaddr);
	for (i = 0; i < nr_pages; i++) {
		unsigned int bytes = PAGE_SIZE - offset;

		if (len <= 0)
			break;

		if (bytes > len)
			bytes = len;

		if (bio_add_pc_page(q, bio, virt_to_page(data), bytes,
				    offset) < bytes) {
			/* we don't support partial mappings */
			bio_put(bio);
			return ERR_PTR(-EINVAL);
		}

		data += bytes;
		len -= bytes;
		offset = 0;
	}

	bio->bi_end_io = bio_map_kern_endio;
	return bio;
}
EXPORT_SYMBOL(bio_map_kern);

static void bio_copy_kern_endio(struct bio *bio, int err)
{
	bio_free_pages(bio);
	bio_put(bio);
}

static void bio_copy_kern_endio_read(struct bio *bio, int err)
{
	char *p = bio->bi_private;
	struct bio_vec *bvec;
	int i;

	bio_for_each_segment_all(bvec, bio, i) {
		memcpy(p, page_address(bvec->bv_page), bvec->bv_len);
		p += bvec->bv_len;
	}

	bio_copy_kern_endio(bio, err);
}

/**
 *	bio_copy_kern	-	copy kernel address into bio
 *	@q: the struct request_queue for the bio
 *	@data: pointer to buffer to copy
 *	@len: length in bytes
 *	@gfp_mask: allocation flags for bio and page allocation
 *	@reading: data direction is READ
 *
 *	copy the kernel address into a bio suitable for io to a block
 *	device. Returns an error pointer in case of error.
 */
struct bio *bio_copy_kern(struct request_queue *q, void *data, unsigned int len,
			  gfp_t gfp_mask, int reading)
{
	unsigned long kaddr = (unsigned long)data;
	unsigned long end = (kaddr + len + PAGE_SIZE - 1) >> PAGE_SHIFT;
	unsigned long start = kaddr >> PAGE_SHIFT;
	struct bio *bio;
	void *p = data;
	int nr_pages = 0;

	/*
	 * Overflow, abort
	 */
	if (end < start)
		return ERR_PTR(-EINVAL);

	nr_pages = end - start;
	bio = bio_kmalloc(gfp_mask, nr_pages);
	if (!bio)
		return ERR_PTR(-ENOMEM);

	while (len) {
		struct page *page;
		unsigned int bytes = PAGE_SIZE;

		if (bytes > len)
			bytes = len;

		page = alloc_page(q->bounce_gfp | gfp_mask);
		if (!page)
			goto cleanup;

		if (!reading)
			memcpy(page_address(page), p, bytes);

		if (bio_add_pc_page(q, bio, page, bytes, 0) < bytes)
			break;

		len -= bytes;
		p += bytes;
	}

	if (reading) {
		bio->bi_end_io = bio_copy_kern_endio_read;
		bio->bi_private = data;
	} else {
		bio->bi_end_io = bio_copy_kern_endio;
		bio->bi_rw |= REQ_WRITE;
	}

	return bio;

cleanup:
	bio_free_pages(bio);
	bio_put(bio);
	return ERR_PTR(-ENOMEM);
}
EXPORT_SYMBOL(bio_copy_kern);

/*
 * bio_set_pages_dirty() and bio_check_pages_dirty() are support functions
 * for performing direct-IO in BIOs.
 *
 * The problem is that we cannot run set_page_dirty() from interrupt context
 * because the required locks are not interrupt-safe.  So what we can do is to
 * mark the pages dirty _before_ performing IO.  And in interrupt context,
 * check that the pages are still dirty.   If so, fine.  If not, redirty them
 * in process context.
 *
 * We special-case compound pages here: normally this means reads into hugetlb
 * pages.  The logic in here doesn't really work right for compound pages
 * because the VM does not uniformly chase down the head page in all cases.
 * But dirtiness of compound pages is pretty meaningless anyway: the VM doesn't
 * handle them at all.  So we skip compound pages here at an early stage.
 *
 * Note that this code is very hard to test under normal circumstances because
 * direct-io pins the pages with get_user_pages().  This makes
 * is_page_cache_freeable return false, and the VM will not clean the pages.
 * But other code (eg, flusher threads) could clean the pages if they are mapped
 * pagecache.
 *
 * Simply disabling the call to bio_set_pages_dirty() is a good way to test the
 * deferred bio dirtying paths.
 */

/*
 * bio_set_pages_dirty() will mark all the bio's pages as dirty.
 */
void bio_set_pages_dirty(struct bio *bio)
{
	struct bio_vec *bvec;
	int i;

	bio_for_each_segment_all(bvec, bio, i) {
		struct page *page = bvec->bv_page;

		if (page && !PageCompound(page))
			set_page_dirty_lock(page);
	}
}

static void bio_release_pages(struct bio *bio)
{
	struct bio_vec *bvec;
	int i;

	bio_for_each_segment_all(bvec, bio, i) {
		struct page *page = bvec->bv_page;

		if (page)
			put_page(page);
	}
}

/*
 * bio_check_pages_dirty() will check that all the BIO's pages are still dirty.
 * If they are, then fine.  If, however, some pages are clean then they must
 * have been written out during the direct-IO read.  So we take another ref on
 * the BIO and the offending pages and re-dirty the pages in process context.
 *
 * It is expected that bio_check_pages_dirty() will wholly own the BIO from
 * here on.  It will run one page_cache_release() against each page and will
 * run one bio_put() against the BIO.
 */

static void bio_dirty_fn(struct work_struct *work);

static DECLARE_WORK(bio_dirty_work, bio_dirty_fn);
static DEFINE_SPINLOCK(bio_dirty_lock);
static struct bio *bio_dirty_list;

/*
 * This runs in process context
 */
static void bio_dirty_fn(struct work_struct *work)
{
	unsigned long flags;
	struct bio *bio;

	spin_lock_irqsave(&bio_dirty_lock, flags);
	bio = bio_dirty_list;
	bio_dirty_list = NULL;
	spin_unlock_irqrestore(&bio_dirty_lock, flags);

	while (bio) {
		struct bio *next = bio->bi_private;

		bio_set_pages_dirty(bio);
		bio_release_pages(bio);
		bio_put(bio);
		bio = next;
	}
}

void bio_check_pages_dirty(struct bio *bio)
{
	struct bio_vec *bvec;
	int nr_clean_pages = 0;
	int i;

	bio_for_each_segment_all(bvec, bio, i) {
		struct page *page = bvec->bv_page;

		if (PageDirty(page) || PageCompound(page)) {
			page_cache_release(page);
			bvec->bv_page = NULL;
		} else {
			nr_clean_pages++;
		}
	}

	if (nr_clean_pages) {
		unsigned long flags;

		spin_lock_irqsave(&bio_dirty_lock, flags);
		bio->bi_private = bio_dirty_list;
		bio_dirty_list = bio;
		spin_unlock_irqrestore(&bio_dirty_lock, flags);
		schedule_work(&bio_dirty_work);
	} else {
		bio_put(bio);
	}
}

void generic_start_io_acct(int rw, unsigned long sectors,
			   struct hd_struct *part)
{
	int cpu = part_stat_lock();

	part_round_stats(cpu, part);
	part_stat_inc(cpu, part, ios[rw]);
	part_stat_add(cpu, part, sectors[rw], sectors);
	part_inc_in_flight(part, rw);

	part_stat_unlock();
}
EXPORT_SYMBOL(generic_start_io_acct);

void generic_end_io_acct(int rw, struct hd_struct *part,
			 unsigned long start_time)
{
	unsigned long duration = jiffies - start_time;
	int cpu = part_stat_lock();

	part_stat_add(cpu, part, ticks[rw], duration);
	part_round_stats(cpu, part);
	part_dec_in_flight(part, rw);

	part_stat_unlock();
}
EXPORT_SYMBOL(generic_end_io_acct);

#if ARCH_IMPLEMENTS_FLUSH_DCACHE_PAGE
void bio_flush_dcache_pages(struct bio *bi)
{
	struct bio_vec bvec;
	struct bvec_iter iter;

	bio_for_each_segment(bvec, bi, iter)
		flush_dcache_page(bvec.bv_page);
}
EXPORT_SYMBOL(bio_flush_dcache_pages);
#endif

static inline bool bio_remaining_done(struct bio *bio)
{
	/*
	 * If we're not chaining, then ->__bi_remaining is always 1 and
	 * we always end io on the first invocation.
	 */
	if (!bio_flagged(bio, BIO_CHAIN))
		return true;

	BUG_ON(atomic_read(&bio->__bi_remaining) <= 0);

	if (atomic_dec_and_test(&bio->__bi_remaining)) {
		clear_bit(BIO_CHAIN, &bio->bi_flags);
		return true;
	}

	return false;
}

/**
 * bio_endio - end I/O on a bio
 * @bio:	bio
 * @error:	error, if any
 *
 * Description:
 *   bio_endio() will end I/O on the whole bio. bio_endio() is the
 *   preferred way to end I/O on a bio, it takes care of clearing
 *   BIO_UPTODATE on error. @error is 0 on success, and and one of the
 *   established -Exxxx (-EIO, for instance) error values in case
 *   something went wrong. No one should call bi_end_io() directly on a
 *   bio unless they own it and thus know that it has an end_io
 *   function.
 **/
void bio_endio(struct bio *bio, int error)
{
	while (bio) {
		if (error)
			clear_bit(BIO_UPTODATE, &bio->bi_flags);
		else if (!test_bit(BIO_UPTODATE, &bio->bi_flags))
			error = -EIO;

		if (unlikely(!bio_remaining_done(bio)))
			break;

		/*
		 * Need to have a real endio function for chained bios,
		 * otherwise various corner cases will break (like stacking
		 * block devices that save/restore bi_end_io) - however, we want
		 * to avoid unbounded recursion and blowing the stack. Tail call
		 * optimization would handle this, but compiling with frame
		 * pointers also disables gcc's sibling call optimization.
		 */
		if (bio->bi_end_io == bio_chain_endio) {
			struct bio *parent = bio->bi_private;
			bio_put(bio);
			bio = parent;
		} else {
			if (bio->bi_end_io)
				bio->bi_end_io(bio, error);
			bio = NULL;
		}
	}
}
EXPORT_SYMBOL(bio_endio);

/**
 * bio_split - split a bio
 * @bio:	bio to split
 * @sectors:	number of sectors to split from the front of @bio
 * @gfp:	gfp mask
 * @bs:		bio set to allocate from
 *
 * Allocates and returns a new bio which represents @sectors from the start of
 * @bio, and updates @bio to represent the remaining sectors.
 *
 * Unless this is a discard request the newly allocated bio will point
 * to @bio's bi_io_vec; it is the caller's responsibility to ensure that
 * @bio is not freed before the split.
 */
struct bio *bio_split(struct bio *bio, int sectors,
		      gfp_t gfp, struct bio_set *bs)
{
	struct bio *split = NULL;

	BUG_ON(sectors <= 0);
	BUG_ON(sectors >= bio_sectors(bio));

	/*
	 * Discards need a mutable bio_vec to accommodate the payload
	 * required by the DSM TRIM and UNMAP commands.
	 */
	if (bio->bi_rw & REQ_DISCARD)
		split = bio_clone_bioset(bio, gfp, bs);
	else
		split = bio_clone_fast(bio, gfp, bs);

	if (!split)
		return NULL;

	split->bi_iter.bi_size = sectors << 9;

	if (bio_integrity(split))
		bio_integrity_trim(split, 0, sectors);

	bio_advance(bio, split->bi_iter.bi_size);

	return split;
}
EXPORT_SYMBOL(bio_split);

/**
 * bio_trim - trim a bio
 * @bio:	bio to trim
 * @offset:	number of sectors to trim from the front of @bio
 * @size:	size we want to trim @bio to, in sectors
 */
void bio_trim(struct bio *bio, int offset, int size)
{
	/* 'bio' is a cloned bio which we need to trim to match
	 * the given offset and size.
	 */

	size <<= 9;
	if (offset == 0 && size == bio->bi_iter.bi_size)
		return;

	clear_bit(BIO_SEG_VALID, &bio->bi_flags);

	bio_advance(bio, offset << 9);

	bio->bi_iter.bi_size = size;
}
EXPORT_SYMBOL_GPL(bio_trim);

/*
 * create memory pools for biovec's in a bio_set.
 * use the global biovec slabs created for general use.
 */
mempool_t *biovec_create_pool(int pool_entries)
{
	struct biovec_slab *bp = bvec_slabs + BIOVEC_MAX_IDX;

	return mempool_create_slab_pool(pool_entries, bp->slab);
}

void bioset_free(struct bio_set *bs)
{
	if (bs->rescue_workqueue)
		destroy_workqueue(bs->rescue_workqueue);

	if (bs->bio_pool)
		mempool_destroy(bs->bio_pool);

	if (bs->bvec_pool)
		mempool_destroy(bs->bvec_pool);

	bioset_integrity_free(bs);
	bio_put_slab(bs);

	kfree(bs);
}
EXPORT_SYMBOL(bioset_free);

static struct bio_set *__bioset_create(unsigned int pool_size,
				       unsigned int front_pad,
				       bool create_bvec_pool)
{
	unsigned int back_pad = BIO_INLINE_VECS * sizeof(struct bio_vec);
	struct bio_set *bs;

	bs = kzalloc(sizeof(*bs), GFP_KERNEL);
	if (!bs)
		return NULL;

	bs->front_pad = front_pad;

	spin_lock_init(&bs->rescue_lock);
	bio_list_init(&bs->rescue_list);
	INIT_WORK(&bs->rescue_work, bio_alloc_rescue);

	bs->bio_slab = bio_find_or_create_slab(front_pad + back_pad);
	if (!bs->bio_slab) {
		kfree(bs);
		return NULL;
	}

	bs->bio_pool = mempool_create_slab_pool(pool_size, bs->bio_slab);
	if (!bs->bio_pool)
		goto bad;

	if (create_bvec_pool) {
		bs->bvec_pool = biovec_create_pool(pool_size);
		if (!bs->bvec_pool)
			goto bad;
	}

	bs->rescue_workqueue = alloc_workqueue("bioset", WQ_MEM_RECLAIM, 0);
	if (!bs->rescue_workqueue)
		goto bad;

	return bs;
bad:
	bioset_free(bs);
	return NULL;
}

/**
 * bioset_create  - Create a bio_set
 * @pool_size:	Number of bio and bio_vecs to cache in the mempool
 * @front_pad:	Number of bytes to allocate in front of the returned bio
 *
 * Description:
 *    Set up a bio_set to be used with @bio_alloc_bioset. Allows the caller
 *    to ask for a number of bytes to be allocated in front of the bio.
 *    Front pad allocation is useful for embedding the bio inside
 *    another structure, to avoid allocating extra data to go with the bio.
 *    Note that the bio must be embedded at the END of that structure always,
 *    or things will break badly.
 */
struct bio_set *bioset_create(unsigned int pool_size, unsigned int front_pad)
{
	return __bioset_create(pool_size, front_pad, true);
}
EXPORT_SYMBOL(bioset_create);

/**
 * bioset_create_nobvec  - Create a bio_set without bio_vec mempool
 * @pool_size:	Number of bio to cache in the mempool
 * @front_pad:	Number of bytes to allocate in front of the returned bio
 *
 * Description:
 *    Same functionality as bioset_create() except that mempool is not
 *    created for bio_vecs. Saving some memory for bio_clone_fast() users.
 */
struct bio_set *bioset_create_nobvec(unsigned int pool_size, unsigned int front_pad)
{
	return __bioset_create(pool_size, front_pad, false);
}
EXPORT_SYMBOL(bioset_create_nobvec);

#ifdef CONFIG_BLK_CGROUP

/**
 * bio_associate_blkcg - associate a bio with the specified blkcg
 * @bio: target bio
 * @blkcg_css: css of the blkcg to associate
 *
 * Associate @bio with the blkcg specified by @blkcg_css.  Block layer will
 * treat @bio as if it were issued by a task which belongs to the blkcg.
 *
 * This function takes an extra reference of @blkcg_css which will be put
 * when @bio is released.  The caller must own @bio and is responsible for
 * synchronizing calls to this function.
 */
int bio_associate_blkcg(struct bio *bio, struct cgroup_subsys_state *blkcg_css)
{
	if (unlikely(bio->bi_css))
		return -EBUSY;
	css_get(blkcg_css);
	bio->bi_css = blkcg_css;
	return 0;
}
<<<<<<< HEAD
=======
EXPORT_SYMBOL_GPL(bio_associate_blkcg);
>>>>>>> 3cb5ff02

/**
 * bio_associate_current - associate a bio with %current
 * @bio: target bio
 *
 * Associate @bio with %current if it hasn't been associated yet.  Block
 * layer will treat @bio as if it were issued by %current no matter which
 * task actually issues it.
 *
 * This function takes an extra reference of @task's io_context and blkcg
 * which will be put when @bio is released.  The caller must own @bio,
 * ensure %current->io_context exists, and is responsible for synchronizing
 * calls to this function.
 */
int bio_associate_current(struct bio *bio)
{
	struct io_context *ioc;

	if (bio->bi_css)
		return -EBUSY;

	ioc = current->io_context;
	if (!ioc)
		return -ENOENT;

	get_io_context_active(ioc);
	bio->bi_ioc = ioc;
	bio->bi_css = task_get_css(current, blkio_cgrp_id);
	return 0;
}
EXPORT_SYMBOL_GPL(bio_associate_current);

/**
 * bio_disassociate_task - undo bio_associate_current()
 * @bio: target bio
 */
void bio_disassociate_task(struct bio *bio)
{
	if (bio->bi_ioc) {
		put_io_context(bio->bi_ioc);
		bio->bi_ioc = NULL;
	}
	if (bio->bi_css) {
		css_put(bio->bi_css);
		bio->bi_css = NULL;
	}
}

#endif /* CONFIG_BLK_CGROUP */

static void __init biovec_init_slabs(void)
{
	int i;

	for (i = 0; i < BIOVEC_NR_POOLS; i++) {
		int size;
		struct biovec_slab *bvs = bvec_slabs + i;

		if (bvs->nr_vecs <= BIO_INLINE_VECS) {
			bvs->slab = NULL;
			continue;
		}

		size = bvs->nr_vecs * sizeof(struct bio_vec);
		bvs->slab = kmem_cache_create(bvs->name, size, 0,
                                SLAB_HWCACHE_ALIGN|SLAB_PANIC, NULL);
	}
}

static int __init init_bio(void)
{
	bio_slab_max = 2;
	bio_slab_nr = 0;
	bio_slabs = kzalloc(bio_slab_max * sizeof(struct bio_slab), GFP_KERNEL);
	if (!bio_slabs)
		panic("bio: can't allocate bios\n");

	bio_integrity_init();
	biovec_init_slabs();

	fs_bio_set = bioset_create(BIO_POOL_SIZE, 0);
	if (!fs_bio_set)
		panic("bio: can't allocate bios\n");

	if (bioset_integrity_create(fs_bio_set, BIO_POOL_SIZE))
		panic("bio: can't create integrity pool\n");

	return 0;
}
subsys_initcall(init_bio);<|MERGE_RESOLUTION|>--- conflicted
+++ resolved
@@ -2018,10 +2018,7 @@
 	bio->bi_css = blkcg_css;
 	return 0;
 }
-<<<<<<< HEAD
-=======
 EXPORT_SYMBOL_GPL(bio_associate_blkcg);
->>>>>>> 3cb5ff02
 
 /**
  * bio_associate_current - associate a bio with %current
